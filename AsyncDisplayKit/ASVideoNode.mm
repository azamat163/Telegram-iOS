/* Copyright (c) 2014-present, Facebook, Inc.
 * All rights reserved.
 *
 * This source code is licensed under the BSD-style license found in the
 * LICENSE file in the root directory of this source tree. An additional grant
 * of patent rights can be found in the PATENTS file in the same directory.
 */
#if TARGET_OS_IOS
#import "ASVideoNode.h"
#import "ASDefaultPlayButton.h"

static BOOL ASAssetIsEqual(AVAsset *asset1, AVAsset *asset2) {
  return ASObjectIsEqual(asset1, asset2)
  || ([asset1 isKindOfClass:[AVURLAsset class]]
      && [asset2 isKindOfClass:[AVURLAsset class]]
      && ASObjectIsEqual(((AVURLAsset *)asset1).URL, ((AVURLAsset *)asset2).URL));
}

static UIViewContentMode ASContentModeFromVideoGravity(NSString *videoGravity) {
  if ([videoGravity isEqualToString:AVLayerVideoGravityResizeAspectFill]) {
    return UIViewContentModeScaleAspectFill;
  } else if ([videoGravity isEqualToString:AVLayerVideoGravityResize]) {
    return UIViewContentModeScaleToFill;
  } else {
    return UIViewContentModeScaleAspectFit;
  }
}

static void *ASVideoNodeContext = &ASVideoNodeContext;
static NSString * const kPlaybackLikelyToKeepUpKey = @"playbackLikelyToKeepUp";
static NSString * const kplaybackBufferEmpty = @"playbackBufferEmpty";
static NSString * const kStatus = @"status";

@interface ASVideoNode ()
{
  ASDN::RecursiveMutex _videoLock;
  
  __weak id<ASVideoNodeDelegate> _delegate;
  struct {
    unsigned int delegateVideNodeShouldChangePlayerStateTo:1;
    unsigned int delegateVideoPlaybackDidFinish:1;
    unsigned int delegateVideoNodeWasTapped:1;
    unsigned int delegateVideoNodeWillChangePlayerStateToState:1;
    unsigned int delegateVideoNodeDidPlayToSecond:1;
  } _delegateFlags;
  
  BOOL _shouldBePlaying;
  
  BOOL _shouldAutorepeat;
  BOOL _shouldAutoplay;
  
  BOOL _muted;
  
  ASVideoNodePlayerState _playerState;
  
  AVAsset *_asset;
  
  AVPlayerItem *_currentPlayerItem;
  AVPlayer *_player;
  
  id _timeObserver;
  int32_t _periodicTimeObserverTimescale;
  CMTime _timeObserverInterval;
  
  ASImageNode *_placeholderImageNode; // TODO: Make ASVideoNode an ASImageNode subclass; remove this.
  
  ASButtonNode *_playButton;
  ASDisplayNode *_playerNode;
  ASDisplayNode *_spinner;
  NSString *_gravity;
}

@end

@implementation ASVideoNode

// TODO: Support preview images with HTTP Live Streaming videos.

#pragma mark - Construction and Layout

- (instancetype)init
{
  if (!(self = [super init])) {
    return nil;
  }
  
  self.playButton = [[ASDefaultPlayButton alloc] init];
  self.gravity = AVLayerVideoGravityResizeAspect;
  _periodicTimeObserverTimescale = 10000;
  [self addTarget:self action:@selector(tapped) forControlEvents:ASControlNodeEventTouchUpInside];
  
  return self;
}

- (instancetype)initWithViewBlock:(ASDisplayNodeViewBlock)viewBlock didLoadBlock:(ASDisplayNodeDidLoadBlock)didLoadBlock
{
  ASDisplayNodeAssertNotSupported();
  return nil;
}

- (ASDisplayNode *)constructPlayerNode
{
  ASVideoNode * __weak weakSelf = self;

  return [[ASDisplayNode alloc] initWithLayerBlock:^CALayer *{
    AVPlayerLayer *playerLayer = [[AVPlayerLayer alloc] init];
    playerLayer.player = weakSelf.player;
    playerLayer.videoGravity = weakSelf.gravity;
    return playerLayer;
  }];
}

- (AVPlayerItem *)constructPlayerItem
{
  ASDN::MutexLocker l(_videoLock);

  if (_asset != nil) {
    return [[AVPlayerItem alloc] initWithAsset:_asset];
  }

  return nil;
}

- (void)prepareToPlayAsset:(AVAsset *)asset withKeys:(NSArray<NSString *> *)requestedKeys
{
  for (NSString *key in requestedKeys) {
    NSError *error = nil;
    AVKeyValueStatus keyStatus = [asset statusOfValueForKey:key error:&error];
    if (keyStatus == AVKeyValueStatusFailed) {
      NSLog(@"Asset loading failed with error: %@", error);
    }
  }
  
  if (![asset isPlayable]) {
    NSLog(@"Asset is not playable.");
    return;
  }
    
  AVPlayerItem *playerItem = [self constructPlayerItem];
  [self setCurrentItem:playerItem];
  
  if (_player != nil) {
    [_player replaceCurrentItemWithPlayerItem:playerItem];
  } else {
    self.player = [AVPlayer playerWithPlayerItem:playerItem];
  }
  
  if (_placeholderImageNode.image == nil) {
    [self generatePlaceholderImage];
  }
}

- (void)addPlayerItemObservers:(AVPlayerItem *)playerItem
{
  [playerItem addObserver:self forKeyPath:kStatus options:NSKeyValueObservingOptionInitial | NSKeyValueObservingOptionNew context:ASVideoNodeContext];
  [playerItem addObserver:self forKeyPath:kPlaybackLikelyToKeepUpKey options:NSKeyValueObservingOptionNew context:ASVideoNodeContext];
  [playerItem addObserver:self forKeyPath:kplaybackBufferEmpty options:NSKeyValueObservingOptionNew context:ASVideoNodeContext];

  NSNotificationCenter *notificationCenter = [NSNotificationCenter defaultCenter];
  [notificationCenter addObserver:self selector:@selector(didPlayToEnd:) name:AVPlayerItemDidPlayToEndTimeNotification object:playerItem];
  [notificationCenter addObserver:self selector:@selector(errorWhilePlaying:) name:AVPlayerItemFailedToPlayToEndTimeNotification object:playerItem];
  [notificationCenter addObserver:self selector:@selector(errorWhilePlaying:) name:AVPlayerItemNewErrorLogEntryNotification object:playerItem];
}

- (void)removePlayerItemObservers:(AVPlayerItem *)playerItem
{
  @try {
    [playerItem removeObserver:self forKeyPath:kStatus context:ASVideoNodeContext];
    [playerItem removeObserver:self forKeyPath:kPlaybackLikelyToKeepUpKey context:ASVideoNodeContext];
    [playerItem removeObserver:self forKeyPath:kplaybackBufferEmpty context:ASVideoNodeContext];
  }
  @catch (NSException * __unused exception) {
    NSLog(@"Unnecessary KVO removal");
  }

  NSNotificationCenter *notificationCenter = [NSNotificationCenter defaultCenter];
  [notificationCenter removeObserver:self name:AVPlayerItemDidPlayToEndTimeNotification object:playerItem];
  [notificationCenter removeObserver:self name:AVPlayerItemFailedToPlayToEndTimeNotification object:playerItem];
  [notificationCenter removeObserver:self name:AVPlayerItemNewErrorLogEntryNotification object:playerItem];
}

- (void)layout
{
  [super layout];
  
  CGRect bounds = self.bounds;
  
  ASDN::MutexLocker l(_videoLock);
  
  _placeholderImageNode.frame = bounds;
  _playerNode.frame = bounds;
  _playButton.frame = bounds;
  
  CGFloat horizontalDiff = (bounds.size.width - _playButton.bounds.size.width)/2;
  CGFloat verticalDiff = (bounds.size.height - _playButton.bounds.size.height)/2;
  _playButton.hitTestSlop = UIEdgeInsetsMake(-verticalDiff, -horizontalDiff, -verticalDiff, -horizontalDiff);
  
  _spinner.bounds = CGRectMake(0, 0, 44, 44);
  _spinner.position = CGPointMake(bounds.size.width/2, bounds.size.height/2);
}

- (void)generatePlaceholderImage
{
  ASVideoNode * __weak weakSelf = self;
  AVAsset * __weak asset = self.asset;

  [self imageAtTime:kCMTimeZero completionHandler:^(UIImage *image) {
    ASPerformBlockOnMainThread(^{
      // Ensure the asset hasn't changed since the image request was made
      if (ASAssetIsEqual(weakSelf.asset, asset)) {
        [weakSelf setVideoPlaceholderImage:image];
      }
    });
  }];
}

- (void)imageAtTime:(CMTime)imageTime completionHandler:(void(^)(UIImage *image))completionHandler
{
  ASPerformBlockOnBackgroundThread(^{
    AVAsset *asset = self.asset;

    // Skip the asset image generation if we don't have any tracks available that are capable of supporting it
    NSArray<AVAssetTrack *>* visualAssetArray = [asset tracksWithMediaCharacteristic:AVMediaCharacteristicVisual];
    if (visualAssetArray.count == 0) {
      completionHandler(nil);
      return;
    }

    AVAssetImageGenerator *previewImageGenerator = [AVAssetImageGenerator assetImageGeneratorWithAsset:asset];
    previewImageGenerator.appliesPreferredTrackTransform = YES;

    [previewImageGenerator generateCGImagesAsynchronouslyForTimes:@[[NSValue valueWithCMTime:imageTime]]
                                                completionHandler:^(CMTime requestedTime, CGImageRef image, CMTime actualTime, AVAssetImageGeneratorResult result, NSError *error) {
                                                  if (error != nil && result != AVAssetImageGeneratorCancelled) {
                                                    NSLog(@"Asset preview image generation failed with error: %@", error);
                                                  }
                                                  completionHandler(image ? [UIImage imageWithCGImage:image] : nil);
                                                }];
  });
}

- (void)setVideoPlaceholderImage:(UIImage *)image
{
  ASDN::MutexLocker l(_videoLock);

  if (_placeholderImageNode == nil && image != nil) {
    _placeholderImageNode = [[ASImageNode alloc] init];
    _placeholderImageNode.layerBacked = YES;
    _placeholderImageNode.contentMode = ASContentModeFromVideoGravity(_gravity);
  }

  _placeholderImageNode.image = image;

  ASPerformBlockOnMainThread(^{
    ASDN::MutexLocker l(_videoLock);

    if (_placeholderImageNode != nil) {
      [self insertSubnode:_placeholderImageNode atIndex:0];
      [self setNeedsLayout];
    }
  });
}

- (void)observeValueForKeyPath:(NSString *)keyPath ofObject:(id)object change:(NSDictionary *)change context:(void *)context
{
  ASDN::MutexLocker l(_videoLock);

  if (object != _currentPlayerItem) {
    return;
  }

  if ([keyPath isEqualToString:kStatus]) {
    if ([change[NSKeyValueChangeNewKey] integerValue] == AVPlayerItemStatusReadyToPlay) {
      [self removeSpinner];
      // If we don't yet have a placeholder image update it now that we should have data available for it
      if (_placeholderImageNode.image == nil) {
        [self generatePlaceholderImage];
      }
      if(_shouldBePlaying) {
        self.playerState = ASVideoNodePlayerStatePlaying;
      }
    }
  } else if ([keyPath isEqualToString:kPlaybackLikelyToKeepUpKey]) {
    if (_shouldBePlaying && [change[NSKeyValueChangeNewKey] boolValue] == true && ASInterfaceStateIncludesVisible(self.interfaceState)) {
      [self play]; // autoresume after buffer catches up
    }
  } else if ([keyPath isEqualToString:kplaybackBufferEmpty]) {
    if (_shouldBePlaying && [change[NSKeyValueChangeNewKey] boolValue] == true && ASInterfaceStateIncludesVisible(self.interfaceState)) {
      self.playerState = ASVideoNodePlayerStateLoading;
      [self showSpinner];
    }
  }
}

- (void)tapped
{
  if (_delegateFlags.delegateVideoNodeWasTapped) {
    [_delegate videoNodeWasTapped:self];
  } else {
    if (_shouldBePlaying) {
      [self pause];
    } else {
      [self play];
    }
  }
}

- (void)fetchData
{
  [super fetchData];
  
  {
    ASDN::MutexLocker l(_videoLock);

<<<<<<< HEAD
    AVPlayerItem *playerItem = [self constructPlayerItem];
    self.currentItem = playerItem;

    if (_player != nil) {
      [_player replaceCurrentItemWithPlayerItem:playerItem];
    } else {
      self.player = [AVPlayer playerWithPlayerItem:playerItem];
    }

    if (_placeholderImageNode.image == nil) {
      [self generatePlaceholderImage];
    }

    __weak __typeof(self) weakSelf = self;
    _timeObserverInterval = CMTimeMake(1, _periodicTimeObserverTimescale);
    _timeObserver = [_player addPeriodicTimeObserverForInterval:_timeObserverInterval queue:NULL usingBlock:^(CMTime time){
      [weakSelf periodicTimeObserver:time];
    }];
  }
}

- (void)periodicTimeObserver:(CMTime)time
{
  NSTimeInterval timeInSeconds = CMTimeGetSeconds(time);
  if (timeInSeconds <= 0) {
    return;
  }
  
  if(_delegateFlags.delegateVideoNodeDidPlayToSecond){
    [_delegate videoNode:self didPlayToSecond:timeInSeconds];
=======
    AVAsset *asset = self.asset;
    NSArray<NSString *> *requestedKeys = @[ @"playable" ];
    [asset loadValuesAsynchronouslyForKeys:requestedKeys completionHandler:^{
      ASPerformBlockOnMainThread(^{
        [self prepareToPlayAsset:asset withKeys:requestedKeys];
      });
    }];
>>>>>>> a9e742c9
  }
}

- (void)clearFetchedData
{
  [super clearFetchedData];
  
  {
    ASDN::MutexLocker l(_videoLock);

    self.player = nil;
    self.currentItem = nil;
    _placeholderImageNode.image = nil;
  }
}

- (void)visibilityDidChange:(BOOL)isVisible
{
  [super visibilityDidChange:isVisible];
  
  ASDN::MutexLocker l(_videoLock);
  
  if (isVisible) {
    if (_shouldBePlaying || _shouldAutoplay) {
      [self play];
    }
  } else if (_shouldBePlaying) {
    [self pause];
    _shouldBePlaying = YES;
  }
}


#pragma mark - Video Properties
- (void)setPlayerState:(ASVideoNodePlayerState)playerState
{
  ASDN::MutexLocker l(_videoLock);
  
  ASVideoNodePlayerState oldState = _playerState;
  
  if(oldState == playerState) {
    return;
  }
  
  if (_delegateFlags.delegateVideoNodeWillChangePlayerStateToState) {
    [_delegate videoNode:self willChangePlayerState:oldState toState:playerState];
  }
  
  _playerState = playerState;
  
}

- (void)setPlayButton:(ASButtonNode *)playButton
{
  ASDN::MutexLocker l(_videoLock);

  [_playButton removeTarget:self action:@selector(tapped) forControlEvents:ASControlNodeEventTouchUpInside];
  [_playButton removeFromSupernode];

  _playButton = playButton;
  
  [self addSubnode:playButton];
  
  [_playButton addTarget:self action:@selector(tapped) forControlEvents:ASControlNodeEventTouchUpInside];
}

- (ASButtonNode *)playButton
{
  ASDN::MutexLocker l(_videoLock);
  
  return _playButton;
}

- (void)setAsset:(AVAsset *)asset
{
  ASDN::MutexLocker l(_videoLock);
  
  if (ASAssetIsEqual(asset, _asset)) {
    return;
  }

  [self clearFetchedData];

  _asset = asset;

  [self setNeedsDataFetch];

  if (_shouldAutoplay) {
    [self play];
  }
}

- (AVAsset *)asset
{
  ASDN::MutexLocker l(_videoLock);
  return _asset;
}

- (AVPlayer *)player
{
  ASDN::MutexLocker l(_videoLock);
  return _player;
}

- (id<ASVideoNodeDelegate>)delegate{
  return _delegate;
}

- (void)setDelegate:(id<ASVideoNodeDelegate>)delegate
{
  _delegate = delegate;
  if(_delegate == nil) {
    memset(&_delegateFlags, 0, sizeof(_delegateFlags));
  } else {
    _delegateFlags.delegateVideNodeShouldChangePlayerStateTo = [_delegate respondsToSelector:@selector(videoNode:shouldChangePlayerStateTo:)];
    _delegateFlags.delegateVideoPlaybackDidFinish = [_delegate respondsToSelector:@selector(videoPlaybackDidFinish:)];
    _delegateFlags.delegateVideoNodeWasTapped = [_delegate respondsToSelector:@selector(videoNodeWasTapped:)];
    _delegateFlags.delegateVideoNodeWillChangePlayerStateToState = [_delegate respondsToSelector:@selector(videoNode:willChangePlayerState:toState:)];
    _delegateFlags.delegateVideoNodeDidPlayToSecond = [_delegate respondsToSelector:@selector(videoNode:didPlayToSecond:)];
  }
}

- (void)setGravity:(NSString *)gravity
{
  ASDN::MutexLocker l(_videoLock);
  if (_playerNode.isNodeLoaded) {
    ((AVPlayerLayer *)_playerNode.layer).videoGravity = gravity;
  }
  _placeholderImageNode.contentMode = ASContentModeFromVideoGravity(gravity);
  _gravity = gravity;
}

- (NSString *)gravity
{
  ASDN::MutexLocker l(_videoLock);
  
  return _gravity;
}

- (BOOL)muted
{
  ASDN::MutexLocker l(_videoLock);
  
  return _muted;
}

- (void)setMuted:(BOOL)muted
{
  ASDN::MutexLocker l(_videoLock);
  
  _player.muted = muted;
  _muted = muted;
}

#pragma mark - Video Playback

- (void)play
{
  ASDN::MutexLocker l(_videoLock);
  
  if(![self isStateChangeValid:ASVideoNodePlayerStatePlaying]){
    return;
  }

  if (_player == nil) {
    [self setNeedsDataFetch];
  }

  if (_playerNode == nil) {
    _playerNode = [self constructPlayerNode];

    if (_playButton.supernode == self) {
      [self insertSubnode:_playerNode belowSubnode:_playButton];
    } else {
      [self addSubnode:_playerNode];
    }
  }
  
  
  [_player play];
  _shouldBePlaying = YES;
  
  [UIView animateWithDuration:0.15 animations:^{
    _playButton.alpha = 0.0;
  }];
  if (![self ready]) {
    [self showSpinner];
  }else{
    [self removeSpinner];
    self.playerState = ASVideoNodePlayerStatePlaying;
  }
}

- (BOOL)ready
{
  return _currentPlayerItem.status == AVPlayerItemStatusReadyToPlay;
}

- (void)showSpinner
{
  ASDN::MutexLocker l(_videoLock);
  
  if (!_spinner) {
    _spinner = [[ASDisplayNode alloc] initWithViewBlock:^UIView *{
      UIActivityIndicatorView *spinnnerView = [[UIActivityIndicatorView alloc] init];
      spinnnerView.color = [UIColor whiteColor];
      
      return spinnnerView;
    }];
    
    [self addSubnode:_spinner];
  }
  [(UIActivityIndicatorView *)_spinner.view startAnimating];
}

- (void)removeSpinner
{
  ASDN::MutexLocker l(_videoLock);
  
  if(!_spinner) {
    return;
  }
  [_spinner removeFromSupernode];
  _spinner = nil;
}

- (void)pause
{
  ASDN::MutexLocker l(_videoLock);
  if(![self isStateChangeValid:ASVideoNodePlayerStatePaused]){
    return;
  }
  self.playerState = ASVideoNodePlayerStatePaused;
  [_player pause];
  [self removeSpinner];
  _shouldBePlaying = NO;
  [UIView animateWithDuration:0.15 animations:^{
    _playButton.alpha = 1.0;
  }];
}

- (BOOL)isPlaying
{
  ASDN::MutexLocker l(_videoLock);
  
  return (_player.rate > 0 && !_player.error);
}

- (BOOL)isStateChangeValid:(ASVideoNodePlayerState)state
{
  if(_delegateFlags.delegateVideNodeShouldChangePlayerStateTo){
    if(![_delegate videoNode:self shouldChangePlayerStateTo:state]){
      return NO;
    }
  }
  return YES;
}


#pragma mark - Playback observers

- (void)didPlayToEnd:(NSNotification *)notification
{
  self.playerState = ASVideoNodePlayerStateFinished;
  if (_delegateFlags.delegateVideoPlaybackDidFinish) {
    [_delegate videoPlaybackDidFinish:self];
  }
  [_player seekToTime:kCMTimeZero];

  if (_shouldAutorepeat) {
    [self play];
  } else {
    [self pause];
  }
}

- (void)errorWhilePlaying:(NSNotification *)notification
{
  if ([notification.name isEqualToString:AVPlayerItemFailedToPlayToEndTimeNotification]) {
    NSLog(@"Failed to play video");
  } else if ([notification.name isEqualToString:AVPlayerItemNewErrorLogEntryNotification]) {
    AVPlayerItem *item = (AVPlayerItem *)notification.object;
    AVPlayerItemErrorLogEvent *logEvent = item.errorLog.events.lastObject;
    NSLog(@"AVPlayerItem error log entry added for video with error %@ status %@", item.error,
          (item.status == AVPlayerItemStatusFailed ? @"FAILED" : [NSString stringWithFormat:@"%ld", (long)item.status]));
    NSLog(@"Item is %@", item);
    
    if (logEvent) {
      NSLog(@"Log code %ld domain %@ comment %@", (long)logEvent.errorStatusCode, logEvent.errorDomain, logEvent.errorComment);
    }
  }
}

#pragma mark - Internal Properties

- (ASDisplayNode *)spinner
{
  ASDN::MutexLocker l(_videoLock);
  return _spinner;
}

- (ASImageNode *)placeholderImageNode
{
  ASDN::MutexLocker l(_videoLock);
  return _placeholderImageNode;
}

- (AVPlayerItem *)currentItem
{
  ASDN::MutexLocker l(_videoLock);
  return _currentPlayerItem;
}

- (void)setCurrentItem:(AVPlayerItem *)currentItem
{
  ASDN::MutexLocker l(_videoLock);

  [self removePlayerItemObservers:_currentPlayerItem];

  _currentPlayerItem = currentItem;

  [self addPlayerItemObservers:currentItem];
}

- (ASDisplayNode *)playerNode
{
  ASDN::MutexLocker l(_videoLock);
  return _playerNode;
}

- (void)setPlayerNode:(ASDisplayNode *)playerNode
{
  ASDN::MutexLocker l(_videoLock);
  _playerNode = playerNode;
}

- (void)setPlayer:(AVPlayer *)player
{
  ASDN::MutexLocker l(_videoLock);
  _player = player;
  player.muted = _muted;
  ((AVPlayerLayer *)_playerNode.layer).player = player;
}

- (BOOL)shouldBePlaying
{
  ASDN::MutexLocker l(_videoLock);
  return _shouldBePlaying;
}

- (void)setShouldBePlaying:(BOOL)shouldBePlaying
{
  ASDN::MutexLocker l(_videoLock);
  _shouldBePlaying = shouldBePlaying;
}

#pragma mark - Lifecycle

- (void)dealloc
{
  [_player removeTimeObserver:_timeObserver];
  _timeObserver = nil;
  [_playButton removeTarget:self action:@selector(tapped) forControlEvents:ASControlNodeEventTouchUpInside];
  [self removePlayerItemObservers:_currentPlayerItem];
}

@end
#endif<|MERGE_RESOLUTION|>--- conflicted
+++ resolved
@@ -101,7 +101,7 @@
 - (ASDisplayNode *)constructPlayerNode
 {
   ASVideoNode * __weak weakSelf = self;
-
+  
   return [[ASDisplayNode alloc] initWithLayerBlock:^CALayer *{
     AVPlayerLayer *playerLayer = [[AVPlayerLayer alloc] init];
     playerLayer.player = weakSelf.player;
@@ -113,11 +113,11 @@
 - (AVPlayerItem *)constructPlayerItem
 {
   ASDN::MutexLocker l(_videoLock);
-
+  
   if (_asset != nil) {
     return [[AVPlayerItem alloc] initWithAsset:_asset];
   }
-
+  
   return nil;
 }
 
@@ -135,7 +135,7 @@
     NSLog(@"Asset is not playable.");
     return;
   }
-    
+  
   AVPlayerItem *playerItem = [self constructPlayerItem];
   [self setCurrentItem:playerItem];
   
@@ -148,6 +148,12 @@
   if (_placeholderImageNode.image == nil) {
     [self generatePlaceholderImage];
   }
+  
+  __weak __typeof(self) weakSelf = self;
+  _timeObserverInterval = CMTimeMake(1, _periodicTimeObserverTimescale);
+  _timeObserver = [_player addPeriodicTimeObserverForInterval:_timeObserverInterval queue:NULL usingBlock:^(CMTime time){
+    [weakSelf periodicTimeObserver:time];
+  }];
 }
 
 - (void)addPlayerItemObservers:(AVPlayerItem *)playerItem
@@ -155,7 +161,7 @@
   [playerItem addObserver:self forKeyPath:kStatus options:NSKeyValueObservingOptionInitial | NSKeyValueObservingOptionNew context:ASVideoNodeContext];
   [playerItem addObserver:self forKeyPath:kPlaybackLikelyToKeepUpKey options:NSKeyValueObservingOptionNew context:ASVideoNodeContext];
   [playerItem addObserver:self forKeyPath:kplaybackBufferEmpty options:NSKeyValueObservingOptionNew context:ASVideoNodeContext];
-
+  
   NSNotificationCenter *notificationCenter = [NSNotificationCenter defaultCenter];
   [notificationCenter addObserver:self selector:@selector(didPlayToEnd:) name:AVPlayerItemDidPlayToEndTimeNotification object:playerItem];
   [notificationCenter addObserver:self selector:@selector(errorWhilePlaying:) name:AVPlayerItemFailedToPlayToEndTimeNotification object:playerItem];
@@ -172,7 +178,7 @@
   @catch (NSException * __unused exception) {
     NSLog(@"Unnecessary KVO removal");
   }
-
+  
   NSNotificationCenter *notificationCenter = [NSNotificationCenter defaultCenter];
   [notificationCenter removeObserver:self name:AVPlayerItemDidPlayToEndTimeNotification object:playerItem];
   [notificationCenter removeObserver:self name:AVPlayerItemFailedToPlayToEndTimeNotification object:playerItem];
@@ -203,7 +209,7 @@
 {
   ASVideoNode * __weak weakSelf = self;
   AVAsset * __weak asset = self.asset;
-
+  
   [self imageAtTime:kCMTimeZero completionHandler:^(UIImage *image) {
     ASPerformBlockOnMainThread(^{
       // Ensure the asset hasn't changed since the image request was made
@@ -218,17 +224,17 @@
 {
   ASPerformBlockOnBackgroundThread(^{
     AVAsset *asset = self.asset;
-
+    
     // Skip the asset image generation if we don't have any tracks available that are capable of supporting it
     NSArray<AVAssetTrack *>* visualAssetArray = [asset tracksWithMediaCharacteristic:AVMediaCharacteristicVisual];
     if (visualAssetArray.count == 0) {
       completionHandler(nil);
       return;
     }
-
+    
     AVAssetImageGenerator *previewImageGenerator = [AVAssetImageGenerator assetImageGeneratorWithAsset:asset];
     previewImageGenerator.appliesPreferredTrackTransform = YES;
-
+    
     [previewImageGenerator generateCGImagesAsynchronouslyForTimes:@[[NSValue valueWithCMTime:imageTime]]
                                                 completionHandler:^(CMTime requestedTime, CGImageRef image, CMTime actualTime, AVAssetImageGeneratorResult result, NSError *error) {
                                                   if (error != nil && result != AVAssetImageGeneratorCancelled) {
@@ -242,18 +248,18 @@
 - (void)setVideoPlaceholderImage:(UIImage *)image
 {
   ASDN::MutexLocker l(_videoLock);
-
+  
   if (_placeholderImageNode == nil && image != nil) {
     _placeholderImageNode = [[ASImageNode alloc] init];
     _placeholderImageNode.layerBacked = YES;
     _placeholderImageNode.contentMode = ASContentModeFromVideoGravity(_gravity);
   }
-
+  
   _placeholderImageNode.image = image;
-
+  
   ASPerformBlockOnMainThread(^{
     ASDN::MutexLocker l(_videoLock);
-
+    
     if (_placeholderImageNode != nil) {
       [self insertSubnode:_placeholderImageNode atIndex:0];
       [self setNeedsLayout];
@@ -264,11 +270,11 @@
 - (void)observeValueForKeyPath:(NSString *)keyPath ofObject:(id)object change:(NSDictionary *)change context:(void *)context
 {
   ASDN::MutexLocker l(_videoLock);
-
+  
   if (object != _currentPlayerItem) {
     return;
   }
-
+  
   if ([keyPath isEqualToString:kStatus]) {
     if ([change[NSKeyValueChangeNewKey] integerValue] == AVPlayerItemStatusReadyToPlay) {
       [self removeSpinner];
@@ -310,27 +316,14 @@
   [super fetchData];
   
   {
-    ASDN::MutexLocker l(_videoLock);
-
-<<<<<<< HEAD
-    AVPlayerItem *playerItem = [self constructPlayerItem];
-    self.currentItem = playerItem;
-
-    if (_player != nil) {
-      [_player replaceCurrentItemWithPlayerItem:playerItem];
-    } else {
-      self.player = [AVPlayer playerWithPlayerItem:playerItem];
-    }
-
-    if (_placeholderImageNode.image == nil) {
-      [self generatePlaceholderImage];
-    }
-
-    __weak __typeof(self) weakSelf = self;
-    _timeObserverInterval = CMTimeMake(1, _periodicTimeObserverTimescale);
-    _timeObserver = [_player addPeriodicTimeObserverForInterval:_timeObserverInterval queue:NULL usingBlock:^(CMTime time){
-      [weakSelf periodicTimeObserver:time];
-    }];
+  ASDN::MutexLocker l(_videoLock);
+  AVAsset *asset = self.asset;
+  NSArray<NSString *> *requestedKeys = @[ @"playable" ];
+  [asset loadValuesAsynchronouslyForKeys:requestedKeys completionHandler:^{
+    ASPerformBlockOnMainThread(^{
+      [self prepareToPlayAsset:asset withKeys:requestedKeys];
+    });
+  }];
   }
 }
 
@@ -343,15 +336,6 @@
   
   if(_delegateFlags.delegateVideoNodeDidPlayToSecond){
     [_delegate videoNode:self didPlayToSecond:timeInSeconds];
-=======
-    AVAsset *asset = self.asset;
-    NSArray<NSString *> *requestedKeys = @[ @"playable" ];
-    [asset loadValuesAsynchronouslyForKeys:requestedKeys completionHandler:^{
-      ASPerformBlockOnMainThread(^{
-        [self prepareToPlayAsset:asset withKeys:requestedKeys];
-      });
-    }];
->>>>>>> a9e742c9
   }
 }
 
@@ -360,11 +344,11 @@
   [super clearFetchedData];
   
   {
-    ASDN::MutexLocker l(_videoLock);
-
-    self.player = nil;
-    self.currentItem = nil;
-    _placeholderImageNode.image = nil;
+  ASDN::MutexLocker l(_videoLock);
+  
+  self.player = nil;
+  self.currentItem = nil;
+  _placeholderImageNode.image = nil;
   }
 }
 
@@ -407,10 +391,10 @@
 - (void)setPlayButton:(ASButtonNode *)playButton
 {
   ASDN::MutexLocker l(_videoLock);
-
+  
   [_playButton removeTarget:self action:@selector(tapped) forControlEvents:ASControlNodeEventTouchUpInside];
   [_playButton removeFromSupernode];
-
+  
   _playButton = playButton;
   
   [self addSubnode:playButton];
@@ -432,13 +416,13 @@
   if (ASAssetIsEqual(asset, _asset)) {
     return;
   }
-
+  
   [self clearFetchedData];
-
+  
   _asset = asset;
-
+  
   [self setNeedsDataFetch];
-
+  
   if (_shouldAutoplay) {
     [self play];
   }
@@ -515,14 +499,14 @@
   if(![self isStateChangeValid:ASVideoNodePlayerStatePlaying]){
     return;
   }
-
+  
   if (_player == nil) {
     [self setNeedsDataFetch];
   }
-
+  
   if (_playerNode == nil) {
     _playerNode = [self constructPlayerNode];
-
+    
     if (_playButton.supernode == self) {
       [self insertSubnode:_playerNode belowSubnode:_playButton];
     } else {
@@ -620,7 +604,7 @@
     [_delegate videoPlaybackDidFinish:self];
   }
   [_player seekToTime:kCMTimeZero];
-
+  
   if (_shouldAutorepeat) {
     [self play];
   } else {
@@ -668,11 +652,11 @@
 - (void)setCurrentItem:(AVPlayerItem *)currentItem
 {
   ASDN::MutexLocker l(_videoLock);
-
+  
   [self removePlayerItemObservers:_currentPlayerItem];
-
+  
   _currentPlayerItem = currentItem;
-
+  
   [self addPlayerItemObservers:currentItem];
 }
 
