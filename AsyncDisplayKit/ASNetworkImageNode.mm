/* Copyright (c) 2014-present, Facebook, Inc.
 * All rights reserved.
 *
 * This source code is licensed under the BSD-style license found in the
 * LICENSE file in the root directory of this source tree. An additional grant
 * of patent rights can be found in the PATENTS file in the same directory.
 */

#import "ASNetworkImageNode.h"

#import "ASBasicImageDownloader.h"
#import "ASDisplayNode+Subclasses.h"
#import "ASDisplayNode+FrameworkPrivate.h"
#import "ASEqualityHelpers.h"
#import "ASThread.h"
#import "ASInternalHelpers.h"
<<<<<<< HEAD
#import "ASDisplayNodeExtras.h"
=======
#import "ASImageContainerProtocolCategories.h"
>>>>>>> e3aa2230

#if PIN_REMOTE_IMAGE
#import "ASPINRemoteImageDownloader.h"
#endif

static const CGSize kMinReleaseImageOnBackgroundSize = {20.0, 20.0};

@interface ASNetworkImageNode ()
{
  ASDN::RecursiveMutex _lock;
  __weak id<ASImageCacheProtocol, ASImageCacheProtocolDeprecated> _cache;
  __weak id<ASImageDownloaderProtocol, ASImageDownloaderProtocolDeprecated> _downloader;

  // Only access any of these with _lock.
  __weak id<ASNetworkImageNodeDelegate> _delegate;

  NSURL *_URL;
  UIImage *_defaultImage;

  NSUUID *_cacheUUID;
  id _downloadIdentifier;

  BOOL _imageLoaded;
  
  BOOL _delegateSupportsDidStartFetchingData;
  BOOL _delegateSupportsDidFailWithError;
  BOOL _delegateSupportsImageNodeDidFinishDecoding;
  
  //set on init only
  BOOL _downloaderSupportsNewProtocol;
  BOOL _downloaderImplementsSetProgress;
  BOOL _downloaderImplementsSetPriority;
  BOOL _downloaderImplementsAnimatedImage;
  
  BOOL _cacheSupportsNewProtocol;
  BOOL _cacheSupportsClearing;
  BOOL _cacheSupportsSynchronousFetch;
}
@end

@implementation ASNetworkImageNode

- (instancetype)initWithCache:(id<ASImageCacheProtocol>)cache downloader:(id<ASImageDownloaderProtocol>)downloader
{
  if (!(self = [super init]))
    return nil;

  _cache = (id<ASImageCacheProtocol, ASImageCacheProtocolDeprecated>)cache;
  _downloader = (id<ASImageDownloaderProtocol, ASImageDownloaderProtocolDeprecated>)downloader;
  
  ASDisplayNodeAssert([downloader respondsToSelector:@selector(downloadImageWithURL:callbackQueue:downloadProgress:completion:)] || [downloader respondsToSelector:@selector(downloadImageWithURL:callbackQueue:downloadProgressBlock:completion:)], @"downloader must respond to either downloadImageWithURL:callbackQueue:downloadProgress:completion: or downloadImageWithURL:callbackQueue:downloadProgressBlock:completion:.");
  
  _downloaderSupportsNewProtocol = [downloader respondsToSelector:@selector(downloadImageWithURL:callbackQueue:downloadProgress:completion:)];
  
  ASDisplayNodeAssert(cache == nil || [cache respondsToSelector:@selector(cachedImageWithURL:callbackQueue:completion:)] || [cache respondsToSelector:@selector(fetchCachedImageWithURL:callbackQueue:completion:)], @"cacher must respond to either cachedImageWithURL:callbackQueue:completion: or fetchCachedImageWithURL:callbackQueue:completion:");
  
  _downloaderImplementsSetProgress = [downloader respondsToSelector:@selector(setProgressImageBlock:callbackQueue:withDownloadIdentifier:)];
  _downloaderImplementsSetPriority = [downloader respondsToSelector:@selector(setPriority:withDownloadIdentifier:)];
  _downloaderImplementsAnimatedImage = [downloader respondsToSelector:@selector(animatedImageWithData:)];
  
  _cacheSupportsNewProtocol = [cache respondsToSelector:@selector(cachedImageWithURL:callbackQueue:completion:)];
  _cacheSupportsClearing = [cache respondsToSelector:@selector(clearFetchedImageFromCacheWithURL:)];
  _cacheSupportsSynchronousFetch = [cache respondsToSelector:@selector(synchronouslyFetchedCachedImageWithURL:)];
  
  _shouldCacheImage = YES;
  self.shouldBypassEnsureDisplay = YES;

  return self;
}

- (instancetype)init
{
#if PIN_REMOTE_IMAGE
  return [self initWithCache:[ASPINRemoteImageDownloader sharedDownloader] downloader:[ASPINRemoteImageDownloader sharedDownloader]];
#else
  return [self initWithCache:nil downloader:[ASBasicImageDownloader sharedImageDownloader]];
#endif
}

- (void)dealloc
{
  [self _cancelImageDownload];
}

#pragma mark - Public methods -- must lock

- (void)setURL:(NSURL *)URL
{
  [self setURL:URL resetToDefault:YES];
}

- (void)setURL:(NSURL *)URL resetToDefault:(BOOL)reset
{
  ASDN::MutexLocker l(_lock);

  if (ASObjectIsEqual(URL, _URL)) {
    return;
  }

  [self _cancelImageDownload];
  _imageLoaded = NO;

  _URL = URL;

  if (reset || _URL == nil)
    self.image = _defaultImage;
  
  if (self.interfaceState & ASInterfaceStateFetchData) {
    [self fetchData];
  }
}

- (NSURL *)URL
{
  ASDN::MutexLocker l(_lock);
  return _URL;
}

- (void)setDefaultImage:(UIImage *)defaultImage
{
  _lock.lock();

  if (ASObjectIsEqual(defaultImage, _defaultImage)) {
    _lock.unlock();
    return;
  }
  _defaultImage = defaultImage;

  if (!_imageLoaded) {
    _lock.unlock();
    // Locking: it is important to release _lock before entering setImage:, as it needs to release the lock before -invalidateCalculatedLayout.
    // If we continue to hold the lock here, it will still be locked until the next unlock() call, causing a possible deadlock with
    // -[ASNetworkImageNode displayWillStart] (which is called on a different thread / main, at an unpredictable time due to ASMainRunloopQueue).
    self.image = defaultImage;
  } else {
    _lock.unlock();
  }
}

- (UIImage *)defaultImage
{
  ASDN::MutexLocker l(_lock);
  return _defaultImage;
}

- (void)setDelegate:(id<ASNetworkImageNodeDelegate>)delegate
{
  ASDN::MutexLocker l(_lock);
  _delegate = delegate;
  
  _delegateSupportsDidStartFetchingData = [delegate respondsToSelector:@selector(imageNodeDidStartFetchingData:)];
  _delegateSupportsDidFailWithError = [delegate respondsToSelector:@selector(imageNode:didFailWithError:)];
  _delegateSupportsImageNodeDidFinishDecoding = [delegate respondsToSelector:@selector(imageNodeDidFinishDecoding:)];
}

- (id<ASNetworkImageNodeDelegate>)delegate
{
  ASDN::MutexLocker l(_lock);
  return _delegate;
}

- (BOOL)placeholderShouldPersist
{
  ASDN::MutexLocker l(_lock);
  return (self.image == nil && _URL != nil);
}

/* displayWillStart in ASMultiplexImageNode has a very similar implementation. Changes here are likely necessary
 in ASMultiplexImageNode as well. */
- (void)displayWillStart
{
  [super displayWillStart];
  
  if (_cacheSupportsSynchronousFetch) {
    ASDN::MutexLocker l(_lock);
    if (_imageLoaded == NO && _URL && _downloadIdentifier == nil) {
      UIImage *result = [[_cache synchronouslyFetchedCachedImageWithURL:_URL] asdk_image];
      if (result) {
        self.image = result;
        _imageLoaded = YES;
      }
    }
  }

  [self fetchData];
  
  if (self.image == nil && _downloaderImplementsSetPriority) {
    ASDN::MutexLocker l(_lock);
    if (_downloadIdentifier != nil) {
      [_downloader setPriority:ASImageDownloaderPriorityImminent withDownloadIdentifier:_downloadIdentifier];
    }
  }
}

/* visibilityDidChange in ASMultiplexImageNode has a very similar implementation. Changes here are likely necessary
 in ASMultiplexImageNode as well. */
- (void)visibilityDidChange:(BOOL)isVisible
{
  [super visibilityDidChange:isVisible];

  if (_downloaderImplementsSetPriority) {
    ASDN::MutexLocker l(_lock);
    if (_downloadIdentifier != nil) {
      if (isVisible) {
        [_downloader setPriority:ASImageDownloaderPriorityVisible withDownloadIdentifier:_downloadIdentifier];
      } else {
        [_downloader setPriority:ASImageDownloaderPriorityPreload withDownloadIdentifier:_downloadIdentifier];
      }
    }
  }

  [self _updateProgressImageBlockOnDownloaderIfNeeded];
}

- (void)clearFetchedData
{
  [super clearFetchedData];

  {
    ASDN::MutexLocker l(_lock);

    [self _cancelImageDownload];
    [self _clearImage];
    if (_cacheSupportsClearing) {
      [_cache clearFetchedImageFromCacheWithURL:_URL];
    }
  }
}

- (void)fetchData
{
  [super fetchData];
  
  {
    ASDN::MutexLocker l(_lock);
    [self _lazilyLoadImageIfNecessary];
  }
}

#pragma mark - Private methods -- only call with lock.

/**
 @note: This should be called without _lock held. We will lock
 super to read our interface state and it's best to avoid acquiring both locks.
 */
- (void)_updateProgressImageBlockOnDownloaderIfNeeded
{
  // Read our interface state before locking so that we don't lock super while holding our lock.
  ASInterfaceState interfaceState = self.interfaceState;
  ASDN::MutexLocker l(_lock);

  if (!_downloaderImplementsSetProgress || _downloadIdentifier == nil) {
    return;
  }

  ASImageDownloaderProgressImage progress = nil;
  if (ASInterfaceStateIncludesVisible(interfaceState)) {
    __weak __typeof__(self) weakSelf = self;
    progress = ^(UIImage * _Nonnull progressImage, id _Nullable downloadIdentifier) {
      __typeof__(self) strongSelf = weakSelf;
      if (strongSelf == nil) {
        return;
      }

      ASDN::MutexLocker l(strongSelf->_lock);
      //Getting a result back for a different download identifier, download must not have been successfully canceled
      if (ASObjectIsEqual(strongSelf->_downloadIdentifier, downloadIdentifier) == NO && downloadIdentifier != nil) {
        return;
      }
      strongSelf.image = progressImage;
    };
  }
  [_downloader setProgressImageBlock:progress callbackQueue:dispatch_get_main_queue() withDownloadIdentifier:_downloadIdentifier];
}

- (void)_clearImage
{
  // Destruction of bigger images on the main thread can be expensive
  // and can take some time, so we dispatch onto a bg queue to
  // actually dealloc.
  __block UIImage *image = self.image;
  CGSize imageSize = image.size;
  BOOL shouldReleaseImageOnBackgroundThread = imageSize.width > kMinReleaseImageOnBackgroundSize.width ||
                                              imageSize.height > kMinReleaseImageOnBackgroundSize.height;
  if (shouldReleaseImageOnBackgroundThread) {
    ASPerformBlockOnBackgroundThread(^{
      image = nil;
    });
  }
  self.animatedImage = nil;
  self.image = _defaultImage;
  _imageLoaded = NO;
}

- (void)_cancelImageDownload
{
  if (!_downloadIdentifier) {
    return;
  }

  if (_downloadIdentifier) {
    [_downloader cancelImageDownloadForIdentifier:_downloadIdentifier];
  }
  _downloadIdentifier = nil;

  _cacheUUID = nil;
}

- (void)_downloadImageWithCompletion:(void (^)(id <ASImageContainerProtocol> imageContainer, NSError*, id downloadIdentifier))finished
{
  ASPerformBlockOnBackgroundThread(^{
    ASDN::MutexLocker l(_lock);
    if (_downloaderSupportsNewProtocol) {
      _downloadIdentifier = [_downloader downloadImageWithURL:_URL
                                                callbackQueue:dispatch_get_main_queue()
                                             downloadProgress:NULL
                                                   completion:^(id <ASImageContainerProtocol> _Nullable imageContainer, NSError * _Nullable error, id  _Nullable downloadIdentifier) {
                                                     if (finished != NULL) {
                                                       finished(imageContainer, error, downloadIdentifier);
                                                     }
                                                   }];
    } else {
#pragma clang diagnostic push
#pragma clang diagnostic ignored "-Wdeprecated-declarations"
      _downloadIdentifier = [_downloader downloadImageWithURL:_URL
                                                callbackQueue:dispatch_get_main_queue()
                                        downloadProgressBlock:NULL
                                                   completion:^(CGImageRef responseImage, NSError *error) {
                                                     if (finished != NULL) {
                                                       finished([UIImage imageWithCGImage:responseImage], error, nil);
                                                     }
                                                   }];
#pragma clang diagnostic pop
    }
    [self _updateProgressImageBlockOnDownloaderIfNeeded];
  });
}

- (void)_lazilyLoadImageIfNecessary
{
  // FIXME: We should revisit locking in this method (e.g. to access the instance variables at the top, and holding lock while calling delegate)
  if (!_imageLoaded && _URL != nil && _downloadIdentifier == nil) {
    {
      ASDN::MutexLocker l(_lock);
      if (_delegateSupportsDidStartFetchingData) {
        [_delegate imageNodeDidStartFetchingData:self];
      }
    }
    
    if (_URL.isFileURL) {
      {
        ASDN::MutexLocker l(_lock);

        dispatch_async(dispatch_get_main_queue(), ^{
          if (self.shouldCacheImage) {
            self.image = [UIImage imageNamed:_URL.path.lastPathComponent];
          } else {
            // First try to load the path directly, for efficiency assuming a developer who
            // doesn't want caching is trying to be as minimal as possible.
            self.image = [UIImage imageWithContentsOfFile:_URL.path];
            if (!self.image) {
              // If we couldn't find it, execute an -imageNamed:-like search so we can find resources even if the
              // extension is not provided in the path.  This allows the same path to work regardless of shouldCacheImage.
              NSString *filename = [[NSBundle mainBundle] pathForResource:_URL.path.lastPathComponent ofType:nil];
              if (filename) {
                self.image = [UIImage imageWithContentsOfFile:filename];
              }
            }
          }
          
          _imageLoaded = YES;
          [_delegate imageNode:self didLoadImage:self.image];
        });
      }
    } else {
      __weak __typeof__(self) weakSelf = self;
      void (^finished)(id <ASImageContainerProtocol>, NSError *, id downloadIdentifier) = ^(id <ASImageContainerProtocol>imageContainer, NSError *error, id downloadIdentifier) {
        __typeof__(self) strongSelf = weakSelf;
        if (strongSelf == nil) {
          return;
        }

        ASDN::MutexLocker l(strongSelf->_lock);
        
        //Getting a result back for a different download identifier, download must not have been successfully canceled
        if (ASObjectIsEqual(strongSelf->_downloadIdentifier, downloadIdentifier) == NO && downloadIdentifier != nil) {
            return;
        }

<<<<<<< HEAD
        if (responseImage != nil) {
          strongSelf->_imageLoaded = YES;
          strongSelf.image = responseImage;
        }
=======
          if (imageContainer != nil) {
            strongSelf->_imageLoaded = YES;
            if ([imageContainer asdk_animatedImageData] && _downloaderImplementsAnimatedImage) {
              strongSelf.animatedImage = [_downloader animatedImageWithData:[imageContainer asdk_animatedImageData]];
            } else {
              strongSelf.image = [imageContainer asdk_image];
            }
          }
>>>>>>> e3aa2230

        strongSelf->_downloadIdentifier = nil;

        strongSelf->_cacheUUID = nil;

<<<<<<< HEAD
        if (responseImage != nil) {
          [strongSelf->_delegate imageNode:strongSelf didLoadImage:strongSelf.image];
        }
        else if (error && strongSelf->_delegateSupportsDidFailWithError) {
          [strongSelf->_delegate imageNode:strongSelf didFailWithError:error];
=======
        {
          ASDN::MutexLocker l(strongSelf->_lock);
          if (imageContainer != nil) {
            [strongSelf->_delegate imageNode:strongSelf didLoadImage:strongSelf.image];
          }
          else if (error && _delegateSupportsDidFailWithError) {
            [strongSelf->_delegate imageNode:strongSelf didFailWithError:error];
          }
>>>>>>> e3aa2230
        }
      };

      if (_cache != nil) {
        NSUUID *cacheUUID = [NSUUID UUID];
        _cacheUUID = cacheUUID;

        void (^cacheCompletion)(id <ASImageContainerProtocol>) = ^(id <ASImageContainerProtocol> imageContainer) {
          // If the cache UUID changed, that means this request was cancelled.
          if (!ASObjectIsEqual(_cacheUUID, cacheUUID)) {
            return;
          }
<<<<<<< HEAD

          if (image == nil && _downloader != nil) {
            [self _downloadImageWithCompletion:finished];
          } else {
            finished(image, nil, nil);
=======
          
          if ([imageContainer asdk_image] == NULL && _downloader != nil) {
            [self _downloadImageWithCompletion:finished];
          } else {
            finished(imageContainer, NULL, nil);
>>>>>>> e3aa2230
          }
        };
        
        if (_cacheSupportsNewProtocol) {
          [_cache cachedImageWithURL:_URL
                       callbackQueue:dispatch_get_main_queue()
                          completion:cacheCompletion];
        } else {
#pragma clang diagnostic push
#pragma clang diagnostic ignored "-Wdeprecated-declarations"
          [_cache fetchCachedImageWithURL:_URL
                            callbackQueue:dispatch_get_main_queue()
                               completion:^(CGImageRef image) {
                                 cacheCompletion([UIImage imageWithCGImage:image]);
                               }];
#pragma clang diagnostic pop
        }
      } else {
        [self _downloadImageWithCompletion:finished];
      }
    }
  }
}

#pragma mark - ASDisplayNode+Subclasses

- (void)asyncdisplaykit_asyncTransactionContainerStateDidChange
{
  if (self.asyncdisplaykit_asyncTransactionContainerState == ASAsyncTransactionContainerStateNoTransactions) {
    ASDN::MutexLocker l(_lock);
    if (self.layer.contents != nil && _delegateSupportsImageNodeDidFinishDecoding) {
      [self.delegate imageNodeDidFinishDecoding:self];
    }
  }
}

@end<|MERGE_RESOLUTION|>--- conflicted
+++ resolved
@@ -14,11 +14,7 @@
 #import "ASEqualityHelpers.h"
 #import "ASThread.h"
 #import "ASInternalHelpers.h"
-<<<<<<< HEAD
-#import "ASDisplayNodeExtras.h"
-=======
 #import "ASImageContainerProtocolCategories.h"
->>>>>>> e3aa2230
 
 #if PIN_REMOTE_IMAGE
 #import "ASPINRemoteImageDownloader.h"
@@ -408,42 +404,24 @@
             return;
         }
 
-<<<<<<< HEAD
-        if (responseImage != nil) {
+        if (imageContainer != nil) {
           strongSelf->_imageLoaded = YES;
-          strongSelf.image = responseImage;
-        }
-=======
-          if (imageContainer != nil) {
-            strongSelf->_imageLoaded = YES;
-            if ([imageContainer asdk_animatedImageData] && _downloaderImplementsAnimatedImage) {
-              strongSelf.animatedImage = [_downloader animatedImageWithData:[imageContainer asdk_animatedImageData]];
-            } else {
-              strongSelf.image = [imageContainer asdk_image];
-            }
+          if ([imageContainer asdk_animatedImageData] && _downloaderImplementsAnimatedImage) {
+            strongSelf.animatedImage = [_downloader animatedImageWithData:[imageContainer asdk_animatedImageData]];
+          } else {
+            strongSelf.image = [imageContainer asdk_image];
           }
->>>>>>> e3aa2230
+        }
 
         strongSelf->_downloadIdentifier = nil;
 
         strongSelf->_cacheUUID = nil;
 
-<<<<<<< HEAD
-        if (responseImage != nil) {
+        if (imageContainer != nil) {
           [strongSelf->_delegate imageNode:strongSelf didLoadImage:strongSelf.image];
         }
         else if (error && strongSelf->_delegateSupportsDidFailWithError) {
           [strongSelf->_delegate imageNode:strongSelf didFailWithError:error];
-=======
-        {
-          ASDN::MutexLocker l(strongSelf->_lock);
-          if (imageContainer != nil) {
-            [strongSelf->_delegate imageNode:strongSelf didLoadImage:strongSelf.image];
-          }
-          else if (error && _delegateSupportsDidFailWithError) {
-            [strongSelf->_delegate imageNode:strongSelf didFailWithError:error];
-          }
->>>>>>> e3aa2230
         }
       };
 
@@ -456,19 +434,11 @@
           if (!ASObjectIsEqual(_cacheUUID, cacheUUID)) {
             return;
           }
-<<<<<<< HEAD
-
-          if (image == nil && _downloader != nil) {
+          
+          if ([imageContainer asdk_image] == nil && _downloader != nil) {
             [self _downloadImageWithCompletion:finished];
           } else {
-            finished(image, nil, nil);
-=======
-          
-          if ([imageContainer asdk_image] == NULL && _downloader != nil) {
-            [self _downloadImageWithCompletion:finished];
-          } else {
-            finished(imageContainer, NULL, nil);
->>>>>>> e3aa2230
+            finished(imageContainer, nil, nil);
           }
         };
         
