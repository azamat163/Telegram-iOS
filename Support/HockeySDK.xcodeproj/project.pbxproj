// !$*UTF8*$!
{
	archiveVersion = 1;
	classes = {
	};
	objectVersion = 46;
	objects = {

/* Begin PBXAggregateTarget section */
		1E4F61E91621AD970033EFC5 /* HockeySDK Framework */ = {
			isa = PBXAggregateTarget;
			buildConfigurationList = 1E4F61EA1621AD970033EFC5 /* Build configuration list for PBXAggregateTarget "HockeySDK Framework" */;
			buildPhases = (
				1E4F61ED1621ADE70033EFC5 /* Build universal embedded framework */,
			);
			dependencies = (
				1E754E431621F6290070AB92 /* PBXTargetDependency */,
			);
			name = "HockeySDK Framework";
			productName = "HockeySDK Framework";
		};
		1E8E66AD15BC3D7700632A2E /* HockeySDK Documentation */ = {
			isa = PBXAggregateTarget;
			buildConfigurationList = 1E8E66B015BC3D7700632A2E /* Build configuration list for PBXAggregateTarget "HockeySDK Documentation" */;
			buildPhases = (
				1E8E66B215BC3D8200632A2E /* ShellScript */,
			);
			dependencies = (
			);
			name = "HockeySDK Documentation";
			productName = Documentation;
		};
/* End PBXAggregateTarget section */

/* Begin PBXBuildFile section */
		1E0829001708F69A0073050E /* BITStoreUpdateManagerDelegate.h in Headers */ = {isa = PBXBuildFile; fileRef = 1E0828FF1708F69A0073050E /* BITStoreUpdateManagerDelegate.h */; settings = {ATTRIBUTES = (Public, ); }; };
		1E0FEE28173BDB260061331F /* BITKeychainUtils.h in Headers */ = {isa = PBXBuildFile; fileRef = 1E0FEE26173BDB260061331F /* BITKeychainUtils.h */; };
		1E0FEE29173BDB260061331F /* BITKeychainUtils.m in Sources */ = {isa = PBXBuildFile; fileRef = 1E0FEE27173BDB260061331F /* BITKeychainUtils.m */; };
		1E1127C416580C87007067A2 /* buttonRoundedDelete.png in Resources */ = {isa = PBXBuildFile; fileRef = 1E1127BC16580C87007067A2 /* buttonRoundedDelete.png */; };
		1E1127C516580C87007067A2 /* buttonRoundedDelete@2x.png in Resources */ = {isa = PBXBuildFile; fileRef = 1E1127BD16580C87007067A2 /* buttonRoundedDelete@2x.png */; };
		1E1127C616580C87007067A2 /* buttonRoundedDeleteHighlighted.png in Resources */ = {isa = PBXBuildFile; fileRef = 1E1127BE16580C87007067A2 /* buttonRoundedDeleteHighlighted.png */; };
		1E1127C716580C87007067A2 /* buttonRoundedDeleteHighlighted@2x.png in Resources */ = {isa = PBXBuildFile; fileRef = 1E1127BF16580C87007067A2 /* buttonRoundedDeleteHighlighted@2x.png */; };
		1E1127C816580C87007067A2 /* buttonRoundedRegular.png in Resources */ = {isa = PBXBuildFile; fileRef = 1E1127C016580C87007067A2 /* buttonRoundedRegular.png */; };
		1E1127C916580C87007067A2 /* buttonRoundedRegular@2x.png in Resources */ = {isa = PBXBuildFile; fileRef = 1E1127C116580C87007067A2 /* buttonRoundedRegular@2x.png */; };
		1E1127CA16580C87007067A2 /* buttonRoundedRegularHighlighted.png in Resources */ = {isa = PBXBuildFile; fileRef = 1E1127C216580C87007067A2 /* buttonRoundedRegularHighlighted.png */; };
		1E1127CB16580C87007067A2 /* buttonRoundedRegularHighlighted@2x.png in Resources */ = {isa = PBXBuildFile; fileRef = 1E1127C316580C87007067A2 /* buttonRoundedRegularHighlighted@2x.png */; };
		1E49A43C1612223B00463151 /* BITFeedbackComposeViewController.h in Headers */ = {isa = PBXBuildFile; fileRef = 1E49A42D1612223B00463151 /* BITFeedbackComposeViewController.h */; settings = {ATTRIBUTES = (Public, ); }; };
		1E49A43F1612223B00463151 /* BITFeedbackComposeViewController.m in Sources */ = {isa = PBXBuildFile; fileRef = 1E49A42E1612223B00463151 /* BITFeedbackComposeViewController.m */; };
		1E49A4421612223B00463151 /* BITFeedbackListViewCell.h in Headers */ = {isa = PBXBuildFile; fileRef = 1E49A42F1612223B00463151 /* BITFeedbackListViewCell.h */; };
		1E49A4451612223B00463151 /* BITFeedbackListViewCell.m in Sources */ = {isa = PBXBuildFile; fileRef = 1E49A4301612223B00463151 /* BITFeedbackListViewCell.m */; };
		1E49A4481612223B00463151 /* BITFeedbackListViewController.h in Headers */ = {isa = PBXBuildFile; fileRef = 1E49A4311612223B00463151 /* BITFeedbackListViewController.h */; settings = {ATTRIBUTES = (Public, ); }; };
		1E49A44B1612223B00463151 /* BITFeedbackListViewController.m in Sources */ = {isa = PBXBuildFile; fileRef = 1E49A4321612223B00463151 /* BITFeedbackListViewController.m */; };
		1E49A44E1612223B00463151 /* BITFeedbackManager.h in Headers */ = {isa = PBXBuildFile; fileRef = 1E49A4331612223B00463151 /* BITFeedbackManager.h */; settings = {ATTRIBUTES = (Public, ); }; };
		1E49A4511612223B00463151 /* BITFeedbackManager.m in Sources */ = {isa = PBXBuildFile; fileRef = 1E49A4341612223B00463151 /* BITFeedbackManager.m */; };
		1E49A4541612223B00463151 /* BITFeedbackManagerPrivate.h in Headers */ = {isa = PBXBuildFile; fileRef = 1E49A4351612223B00463151 /* BITFeedbackManagerPrivate.h */; };
		1E49A4571612223B00463151 /* BITFeedbackMessage.h in Headers */ = {isa = PBXBuildFile; fileRef = 1E49A4361612223B00463151 /* BITFeedbackMessage.h */; };
		1E49A45A1612223B00463151 /* BITFeedbackMessage.m in Sources */ = {isa = PBXBuildFile; fileRef = 1E49A4371612223B00463151 /* BITFeedbackMessage.m */; };
		1E49A45D1612223B00463151 /* BITFeedbackUserDataViewController.h in Headers */ = {isa = PBXBuildFile; fileRef = 1E49A4381612223B00463151 /* BITFeedbackUserDataViewController.h */; };
		1E49A4601612223B00463151 /* BITFeedbackUserDataViewController.m in Sources */ = {isa = PBXBuildFile; fileRef = 1E49A4391612223B00463151 /* BITFeedbackUserDataViewController.m */; };
		1E49A46D1612226D00463151 /* BITAppVersionMetaInfo.h in Headers */ = {isa = PBXBuildFile; fileRef = 1E49A4621612226D00463151 /* BITAppVersionMetaInfo.h */; };
		1E49A4701612226D00463151 /* BITAppVersionMetaInfo.m in Sources */ = {isa = PBXBuildFile; fileRef = 1E49A4631612226D00463151 /* BITAppVersionMetaInfo.m */; };
		1E49A4731612226D00463151 /* BITUpdateManager.h in Headers */ = {isa = PBXBuildFile; fileRef = 1E49A4641612226D00463151 /* BITUpdateManager.h */; settings = {ATTRIBUTES = (Public, ); }; };
		1E49A4761612226D00463151 /* BITUpdateManager.m in Sources */ = {isa = PBXBuildFile; fileRef = 1E49A4651612226D00463151 /* BITUpdateManager.m */; };
		1E49A4791612226D00463151 /* BITUpdateManagerDelegate.h in Headers */ = {isa = PBXBuildFile; fileRef = 1E49A4661612226D00463151 /* BITUpdateManagerDelegate.h */; settings = {ATTRIBUTES = (Public, ); }; };
		1E49A47C1612226D00463151 /* BITUpdateManagerPrivate.h in Headers */ = {isa = PBXBuildFile; fileRef = 1E49A4671612226D00463151 /* BITUpdateManagerPrivate.h */; };
		1E49A47F1612226D00463151 /* BITUpdateViewController.h in Headers */ = {isa = PBXBuildFile; fileRef = 1E49A4681612226D00463151 /* BITUpdateViewController.h */; settings = {ATTRIBUTES = (Public, ); }; };
		1E49A4821612226D00463151 /* BITUpdateViewController.m in Sources */ = {isa = PBXBuildFile; fileRef = 1E49A4691612226D00463151 /* BITUpdateViewController.m */; };
		1E49A4851612226D00463151 /* BITUpdateViewControllerPrivate.h in Headers */ = {isa = PBXBuildFile; fileRef = 1E49A46A1612226D00463151 /* BITUpdateViewControllerPrivate.h */; };
		1E49A4AF161222B900463151 /* BITHockeyBaseManager.h in Headers */ = {isa = PBXBuildFile; fileRef = 1E49A4A0161222B900463151 /* BITHockeyBaseManager.h */; settings = {ATTRIBUTES = (Public, ); }; };
		1E49A4B2161222B900463151 /* BITHockeyBaseManager.m in Sources */ = {isa = PBXBuildFile; fileRef = 1E49A4A1161222B900463151 /* BITHockeyBaseManager.m */; };
		1E49A4B5161222B900463151 /* BITHockeyBaseManagerPrivate.h in Headers */ = {isa = PBXBuildFile; fileRef = 1E49A4A2161222B900463151 /* BITHockeyBaseManagerPrivate.h */; };
		1E49A4B8161222B900463151 /* BITHockeyBaseViewController.h in Headers */ = {isa = PBXBuildFile; fileRef = 1E49A4A3161222B900463151 /* BITHockeyBaseViewController.h */; settings = {ATTRIBUTES = (Public, ); }; };
		1E49A4BB161222B900463151 /* BITHockeyBaseViewController.m in Sources */ = {isa = PBXBuildFile; fileRef = 1E49A4A4161222B900463151 /* BITHockeyBaseViewController.m */; };
		1E49A4BE161222B900463151 /* BITHockeyHelper.h in Headers */ = {isa = PBXBuildFile; fileRef = 1E49A4A5161222B900463151 /* BITHockeyHelper.h */; };
		1E49A4C1161222B900463151 /* BITHockeyHelper.m in Sources */ = {isa = PBXBuildFile; fileRef = 1E49A4A6161222B900463151 /* BITHockeyHelper.m */; };
		1E49A4C4161222B900463151 /* BITAppStoreHeader.h in Headers */ = {isa = PBXBuildFile; fileRef = 1E49A4A7161222B900463151 /* BITAppStoreHeader.h */; };
		1E49A4C7161222B900463151 /* BITAppStoreHeader.m in Sources */ = {isa = PBXBuildFile; fileRef = 1E49A4A8161222B900463151 /* BITAppStoreHeader.m */; };
		1E49A4CA161222B900463151 /* BITStoreButton.h in Headers */ = {isa = PBXBuildFile; fileRef = 1E49A4A9161222B900463151 /* BITStoreButton.h */; };
		1E49A4CD161222B900463151 /* BITStoreButton.m in Sources */ = {isa = PBXBuildFile; fileRef = 1E49A4AA161222B900463151 /* BITStoreButton.m */; };
		1E49A4D0161222B900463151 /* BITWebTableViewCell.h in Headers */ = {isa = PBXBuildFile; fileRef = 1E49A4AB161222B900463151 /* BITWebTableViewCell.h */; };
		1E49A4D3161222B900463151 /* BITWebTableViewCell.m in Sources */ = {isa = PBXBuildFile; fileRef = 1E49A4AC161222B900463151 /* BITWebTableViewCell.m */; };
		1E49A4D8161222D400463151 /* HockeySDKPrivate.h in Headers */ = {isa = PBXBuildFile; fileRef = 1E49A4D4161222D400463151 /* HockeySDKPrivate.h */; };
		1E49A4DB161222D400463151 /* HockeySDKPrivate.m in Sources */ = {isa = PBXBuildFile; fileRef = 1E49A4D5161222D400463151 /* HockeySDKPrivate.m */; };
		1E5954D315B6F24A00A03429 /* BITHockeyManager.m in Sources */ = {isa = PBXBuildFile; fileRef = E41EB466148D7BF50015DEDC /* BITHockeyManager.m */; };
		1E5954DC15B6F24A00A03429 /* Foundation.framework in Frameworks */ = {isa = PBXBuildFile; fileRef = E400561D148D79B500EB22B9 /* Foundation.framework */; };
		1E5954DD15B6F24A00A03429 /* CrashReporter.framework in Frameworks */ = {isa = PBXBuildFile; fileRef = E41EB48B148D7C4E0015DEDC /* CrashReporter.framework */; };
		1E59559A15B6FDA500A03429 /* BITHockeyManager.h in Headers */ = {isa = PBXBuildFile; fileRef = E41EB465148D7BF50015DEDC /* BITHockeyManager.h */; settings = {ATTRIBUTES = (Public, ); }; };
		1E59559B15B6FDA500A03429 /* HockeySDK.h in Headers */ = {isa = PBXBuildFile; fileRef = 1E71509A15B5C76F004E88FF /* HockeySDK.h */; settings = {ATTRIBUTES = (Public, ); }; };
		1E5955C615B71C8600A03429 /* authorize_denied.png in Resources */ = {isa = PBXBuildFile; fileRef = 1E5955BB15B71C8600A03429 /* authorize_denied.png */; };
		1E5955C715B71C8600A03429 /* authorize_denied@2x.png in Resources */ = {isa = PBXBuildFile; fileRef = 1E5955BC15B71C8600A03429 /* authorize_denied@2x.png */; };
		1E5955CA15B71C8600A03429 /* bg.png in Resources */ = {isa = PBXBuildFile; fileRef = 1E5955BF15B71C8600A03429 /* bg.png */; };
		1E5955CB15B71C8600A03429 /* buttonHighlight.png in Resources */ = {isa = PBXBuildFile; fileRef = 1E5955C015B71C8600A03429 /* buttonHighlight.png */; };
		1E5955CC15B71C8600A03429 /* buttonHighlight@2x.png in Resources */ = {isa = PBXBuildFile; fileRef = 1E5955C115B71C8600A03429 /* buttonHighlight@2x.png */; };
		1E5955CF15B71C8600A03429 /* IconGradient.png in Resources */ = {isa = PBXBuildFile; fileRef = 1E5955C415B71C8600A03429 /* IconGradient.png */; };
		1E5955D015B71C8600A03429 /* IconGradient@2x.png in Resources */ = {isa = PBXBuildFile; fileRef = 1E5955C515B71C8600A03429 /* IconGradient@2x.png */; };
		1E5955FD15B7877B00A03429 /* BITHockeyManagerDelegate.h in Headers */ = {isa = PBXBuildFile; fileRef = 1E5955FA15B7877A00A03429 /* BITHockeyManagerDelegate.h */; settings = {ATTRIBUTES = (Public, ); }; };
		1E5A459216F0DFC200B55C04 /* SenTestingKit.framework in Frameworks */ = {isa = PBXBuildFile; fileRef = 1E5A459116F0DFC200B55C04 /* SenTestingKit.framework */; };
		1E5A459516F0DFC200B55C04 /* Foundation.framework in Frameworks */ = {isa = PBXBuildFile; fileRef = E400561D148D79B500EB22B9 /* Foundation.framework */; };
		1E5A459B16F0DFC200B55C04 /* InfoPlist.strings in Resources */ = {isa = PBXBuildFile; fileRef = 1E5A459916F0DFC200B55C04 /* InfoPlist.strings */; };
		1E5A459E16F0DFC200B55C04 /* BITStoreUpdateManagerTests.m in Sources */ = {isa = PBXBuildFile; fileRef = 1E5A459D16F0DFC200B55C04 /* BITStoreUpdateManagerTests.m */; };
		1E70A23217F2F982001BB32D /* live_report_empty.plcrash in Resources */ = {isa = PBXBuildFile; fileRef = 1E70A22F17F2F982001BB32D /* live_report_empty.plcrash */; };
		1E70A23317F2F982001BB32D /* live_report_exception.plcrash in Resources */ = {isa = PBXBuildFile; fileRef = 1E70A23017F2F982001BB32D /* live_report_exception.plcrash */; };
		1E70A23417F2F982001BB32D /* live_report_signal.plcrash in Resources */ = {isa = PBXBuildFile; fileRef = 1E70A23117F2F982001BB32D /* live_report_signal.plcrash */; };
		1E70A23617F31B82001BB32D /* BITHockeyHelperTests.m in Sources */ = {isa = PBXBuildFile; fileRef = 1E70A23517F31B82001BB32D /* BITHockeyHelperTests.m */; };
		1E754E5C1621FBB70070AB92 /* BITCrashManager.h in Headers */ = {isa = PBXBuildFile; fileRef = 1E754E561621FBB70070AB92 /* BITCrashManager.h */; settings = {ATTRIBUTES = (Public, ); }; };
		1E754E5D1621FBB70070AB92 /* BITCrashManager.m in Sources */ = {isa = PBXBuildFile; fileRef = 1E754E571621FBB70070AB92 /* BITCrashManager.m */; };
		1E754E5E1621FBB70070AB92 /* BITCrashManagerDelegate.h in Headers */ = {isa = PBXBuildFile; fileRef = 1E754E581621FBB70070AB92 /* BITCrashManagerDelegate.h */; settings = {ATTRIBUTES = (Public, ); }; };
		1E754E601621FBB70070AB92 /* BITCrashReportTextFormatter.h in Headers */ = {isa = PBXBuildFile; fileRef = 1E754E5A1621FBB70070AB92 /* BITCrashReportTextFormatter.h */; };
		1E754E611621FBB70070AB92 /* BITCrashReportTextFormatter.m in Sources */ = {isa = PBXBuildFile; fileRef = 1E754E5B1621FBB70070AB92 /* BITCrashReportTextFormatter.m */; };
		1E7A45FC16F54FB5005B08F1 /* OCHamcrestIOS.framework in Frameworks */ = {isa = PBXBuildFile; fileRef = 1E7A45FA16F54FB5005B08F1 /* OCHamcrestIOS.framework */; };
		1E7A45FD16F54FB5005B08F1 /* OCMockitoIOS.framework in Frameworks */ = {isa = PBXBuildFile; fileRef = 1E7A45FB16F54FB5005B08F1 /* OCMockitoIOS.framework */; };
		1E84DB3417E099BA00AC83FD /* HockeySDKFeatureConfig.h in Headers */ = {isa = PBXBuildFile; fileRef = 1E84DB3317E0977C00AC83FD /* HockeySDKFeatureConfig.h */; settings = {ATTRIBUTES = (Public, ); }; };
		1E94F9E116E91330006570AD /* BITStoreUpdateManager.h in Headers */ = {isa = PBXBuildFile; fileRef = 1E94F9DF16E91330006570AD /* BITStoreUpdateManager.h */; settings = {ATTRIBUTES = (Public, ); }; };
		1E94F9E216E91330006570AD /* BITStoreUpdateManager.m in Sources */ = {isa = PBXBuildFile; fileRef = 1E94F9E016E91330006570AD /* BITStoreUpdateManager.m */; };
		1E94F9E416E9136B006570AD /* BITStoreUpdateManagerPrivate.h in Headers */ = {isa = PBXBuildFile; fileRef = 1E94F9E316E9136B006570AD /* BITStoreUpdateManagerPrivate.h */; };
		1EA1170016F4D32C001C015C /* libHockeySDK.a in Frameworks */ = {isa = PBXBuildFile; fileRef = 1E5954F215B6F24A00A03429 /* libHockeySDK.a */; };
		1EA1170116F4D354001C015C /* CrashReporter.framework in Frameworks */ = {isa = PBXBuildFile; fileRef = E41EB48B148D7C4E0015DEDC /* CrashReporter.framework */; };
		1EA1170416F53B49001C015C /* StoreBundleIdentifierUnknown.json in Resources */ = {isa = PBXBuildFile; fileRef = 1EA1170316F53B49001C015C /* StoreBundleIdentifierUnknown.json */; };
		1EA1170716F53B91001C015C /* BITTestHelper.m in Sources */ = {isa = PBXBuildFile; fileRef = 1EA1170616F53B91001C015C /* BITTestHelper.m */; };
		1EA1170916F53E3A001C015C /* StoreBundleIdentifierKnown.json in Resources */ = {isa = PBXBuildFile; fileRef = 1EA1170816F53E3A001C015C /* StoreBundleIdentifierKnown.json */; };
		1EA1170C16F54A64001C015C /* HockeySDKResources.bundle in Resources */ = {isa = PBXBuildFile; fileRef = 1E59550A15B6F45800A03429 /* HockeySDKResources.bundle */; };
		1EACC97B162F041E007578C5 /* BITAttributedLabel.h in Headers */ = {isa = PBXBuildFile; fileRef = 1EACC979162F041E007578C5 /* BITAttributedLabel.h */; };
		1EACC97C162F041E007578C5 /* BITAttributedLabel.m in Sources */ = {isa = PBXBuildFile; fileRef = 1EACC97A162F041E007578C5 /* BITAttributedLabel.m */; };
		1EAF20A8162DC0F600957B1D /* feedbackActivity@2x~ipad.png in Resources */ = {isa = PBXBuildFile; fileRef = 1EAF20A4162DC0F600957B1D /* feedbackActivity@2x~ipad.png */; };
		1EAF20A9162DC0F600957B1D /* feedbackActivity~ipad.png in Resources */ = {isa = PBXBuildFile; fileRef = 1EAF20A5162DC0F600957B1D /* feedbackActivity~ipad.png */; };
		1EAF20AA162DC0F600957B1D /* feedbackActiviy.png in Resources */ = {isa = PBXBuildFile; fileRef = 1EAF20A6162DC0F600957B1D /* feedbackActiviy.png */; };
		1EAF20AB162DC0F600957B1D /* feedbackActiviy@2x.png in Resources */ = {isa = PBXBuildFile; fileRef = 1EAF20A7162DC0F600957B1D /* feedbackActiviy@2x.png */; };
		1EB52FD5167B766100C801D5 /* HockeySDK.strings in Resources */ = {isa = PBXBuildFile; fileRef = 1E59555F15B6F80E00A03429 /* HockeySDK.strings */; };
		1ED570C718BF878C00AB3350 /* BITCrashAttachment.h in Headers */ = {isa = PBXBuildFile; fileRef = 1ED570C518BF878C00AB3350 /* BITCrashAttachment.h */; settings = {ATTRIBUTES = (Public, ); }; };
		1ED570C818BF878C00AB3350 /* BITCrashAttachment.m in Sources */ = {isa = PBXBuildFile; fileRef = 1ED570C618BF878C00AB3350 /* BITCrashAttachment.m */; };
		1EF95CA6162CB037000AE3AD /* BITFeedbackActivity.h in Headers */ = {isa = PBXBuildFile; fileRef = 1EF95CA4162CB036000AE3AD /* BITFeedbackActivity.h */; settings = {ATTRIBUTES = (Public, ); }; };
		1EF95CA7162CB037000AE3AD /* BITFeedbackActivity.m in Sources */ = {isa = PBXBuildFile; fileRef = 1EF95CA5162CB036000AE3AD /* BITFeedbackActivity.m */; };
		1EF95CAA162CB314000AE3AD /* BITFeedbackComposeViewControllerDelegate.h in Headers */ = {isa = PBXBuildFile; fileRef = 1EF95CA9162CB313000AE3AD /* BITFeedbackComposeViewControllerDelegate.h */; settings = {ATTRIBUTES = (Public, ); }; };
		1EFF03E517F2485500A5F13C /* BITCrashManagerTests.m in Sources */ = {isa = PBXBuildFile; fileRef = 1EFF03E417F2485500A5F13C /* BITCrashManagerTests.m */; };
		973EC8B418BCA7BC00DBFFBB /* BITImageAnnotationViewController.m in Sources */ = {isa = PBXBuildFile; fileRef = 97F0FA0018AE375E00EF50AA /* BITImageAnnotationViewController.m */; };
		973EC8B718BCA8A200DBFFBB /* BITRectangleImageAnnotation.h in Headers */ = {isa = PBXBuildFile; fileRef = 973EC8B518BCA8A200DBFFBB /* BITRectangleImageAnnotation.h */; };
		973EC8B818BCA8A200DBFFBB /* BITRectangleImageAnnotation.m in Sources */ = {isa = PBXBuildFile; fileRef = 973EC8B618BCA8A200DBFFBB /* BITRectangleImageAnnotation.m */; };
		973EC8BB18BDE29800DBFFBB /* BITArrowImageAnnotation.h in Headers */ = {isa = PBXBuildFile; fileRef = 973EC8B918BDE29800DBFFBB /* BITArrowImageAnnotation.h */; };
		973EC8BC18BDE29800DBFFBB /* BITArrowImageAnnotation.m in Sources */ = {isa = PBXBuildFile; fileRef = 973EC8BA18BDE29800DBFFBB /* BITArrowImageAnnotation.m */; };
		973EC8BF18BE2B5B00DBFFBB /* BITBlurImageAnnotation.h in Headers */ = {isa = PBXBuildFile; fileRef = 973EC8BD18BE2B5B00DBFFBB /* BITBlurImageAnnotation.h */; };
		973EC8C018BE2B5B00DBFFBB /* BITBlurImageAnnotation.m in Sources */ = {isa = PBXBuildFile; fileRef = 973EC8BE18BE2B5B00DBFFBB /* BITBlurImageAnnotation.m */; };
<<<<<<< HEAD
=======
		973EC91818C87E7300DBFFBB /* BITAttachmentGalleryViewController.h in Headers */ = {isa = PBXBuildFile; fileRef = 973EC91618C87E7300DBFFBB /* BITAttachmentGalleryViewController.h */; };
		973EC91918C87E7300DBFFBB /* BITAttachmentGalleryViewController.m in Sources */ = {isa = PBXBuildFile; fileRef = 973EC91718C87E7300DBFFBB /* BITAttachmentGalleryViewController.m */; };
>>>>>>> f1169521
		9760F6C418BB4D2D00959B93 /* AssetsLibrary.framework in Frameworks */ = {isa = PBXBuildFile; fileRef = 9760F6C318BB4D2D00959B93 /* AssetsLibrary.framework */; };
		9760F6CF18BB685600959B93 /* BITImageAnnotation.h in Headers */ = {isa = PBXBuildFile; fileRef = 9760F6CD18BB685600959B93 /* BITImageAnnotation.h */; };
		9760F6D018BB685600959B93 /* BITImageAnnotation.m in Sources */ = {isa = PBXBuildFile; fileRef = 9760F6CE18BB685600959B93 /* BITImageAnnotation.m */; };
		97F0F9FD18ABAECD00EF50AA /* iconCamera.png in Resources */ = {isa = PBXBuildFile; fileRef = 97F0F9FB18ABAECD00EF50AA /* iconCamera.png */; };
		97F0F9FE18ABAECD00EF50AA /* iconCamera@2x.png in Resources */ = {isa = PBXBuildFile; fileRef = 97F0F9FC18ABAECD00EF50AA /* iconCamera@2x.png */; };
		97F0FA0518B2294D00EF50AA /* BITFeedbackMessageAttachment.m in Sources */ = {isa = PBXBuildFile; fileRef = 97F0FA0318AE5AED00EF50AA /* BITFeedbackMessageAttachment.m */; };
		E405266217A2AD300096359C /* BITFeedbackManagerDelegate.h in Headers */ = {isa = PBXBuildFile; fileRef = E405266117A2AD300096359C /* BITFeedbackManagerDelegate.h */; settings = {ATTRIBUTES = (Public, ); }; };
		E40E0B0917DA19DC005E38C1 /* BITHockeyAppClientTests.m in Sources */ = {isa = PBXBuildFile; fileRef = E40E0B0817DA19DC005E38C1 /* BITHockeyAppClientTests.m */; };
		E40E0B0C17DA1AFF005E38C1 /* BITHockeyAppClient.h in Headers */ = {isa = PBXBuildFile; fileRef = E40E0B0A17DA1AFF005E38C1 /* BITHockeyAppClient.h */; };
		E40E0B0D17DA1AFF005E38C1 /* BITHockeyAppClient.m in Sources */ = {isa = PBXBuildFile; fileRef = E40E0B0B17DA1AFF005E38C1 /* BITHockeyAppClient.m */; };
		E4507E4317F0658F00171A0D /* BITKeychainUtilsTests.m in Sources */ = {isa = PBXBuildFile; fileRef = E4507E4217F0658F00171A0D /* BITKeychainUtilsTests.m */; };
		E48A3DEC17B3ED1C00924C3D /* BITAuthenticator.h in Headers */ = {isa = PBXBuildFile; fileRef = E48A3DEA17B3ED1C00924C3D /* BITAuthenticator.h */; settings = {ATTRIBUTES = (Public, ); }; };
		E48A3DED17B3ED1C00924C3D /* BITAuthenticator.m in Sources */ = {isa = PBXBuildFile; fileRef = E48A3DEB17B3ED1C00924C3D /* BITAuthenticator.m */; };
		E48A3DEF17B3EFF100924C3D /* BITAuthenticatorTests.m in Sources */ = {isa = PBXBuildFile; fileRef = E48A3DEE17B3EFF100924C3D /* BITAuthenticatorTests.m */; };
		E4933E8017B66CDA00B11ACC /* BITHTTPOperation.h in Headers */ = {isa = PBXBuildFile; fileRef = E4933E7E17B66CDA00B11ACC /* BITHTTPOperation.h */; };
		E4933E8117B66CDA00B11ACC /* BITHTTPOperation.m in Sources */ = {isa = PBXBuildFile; fileRef = E4933E7F17B66CDA00B11ACC /* BITHTTPOperation.m */; };
		E4B4DB7D17B435550099C67F /* BITAuthenticationViewController.h in Headers */ = {isa = PBXBuildFile; fileRef = E4B4DB7B17B435550099C67F /* BITAuthenticationViewController.h */; };
		E4B4DB7E17B435550099C67F /* BITAuthenticationViewController.m in Sources */ = {isa = PBXBuildFile; fileRef = E4B4DB7C17B435550099C67F /* BITAuthenticationViewController.m */; };
/* End PBXBuildFile section */

/* Begin PBXContainerItemProxy section */
		1E59557D15B6F97100A03429 /* PBXContainerItemProxy */ = {
			isa = PBXContainerItemProxy;
			containerPortal = E4005611148D79B500EB22B9 /* Project object */;
			proxyType = 1;
			remoteGlobalIDString = 1E59550915B6F45800A03429;
			remoteInfo = HockeySDKResources;
		};
		1E754E421621F6290070AB92 /* PBXContainerItemProxy */ = {
			isa = PBXContainerItemProxy;
			containerPortal = E4005611148D79B500EB22B9 /* Project object */;
			proxyType = 1;
			remoteGlobalIDString = 1E8E66AD15BC3D7700632A2E;
			remoteInfo = "HockeySDK Documentation";
		};
		1EA116FE16F4D302001C015C /* PBXContainerItemProxy */ = {
			isa = PBXContainerItemProxy;
			containerPortal = E4005611148D79B500EB22B9 /* Project object */;
			proxyType = 1;
			remoteGlobalIDString = 1E5954CB15B6F24A00A03429;
			remoteInfo = HockeySDK;
		};
		1EA1170A16F54A5C001C015C /* PBXContainerItemProxy */ = {
			isa = PBXContainerItemProxy;
			containerPortal = E4005611148D79B500EB22B9 /* Project object */;
			proxyType = 1;
			remoteGlobalIDString = 1E59550915B6F45800A03429;
			remoteInfo = HockeySDKResources;
		};
/* End PBXContainerItemProxy section */

/* Begin PBXFileReference section */
		1E0828FF1708F69A0073050E /* BITStoreUpdateManagerDelegate.h */ = {isa = PBXFileReference; fileEncoding = 4; lastKnownFileType = sourcecode.c.h; path = BITStoreUpdateManagerDelegate.h; sourceTree = "<group>"; };
		1E0FEE26173BDB260061331F /* BITKeychainUtils.h */ = {isa = PBXFileReference; fileEncoding = 4; lastKnownFileType = sourcecode.c.h; path = BITKeychainUtils.h; sourceTree = "<group>"; };
		1E0FEE27173BDB260061331F /* BITKeychainUtils.m */ = {isa = PBXFileReference; fileEncoding = 4; lastKnownFileType = sourcecode.c.objc; path = BITKeychainUtils.m; sourceTree = "<group>"; };
		1E1127BC16580C87007067A2 /* buttonRoundedDelete.png */ = {isa = PBXFileReference; lastKnownFileType = image.png; path = buttonRoundedDelete.png; sourceTree = "<group>"; };
		1E1127BD16580C87007067A2 /* buttonRoundedDelete@2x.png */ = {isa = PBXFileReference; lastKnownFileType = image.png; path = "buttonRoundedDelete@2x.png"; sourceTree = "<group>"; };
		1E1127BE16580C87007067A2 /* buttonRoundedDeleteHighlighted.png */ = {isa = PBXFileReference; lastKnownFileType = image.png; path = buttonRoundedDeleteHighlighted.png; sourceTree = "<group>"; };
		1E1127BF16580C87007067A2 /* buttonRoundedDeleteHighlighted@2x.png */ = {isa = PBXFileReference; lastKnownFileType = image.png; path = "buttonRoundedDeleteHighlighted@2x.png"; sourceTree = "<group>"; };
		1E1127C016580C87007067A2 /* buttonRoundedRegular.png */ = {isa = PBXFileReference; lastKnownFileType = image.png; path = buttonRoundedRegular.png; sourceTree = "<group>"; };
		1E1127C116580C87007067A2 /* buttonRoundedRegular@2x.png */ = {isa = PBXFileReference; lastKnownFileType = image.png; path = "buttonRoundedRegular@2x.png"; sourceTree = "<group>"; };
		1E1127C216580C87007067A2 /* buttonRoundedRegularHighlighted.png */ = {isa = PBXFileReference; lastKnownFileType = image.png; path = buttonRoundedRegularHighlighted.png; sourceTree = "<group>"; };
		1E1127C316580C87007067A2 /* buttonRoundedRegularHighlighted@2x.png */ = {isa = PBXFileReference; lastKnownFileType = image.png; path = "buttonRoundedRegularHighlighted@2x.png"; sourceTree = "<group>"; };
		1E20A57F181E9D4600D5B770 /* nl */ = {isa = PBXFileReference; lastKnownFileType = text.plist.strings; name = nl; path = nl.lproj/HockeySDK.strings; sourceTree = "<group>"; };
		1E36D8B816667611000B134C /* hr */ = {isa = PBXFileReference; lastKnownFileType = text.plist.strings; name = hr; path = hr.lproj/HockeySDK.strings; sourceTree = "<group>"; };
		1E49A42D1612223B00463151 /* BITFeedbackComposeViewController.h */ = {isa = PBXFileReference; fileEncoding = 4; lastKnownFileType = sourcecode.c.h; path = BITFeedbackComposeViewController.h; sourceTree = "<group>"; };
		1E49A42E1612223B00463151 /* BITFeedbackComposeViewController.m */ = {isa = PBXFileReference; fileEncoding = 4; lastKnownFileType = sourcecode.c.objc; path = BITFeedbackComposeViewController.m; sourceTree = "<group>"; };
		1E49A42F1612223B00463151 /* BITFeedbackListViewCell.h */ = {isa = PBXFileReference; fileEncoding = 4; lastKnownFileType = sourcecode.c.h; path = BITFeedbackListViewCell.h; sourceTree = "<group>"; };
		1E49A4301612223B00463151 /* BITFeedbackListViewCell.m */ = {isa = PBXFileReference; fileEncoding = 4; lastKnownFileType = sourcecode.c.objc; path = BITFeedbackListViewCell.m; sourceTree = "<group>"; };
		1E49A4311612223B00463151 /* BITFeedbackListViewController.h */ = {isa = PBXFileReference; fileEncoding = 4; lastKnownFileType = sourcecode.c.h; path = BITFeedbackListViewController.h; sourceTree = "<group>"; };
		1E49A4321612223B00463151 /* BITFeedbackListViewController.m */ = {isa = PBXFileReference; fileEncoding = 4; lastKnownFileType = sourcecode.c.objc; path = BITFeedbackListViewController.m; sourceTree = "<group>"; };
		1E49A4331612223B00463151 /* BITFeedbackManager.h */ = {isa = PBXFileReference; fileEncoding = 4; lastKnownFileType = sourcecode.c.h; path = BITFeedbackManager.h; sourceTree = "<group>"; };
		1E49A4341612223B00463151 /* BITFeedbackManager.m */ = {isa = PBXFileReference; fileEncoding = 4; lastKnownFileType = sourcecode.c.objc; path = BITFeedbackManager.m; sourceTree = "<group>"; };
		1E49A4351612223B00463151 /* BITFeedbackManagerPrivate.h */ = {isa = PBXFileReference; fileEncoding = 4; lastKnownFileType = sourcecode.c.h; path = BITFeedbackManagerPrivate.h; sourceTree = "<group>"; };
		1E49A4361612223B00463151 /* BITFeedbackMessage.h */ = {isa = PBXFileReference; fileEncoding = 4; lastKnownFileType = sourcecode.c.h; path = BITFeedbackMessage.h; sourceTree = "<group>"; };
		1E49A4371612223B00463151 /* BITFeedbackMessage.m */ = {isa = PBXFileReference; fileEncoding = 4; lastKnownFileType = sourcecode.c.objc; path = BITFeedbackMessage.m; sourceTree = "<group>"; };
		1E49A4381612223B00463151 /* BITFeedbackUserDataViewController.h */ = {isa = PBXFileReference; fileEncoding = 4; lastKnownFileType = sourcecode.c.h; path = BITFeedbackUserDataViewController.h; sourceTree = "<group>"; };
		1E49A4391612223B00463151 /* BITFeedbackUserDataViewController.m */ = {isa = PBXFileReference; fileEncoding = 4; lastKnownFileType = sourcecode.c.objc; path = BITFeedbackUserDataViewController.m; sourceTree = "<group>"; };
		1E49A4621612226D00463151 /* BITAppVersionMetaInfo.h */ = {isa = PBXFileReference; fileEncoding = 4; lastKnownFileType = sourcecode.c.h; path = BITAppVersionMetaInfo.h; sourceTree = "<group>"; };
		1E49A4631612226D00463151 /* BITAppVersionMetaInfo.m */ = {isa = PBXFileReference; fileEncoding = 4; lastKnownFileType = sourcecode.c.objc; path = BITAppVersionMetaInfo.m; sourceTree = "<group>"; };
		1E49A4641612226D00463151 /* BITUpdateManager.h */ = {isa = PBXFileReference; fileEncoding = 4; lastKnownFileType = sourcecode.c.h; path = BITUpdateManager.h; sourceTree = "<group>"; };
		1E49A4651612226D00463151 /* BITUpdateManager.m */ = {isa = PBXFileReference; fileEncoding = 4; lastKnownFileType = sourcecode.c.objc; path = BITUpdateManager.m; sourceTree = "<group>"; };
		1E49A4661612226D00463151 /* BITUpdateManagerDelegate.h */ = {isa = PBXFileReference; fileEncoding = 4; lastKnownFileType = sourcecode.c.h; path = BITUpdateManagerDelegate.h; sourceTree = "<group>"; };
		1E49A4671612226D00463151 /* BITUpdateManagerPrivate.h */ = {isa = PBXFileReference; fileEncoding = 4; lastKnownFileType = sourcecode.c.h; path = BITUpdateManagerPrivate.h; sourceTree = "<group>"; };
		1E49A4681612226D00463151 /* BITUpdateViewController.h */ = {isa = PBXFileReference; fileEncoding = 4; lastKnownFileType = sourcecode.c.h; path = BITUpdateViewController.h; sourceTree = "<group>"; };
		1E49A4691612226D00463151 /* BITUpdateViewController.m */ = {isa = PBXFileReference; fileEncoding = 4; lastKnownFileType = sourcecode.c.objc; path = BITUpdateViewController.m; sourceTree = "<group>"; };
		1E49A46A1612226D00463151 /* BITUpdateViewControllerPrivate.h */ = {isa = PBXFileReference; fileEncoding = 4; lastKnownFileType = sourcecode.c.h; path = BITUpdateViewControllerPrivate.h; sourceTree = "<group>"; };
		1E49A4A0161222B900463151 /* BITHockeyBaseManager.h */ = {isa = PBXFileReference; fileEncoding = 4; lastKnownFileType = sourcecode.c.h; path = BITHockeyBaseManager.h; sourceTree = "<group>"; };
		1E49A4A1161222B900463151 /* BITHockeyBaseManager.m */ = {isa = PBXFileReference; fileEncoding = 4; lastKnownFileType = sourcecode.c.objc; path = BITHockeyBaseManager.m; sourceTree = "<group>"; };
		1E49A4A2161222B900463151 /* BITHockeyBaseManagerPrivate.h */ = {isa = PBXFileReference; fileEncoding = 4; lastKnownFileType = sourcecode.c.h; path = BITHockeyBaseManagerPrivate.h; sourceTree = "<group>"; };
		1E49A4A3161222B900463151 /* BITHockeyBaseViewController.h */ = {isa = PBXFileReference; fileEncoding = 4; lastKnownFileType = sourcecode.c.h; path = BITHockeyBaseViewController.h; sourceTree = "<group>"; };
		1E49A4A4161222B900463151 /* BITHockeyBaseViewController.m */ = {isa = PBXFileReference; fileEncoding = 4; lastKnownFileType = sourcecode.c.objc; path = BITHockeyBaseViewController.m; sourceTree = "<group>"; };
		1E49A4A5161222B900463151 /* BITHockeyHelper.h */ = {isa = PBXFileReference; fileEncoding = 4; lastKnownFileType = sourcecode.c.h; path = BITHockeyHelper.h; sourceTree = "<group>"; };
		1E49A4A6161222B900463151 /* BITHockeyHelper.m */ = {isa = PBXFileReference; fileEncoding = 4; lastKnownFileType = sourcecode.c.objc; path = BITHockeyHelper.m; sourceTree = "<group>"; };
		1E49A4A7161222B900463151 /* BITAppStoreHeader.h */ = {isa = PBXFileReference; fileEncoding = 4; lastKnownFileType = sourcecode.c.h; path = BITAppStoreHeader.h; sourceTree = "<group>"; };
		1E49A4A8161222B900463151 /* BITAppStoreHeader.m */ = {isa = PBXFileReference; fileEncoding = 4; lastKnownFileType = sourcecode.c.objc; path = BITAppStoreHeader.m; sourceTree = "<group>"; };
		1E49A4A9161222B900463151 /* BITStoreButton.h */ = {isa = PBXFileReference; fileEncoding = 4; lastKnownFileType = sourcecode.c.h; path = BITStoreButton.h; sourceTree = "<group>"; };
		1E49A4AA161222B900463151 /* BITStoreButton.m */ = {isa = PBXFileReference; fileEncoding = 4; lastKnownFileType = sourcecode.c.objc; path = BITStoreButton.m; sourceTree = "<group>"; };
		1E49A4AB161222B900463151 /* BITWebTableViewCell.h */ = {isa = PBXFileReference; fileEncoding = 4; lastKnownFileType = sourcecode.c.h; path = BITWebTableViewCell.h; sourceTree = "<group>"; };
		1E49A4AC161222B900463151 /* BITWebTableViewCell.m */ = {isa = PBXFileReference; fileEncoding = 4; lastKnownFileType = sourcecode.c.objc; path = BITWebTableViewCell.m; sourceTree = "<group>"; };
		1E49A4D4161222D400463151 /* HockeySDKPrivate.h */ = {isa = PBXFileReference; fileEncoding = 4; lastKnownFileType = sourcecode.c.h; path = HockeySDKPrivate.h; sourceTree = "<group>"; };
		1E49A4D5161222D400463151 /* HockeySDKPrivate.m */ = {isa = PBXFileReference; fileEncoding = 4; lastKnownFileType = sourcecode.c.objc; path = HockeySDKPrivate.m; sourceTree = "<group>"; };
		1E5954F215B6F24A00A03429 /* libHockeySDK.a */ = {isa = PBXFileReference; explicitFileType = archive.ar; includeInIndex = 0; path = libHockeySDK.a; sourceTree = BUILT_PRODUCTS_DIR; };
		1E59550A15B6F45800A03429 /* HockeySDKResources.bundle */ = {isa = PBXFileReference; explicitFileType = wrapper.cfbundle; includeInIndex = 0; path = HockeySDKResources.bundle; sourceTree = BUILT_PRODUCTS_DIR; };
		1E59556015B6F80E00A03429 /* de */ = {isa = PBXFileReference; fileEncoding = 4; lastKnownFileType = text.plist.strings; name = de; path = de.lproj/HockeySDK.strings; sourceTree = "<group>"; };
		1E59556415B6F81C00A03429 /* es */ = {isa = PBXFileReference; fileEncoding = 4; lastKnownFileType = text.plist.strings; name = es; path = es.lproj/HockeySDK.strings; sourceTree = "<group>"; };
		1E59556615B6F82300A03429 /* fr */ = {isa = PBXFileReference; fileEncoding = 4; lastKnownFileType = text.plist.strings; name = fr; path = fr.lproj/HockeySDK.strings; sourceTree = "<group>"; };
		1E59556815B6F82A00A03429 /* it */ = {isa = PBXFileReference; fileEncoding = 4; lastKnownFileType = text.plist.strings; name = it; path = it.lproj/HockeySDK.strings; sourceTree = "<group>"; };
		1E59556A15B6F83100A03429 /* ja */ = {isa = PBXFileReference; fileEncoding = 4; lastKnownFileType = text.plist.strings; name = ja; path = ja.lproj/HockeySDK.strings; sourceTree = "<group>"; };
		1E59557015B6F84700A03429 /* pt */ = {isa = PBXFileReference; fileEncoding = 4; lastKnownFileType = text.plist.strings; name = pt; path = pt.lproj/HockeySDK.strings; sourceTree = "<group>"; };
		1E59557215B6F84D00A03429 /* ru */ = {isa = PBXFileReference; fileEncoding = 4; lastKnownFileType = text.plist.strings; name = ru; path = ru.lproj/HockeySDK.strings; sourceTree = "<group>"; };
		1E5955BB15B71C8600A03429 /* authorize_denied.png */ = {isa = PBXFileReference; lastKnownFileType = image.png; path = authorize_denied.png; sourceTree = "<group>"; };
		1E5955BC15B71C8600A03429 /* authorize_denied@2x.png */ = {isa = PBXFileReference; lastKnownFileType = image.png; path = "authorize_denied@2x.png"; sourceTree = "<group>"; };
		1E5955BF15B71C8600A03429 /* bg.png */ = {isa = PBXFileReference; lastKnownFileType = image.png; path = bg.png; sourceTree = "<group>"; };
		1E5955C015B71C8600A03429 /* buttonHighlight.png */ = {isa = PBXFileReference; lastKnownFileType = image.png; path = buttonHighlight.png; sourceTree = "<group>"; };
		1E5955C115B71C8600A03429 /* buttonHighlight@2x.png */ = {isa = PBXFileReference; lastKnownFileType = image.png; path = "buttonHighlight@2x.png"; sourceTree = "<group>"; };
		1E5955C415B71C8600A03429 /* IconGradient.png */ = {isa = PBXFileReference; lastKnownFileType = image.png; path = IconGradient.png; sourceTree = "<group>"; };
		1E5955C515B71C8600A03429 /* IconGradient@2x.png */ = {isa = PBXFileReference; lastKnownFileType = image.png; path = "IconGradient@2x.png"; sourceTree = "<group>"; };
		1E5955FA15B7877A00A03429 /* BITHockeyManagerDelegate.h */ = {isa = PBXFileReference; fileEncoding = 4; lastKnownFileType = sourcecode.c.h; path = BITHockeyManagerDelegate.h; sourceTree = "<group>"; };
		1E5A459016F0DFC200B55C04 /* HockeySDKTests.octest */ = {isa = PBXFileReference; explicitFileType = wrapper.cfbundle; includeInIndex = 0; path = HockeySDKTests.octest; sourceTree = BUILT_PRODUCTS_DIR; };
		1E5A459116F0DFC200B55C04 /* SenTestingKit.framework */ = {isa = PBXFileReference; lastKnownFileType = wrapper.framework; name = SenTestingKit.framework; path = Library/Frameworks/SenTestingKit.framework; sourceTree = DEVELOPER_DIR; };
		1E5A459816F0DFC200B55C04 /* HockeySDKTests-Info.plist */ = {isa = PBXFileReference; lastKnownFileType = text.plist.xml; path = "HockeySDKTests-Info.plist"; sourceTree = "<group>"; };
		1E5A459A16F0DFC200B55C04 /* en */ = {isa = PBXFileReference; lastKnownFileType = text.plist.strings; name = en; path = en.lproj/InfoPlist.strings; sourceTree = "<group>"; };
		1E5A459D16F0DFC200B55C04 /* BITStoreUpdateManagerTests.m */ = {isa = PBXFileReference; lastKnownFileType = sourcecode.c.objc; path = BITStoreUpdateManagerTests.m; sourceTree = "<group>"; };
		1E5A459F16F0DFC200B55C04 /* HockeySDKTests-Prefix.pch */ = {isa = PBXFileReference; lastKnownFileType = sourcecode.c.h; path = "HockeySDKTests-Prefix.pch"; sourceTree = "<group>"; };
		1E66CA9115D4100500F35BED /* buildnumber.xcconfig */ = {isa = PBXFileReference; lastKnownFileType = text.xcconfig; path = buildnumber.xcconfig; sourceTree = "<group>"; };
		1E6DDCEE169E290C0076C65D /* ro */ = {isa = PBXFileReference; lastKnownFileType = text.plist.strings; name = ro; path = ro.lproj/HockeySDK.strings; sourceTree = "<group>"; };
		1E6F0450167B5E5600ED1C86 /* pt-PT */ = {isa = PBXFileReference; lastKnownFileType = text.plist.strings; name = "pt-PT"; path = "pt-PT.lproj/HockeySDK.strings"; sourceTree = "<group>"; };
		1E70A22F17F2F982001BB32D /* live_report_empty.plcrash */ = {isa = PBXFileReference; fileEncoding = 4; lastKnownFileType = text; path = live_report_empty.plcrash; sourceTree = "<group>"; };
		1E70A23017F2F982001BB32D /* live_report_exception.plcrash */ = {isa = PBXFileReference; lastKnownFileType = file; path = live_report_exception.plcrash; sourceTree = "<group>"; };
		1E70A23117F2F982001BB32D /* live_report_signal.plcrash */ = {isa = PBXFileReference; lastKnownFileType = file; path = live_report_signal.plcrash; sourceTree = "<group>"; };
		1E70A23517F31B82001BB32D /* BITHockeyHelperTests.m */ = {isa = PBXFileReference; fileEncoding = 4; lastKnownFileType = sourcecode.c.objc; path = BITHockeyHelperTests.m; sourceTree = "<group>"; };
		1E71509A15B5C76F004E88FF /* HockeySDK.h */ = {isa = PBXFileReference; fileEncoding = 4; lastKnownFileType = sourcecode.c.h; path = HockeySDK.h; sourceTree = "<group>"; };
		1E754DC61621BC170070AB92 /* HockeySDK.xcconfig */ = {isa = PBXFileReference; lastKnownFileType = text.xcconfig; path = HockeySDK.xcconfig; sourceTree = "<group>"; };
		1E754E561621FBB70070AB92 /* BITCrashManager.h */ = {isa = PBXFileReference; fileEncoding = 4; lastKnownFileType = sourcecode.c.h; path = BITCrashManager.h; sourceTree = "<group>"; };
		1E754E571621FBB70070AB92 /* BITCrashManager.m */ = {isa = PBXFileReference; fileEncoding = 4; lastKnownFileType = sourcecode.c.objc; path = BITCrashManager.m; sourceTree = "<group>"; };
		1E754E581621FBB70070AB92 /* BITCrashManagerDelegate.h */ = {isa = PBXFileReference; fileEncoding = 4; lastKnownFileType = sourcecode.c.h; path = BITCrashManagerDelegate.h; sourceTree = "<group>"; };
		1E754E5A1621FBB70070AB92 /* BITCrashReportTextFormatter.h */ = {isa = PBXFileReference; fileEncoding = 4; lastKnownFileType = sourcecode.c.h; path = BITCrashReportTextFormatter.h; sourceTree = "<group>"; };
		1E754E5B1621FBB70070AB92 /* BITCrashReportTextFormatter.m */ = {isa = PBXFileReference; fileEncoding = 4; lastKnownFileType = sourcecode.c.objc; path = BITCrashReportTextFormatter.m; sourceTree = "<group>"; };
		1E7A45FA16F54FB5005B08F1 /* OCHamcrestIOS.framework */ = {isa = PBXFileReference; lastKnownFileType = wrapper.framework; path = OCHamcrestIOS.framework; sourceTree = "<group>"; };
		1E7A45FB16F54FB5005B08F1 /* OCMockitoIOS.framework */ = {isa = PBXFileReference; lastKnownFileType = wrapper.framework; path = OCMockitoIOS.framework; sourceTree = "<group>"; };
		1E84DB3317E0977C00AC83FD /* HockeySDKFeatureConfig.h */ = {isa = PBXFileReference; lastKnownFileType = sourcecode.c.h; path = HockeySDKFeatureConfig.h; sourceTree = "<group>"; };
		1E94F9DF16E91330006570AD /* BITStoreUpdateManager.h */ = {isa = PBXFileReference; fileEncoding = 4; lastKnownFileType = sourcecode.c.h; path = BITStoreUpdateManager.h; sourceTree = "<group>"; };
		1E94F9E016E91330006570AD /* BITStoreUpdateManager.m */ = {isa = PBXFileReference; fileEncoding = 4; lastKnownFileType = sourcecode.c.objc; path = BITStoreUpdateManager.m; sourceTree = "<group>"; };
		1E94F9E316E9136B006570AD /* BITStoreUpdateManagerPrivate.h */ = {isa = PBXFileReference; fileEncoding = 4; lastKnownFileType = sourcecode.c.h; path = BITStoreUpdateManagerPrivate.h; sourceTree = "<group>"; };
		1EA1170316F53B49001C015C /* StoreBundleIdentifierUnknown.json */ = {isa = PBXFileReference; fileEncoding = 4; lastKnownFileType = text.json; path = StoreBundleIdentifierUnknown.json; sourceTree = "<group>"; };
		1EA1170516F53B91001C015C /* BITTestHelper.h */ = {isa = PBXFileReference; fileEncoding = 4; lastKnownFileType = sourcecode.c.h; path = BITTestHelper.h; sourceTree = "<group>"; };
		1EA1170616F53B91001C015C /* BITTestHelper.m */ = {isa = PBXFileReference; fileEncoding = 4; lastKnownFileType = sourcecode.c.objc; path = BITTestHelper.m; sourceTree = "<group>"; };
		1EA1170816F53E3A001C015C /* StoreBundleIdentifierKnown.json */ = {isa = PBXFileReference; fileEncoding = 4; lastKnownFileType = text.json; path = StoreBundleIdentifierKnown.json; sourceTree = "<group>"; };
		1EA512DF167F7EF000FC9FBA /* zh-Hans */ = {isa = PBXFileReference; lastKnownFileType = text.plist.strings; name = "zh-Hans"; path = "zh-Hans.lproj/HockeySDK.strings"; sourceTree = "<group>"; };
		1EACC979162F041E007578C5 /* BITAttributedLabel.h */ = {isa = PBXFileReference; fileEncoding = 4; lastKnownFileType = sourcecode.c.h; path = BITAttributedLabel.h; sourceTree = "<group>"; };
		1EACC97A162F041E007578C5 /* BITAttributedLabel.m */ = {isa = PBXFileReference; fileEncoding = 4; indentWidth = 4; lastKnownFileType = sourcecode.c.objc; path = BITAttributedLabel.m; sourceTree = "<group>"; };
		1EAF20A4162DC0F600957B1D /* feedbackActivity@2x~ipad.png */ = {isa = PBXFileReference; lastKnownFileType = image.png; path = "feedbackActivity@2x~ipad.png"; sourceTree = "<group>"; };
		1EAF20A5162DC0F600957B1D /* feedbackActivity~ipad.png */ = {isa = PBXFileReference; lastKnownFileType = image.png; path = "feedbackActivity~ipad.png"; sourceTree = "<group>"; };
		1EAF20A6162DC0F600957B1D /* feedbackActiviy.png */ = {isa = PBXFileReference; lastKnownFileType = image.png; path = feedbackActiviy.png; sourceTree = "<group>"; };
		1EAF20A7162DC0F600957B1D /* feedbackActiviy@2x.png */ = {isa = PBXFileReference; lastKnownFileType = image.png; path = "feedbackActiviy@2x.png"; sourceTree = "<group>"; };
		1EB52FC3167B73D400C801D5 /* en */ = {isa = PBXFileReference; lastKnownFileType = text.plist.strings; name = en; path = en.lproj/HockeySDK.strings; sourceTree = "<group>"; };
		1ED570C518BF878C00AB3350 /* BITCrashAttachment.h */ = {isa = PBXFileReference; fileEncoding = 4; lastKnownFileType = sourcecode.c.h; path = BITCrashAttachment.h; sourceTree = "<group>"; };
		1ED570C618BF878C00AB3350 /* BITCrashAttachment.m */ = {isa = PBXFileReference; fileEncoding = 4; lastKnownFileType = sourcecode.c.objc; path = BITCrashAttachment.m; sourceTree = "<group>"; };
		1EDA60CF15C2C1450032D10B /* HockeySDK-Info.plist */ = {isa = PBXFileReference; lastKnownFileType = text.plist.xml; path = "HockeySDK-Info.plist"; sourceTree = "<group>"; };
		1EF95CA4162CB036000AE3AD /* BITFeedbackActivity.h */ = {isa = PBXFileReference; fileEncoding = 4; lastKnownFileType = sourcecode.c.h; path = BITFeedbackActivity.h; sourceTree = "<group>"; };
		1EF95CA5162CB036000AE3AD /* BITFeedbackActivity.m */ = {isa = PBXFileReference; fileEncoding = 4; lastKnownFileType = sourcecode.c.objc; path = BITFeedbackActivity.m; sourceTree = "<group>"; };
		1EF95CA9162CB313000AE3AD /* BITFeedbackComposeViewControllerDelegate.h */ = {isa = PBXFileReference; fileEncoding = 4; lastKnownFileType = sourcecode.c.h; path = BITFeedbackComposeViewControllerDelegate.h; sourceTree = "<group>"; };
		1EFF03D717F20F8300A5F13C /* BITCrashManagerPrivate.h */ = {isa = PBXFileReference; lastKnownFileType = sourcecode.c.h; path = BITCrashManagerPrivate.h; sourceTree = "<group>"; };
		1EFF03E417F2485500A5F13C /* BITCrashManagerTests.m */ = {isa = PBXFileReference; fileEncoding = 4; lastKnownFileType = sourcecode.c.objc; path = BITCrashManagerTests.m; sourceTree = "<group>"; };
		973EC8B518BCA8A200DBFFBB /* BITRectangleImageAnnotation.h */ = {isa = PBXFileReference; fileEncoding = 4; lastKnownFileType = sourcecode.c.h; path = BITRectangleImageAnnotation.h; sourceTree = "<group>"; };
		973EC8B618BCA8A200DBFFBB /* BITRectangleImageAnnotation.m */ = {isa = PBXFileReference; fileEncoding = 4; lastKnownFileType = sourcecode.c.objc; path = BITRectangleImageAnnotation.m; sourceTree = "<group>"; };
		973EC8B918BDE29800DBFFBB /* BITArrowImageAnnotation.h */ = {isa = PBXFileReference; fileEncoding = 4; lastKnownFileType = sourcecode.c.h; path = BITArrowImageAnnotation.h; sourceTree = "<group>"; };
		973EC8BA18BDE29800DBFFBB /* BITArrowImageAnnotation.m */ = {isa = PBXFileReference; fileEncoding = 4; lastKnownFileType = sourcecode.c.objc; path = BITArrowImageAnnotation.m; sourceTree = "<group>"; };
		973EC8BD18BE2B5B00DBFFBB /* BITBlurImageAnnotation.h */ = {isa = PBXFileReference; fileEncoding = 4; lastKnownFileType = sourcecode.c.h; path = BITBlurImageAnnotation.h; sourceTree = "<group>"; };
		973EC8BE18BE2B5B00DBFFBB /* BITBlurImageAnnotation.m */ = {isa = PBXFileReference; fileEncoding = 4; lastKnownFileType = sourcecode.c.objc; path = BITBlurImageAnnotation.m; sourceTree = "<group>"; };
<<<<<<< HEAD
=======
		973EC91618C87E7300DBFFBB /* BITAttachmentGalleryViewController.h */ = {isa = PBXFileReference; fileEncoding = 4; lastKnownFileType = sourcecode.c.h; path = BITAttachmentGalleryViewController.h; sourceTree = "<group>"; };
		973EC91718C87E7300DBFFBB /* BITAttachmentGalleryViewController.m */ = {isa = PBXFileReference; fileEncoding = 4; lastKnownFileType = sourcecode.c.objc; path = BITAttachmentGalleryViewController.m; sourceTree = "<group>"; };
>>>>>>> f1169521
		9760F6C318BB4D2D00959B93 /* AssetsLibrary.framework */ = {isa = PBXFileReference; lastKnownFileType = wrapper.framework; name = AssetsLibrary.framework; path = System/Library/Frameworks/AssetsLibrary.framework; sourceTree = SDKROOT; };
		9760F6CD18BB685600959B93 /* BITImageAnnotation.h */ = {isa = PBXFileReference; fileEncoding = 4; lastKnownFileType = sourcecode.c.h; path = BITImageAnnotation.h; sourceTree = "<group>"; };
		9760F6CE18BB685600959B93 /* BITImageAnnotation.m */ = {isa = PBXFileReference; fileEncoding = 4; lastKnownFileType = sourcecode.c.objc; path = BITImageAnnotation.m; sourceTree = "<group>"; };
		97F0F9FB18ABAECD00EF50AA /* iconCamera.png */ = {isa = PBXFileReference; lastKnownFileType = image.png; path = iconCamera.png; sourceTree = "<group>"; };
		97F0F9FC18ABAECD00EF50AA /* iconCamera@2x.png */ = {isa = PBXFileReference; lastKnownFileType = image.png; path = "iconCamera@2x.png"; sourceTree = "<group>"; };
		97F0F9FF18AE375E00EF50AA /* BITImageAnnotationViewController.h */ = {isa = PBXFileReference; fileEncoding = 4; lastKnownFileType = sourcecode.c.h; path = BITImageAnnotationViewController.h; sourceTree = "<group>"; };
		97F0FA0018AE375E00EF50AA /* BITImageAnnotationViewController.m */ = {isa = PBXFileReference; fileEncoding = 4; lastKnownFileType = sourcecode.c.objc; path = BITImageAnnotationViewController.m; sourceTree = "<group>"; };
		97F0FA0218AE5AED00EF50AA /* BITFeedbackMessageAttachment.h */ = {isa = PBXFileReference; fileEncoding = 4; lastKnownFileType = sourcecode.c.h; path = BITFeedbackMessageAttachment.h; sourceTree = "<group>"; };
		97F0FA0318AE5AED00EF50AA /* BITFeedbackMessageAttachment.m */ = {isa = PBXFileReference; fileEncoding = 4; lastKnownFileType = sourcecode.c.objc; path = BITFeedbackMessageAttachment.m; sourceTree = "<group>"; };
		BEE0207C16C5107E004426EA /* hu */ = {isa = PBXFileReference; lastKnownFileType = text.plist.strings; name = hu; path = hu.lproj/HockeySDK.strings; sourceTree = "<group>"; };
		E400561D148D79B500EB22B9 /* Foundation.framework */ = {isa = PBXFileReference; lastKnownFileType = wrapper.framework; name = Foundation.framework; path = System/Library/Frameworks/Foundation.framework; sourceTree = SDKROOT; };
		E405266117A2AD300096359C /* BITFeedbackManagerDelegate.h */ = {isa = PBXFileReference; fileEncoding = 4; lastKnownFileType = sourcecode.c.h; path = BITFeedbackManagerDelegate.h; sourceTree = "<group>"; };
		E40E0B0817DA19DC005E38C1 /* BITHockeyAppClientTests.m */ = {isa = PBXFileReference; fileEncoding = 4; lastKnownFileType = sourcecode.c.objc; path = BITHockeyAppClientTests.m; sourceTree = "<group>"; };
		E40E0B0A17DA1AFF005E38C1 /* BITHockeyAppClient.h */ = {isa = PBXFileReference; fileEncoding = 4; lastKnownFileType = sourcecode.c.h; path = BITHockeyAppClient.h; sourceTree = "<group>"; };
		E40E0B0B17DA1AFF005E38C1 /* BITHockeyAppClient.m */ = {isa = PBXFileReference; fileEncoding = 4; lastKnownFileType = sourcecode.c.objc; path = BITHockeyAppClient.m; sourceTree = "<group>"; };
		E41EB465148D7BF50015DEDC /* BITHockeyManager.h */ = {isa = PBXFileReference; fileEncoding = 4; lastKnownFileType = sourcecode.c.h; path = BITHockeyManager.h; sourceTree = "<group>"; };
		E41EB466148D7BF50015DEDC /* BITHockeyManager.m */ = {isa = PBXFileReference; fileEncoding = 4; lastKnownFileType = sourcecode.c.objc; path = BITHockeyManager.m; sourceTree = "<group>"; };
		E41EB48B148D7C4E0015DEDC /* CrashReporter.framework */ = {isa = PBXFileReference; lastKnownFileType = wrapper.framework; name = CrashReporter.framework; path = ../Vendor/CrashReporter.framework; sourceTree = "<group>"; };
		E4507E4217F0658F00171A0D /* BITKeychainUtilsTests.m */ = {isa = PBXFileReference; fileEncoding = 4; lastKnownFileType = sourcecode.c.objc; path = BITKeychainUtilsTests.m; sourceTree = "<group>"; };
		E48A3DEA17B3ED1C00924C3D /* BITAuthenticator.h */ = {isa = PBXFileReference; fileEncoding = 4; lastKnownFileType = sourcecode.c.h; path = BITAuthenticator.h; sourceTree = "<group>"; };
		E48A3DEB17B3ED1C00924C3D /* BITAuthenticator.m */ = {isa = PBXFileReference; fileEncoding = 4; lastKnownFileType = sourcecode.c.objc; path = BITAuthenticator.m; sourceTree = "<group>"; };
		E48A3DEE17B3EFF100924C3D /* BITAuthenticatorTests.m */ = {isa = PBXFileReference; fileEncoding = 4; lastKnownFileType = sourcecode.c.objc; path = BITAuthenticatorTests.m; sourceTree = "<group>"; };
		E48A3DF117B408F400924C3D /* BITAuthenticator_Private.h */ = {isa = PBXFileReference; lastKnownFileType = sourcecode.c.h; path = BITAuthenticator_Private.h; sourceTree = "<group>"; };
		E4933E7E17B66CDA00B11ACC /* BITHTTPOperation.h */ = {isa = PBXFileReference; fileEncoding = 4; lastKnownFileType = sourcecode.c.h; path = BITHTTPOperation.h; sourceTree = "<group>"; };
		E4933E7F17B66CDA00B11ACC /* BITHTTPOperation.m */ = {isa = PBXFileReference; fileEncoding = 4; lastKnownFileType = sourcecode.c.objc; path = BITHTTPOperation.m; sourceTree = "<group>"; };
		E4B4DB7B17B435550099C67F /* BITAuthenticationViewController.h */ = {isa = PBXFileReference; fileEncoding = 4; lastKnownFileType = sourcecode.c.h; path = BITAuthenticationViewController.h; sourceTree = "<group>"; };
		E4B4DB7C17B435550099C67F /* BITAuthenticationViewController.m */ = {isa = PBXFileReference; fileEncoding = 4; lastKnownFileType = sourcecode.c.objc; path = BITAuthenticationViewController.m; sourceTree = "<group>"; };
/* End PBXFileReference section */

/* Begin PBXFrameworksBuildPhase section */
		1E5954DB15B6F24A00A03429 /* Frameworks */ = {
			isa = PBXFrameworksBuildPhase;
			buildActionMask = 2147483647;
			files = (
				9760F6C418BB4D2D00959B93 /* AssetsLibrary.framework in Frameworks */,
				1E5954DC15B6F24A00A03429 /* Foundation.framework in Frameworks */,
				1E5954DD15B6F24A00A03429 /* CrashReporter.framework in Frameworks */,
			);
			runOnlyForDeploymentPostprocessing = 0;
		};
		1E59550715B6F45800A03429 /* Frameworks */ = {
			isa = PBXFrameworksBuildPhase;
			buildActionMask = 2147483647;
			files = (
			);
			runOnlyForDeploymentPostprocessing = 0;
		};
		1E5A458C16F0DFC200B55C04 /* Frameworks */ = {
			isa = PBXFrameworksBuildPhase;
			buildActionMask = 2147483647;
			files = (
				1EA1170016F4D32C001C015C /* libHockeySDK.a in Frameworks */,
				1E5A459216F0DFC200B55C04 /* SenTestingKit.framework in Frameworks */,
				1EA1170116F4D354001C015C /* CrashReporter.framework in Frameworks */,
				1E5A459516F0DFC200B55C04 /* Foundation.framework in Frameworks */,
				1E7A45FC16F54FB5005B08F1 /* OCHamcrestIOS.framework in Frameworks */,
				1E7A45FD16F54FB5005B08F1 /* OCMockitoIOS.framework in Frameworks */,
			);
			runOnlyForDeploymentPostprocessing = 0;
		};
/* End PBXFrameworksBuildPhase section */

/* Begin PBXGroup section */
		1E5955A415B71BDC00A03429 /* Images */ = {
			isa = PBXGroup;
			children = (
				97F0F9FB18ABAECD00EF50AA /* iconCamera.png */,
				97F0F9FC18ABAECD00EF50AA /* iconCamera@2x.png */,
				1E5955BB15B71C8600A03429 /* authorize_denied.png */,
				1E5955BC15B71C8600A03429 /* authorize_denied@2x.png */,
				1E5955BF15B71C8600A03429 /* bg.png */,
				1E5955C015B71C8600A03429 /* buttonHighlight.png */,
				1E5955C115B71C8600A03429 /* buttonHighlight@2x.png */,
				1E1127BC16580C87007067A2 /* buttonRoundedDelete.png */,
				1E1127BD16580C87007067A2 /* buttonRoundedDelete@2x.png */,
				1E1127BE16580C87007067A2 /* buttonRoundedDeleteHighlighted.png */,
				1E1127BF16580C87007067A2 /* buttonRoundedDeleteHighlighted@2x.png */,
				1E1127C016580C87007067A2 /* buttonRoundedRegular.png */,
				1E1127C116580C87007067A2 /* buttonRoundedRegular@2x.png */,
				1E1127C216580C87007067A2 /* buttonRoundedRegularHighlighted.png */,
				1E1127C316580C87007067A2 /* buttonRoundedRegularHighlighted@2x.png */,
				1E5955C415B71C8600A03429 /* IconGradient.png */,
				1E5955C515B71C8600A03429 /* IconGradient@2x.png */,
				1EAF20A4162DC0F600957B1D /* feedbackActivity@2x~ipad.png */,
				1EAF20A5162DC0F600957B1D /* feedbackActivity~ipad.png */,
				1EAF20A6162DC0F600957B1D /* feedbackActiviy.png */,
				1EAF20A7162DC0F600957B1D /* feedbackActiviy@2x.png */,
			);
			name = Images;
			sourceTree = "<group>";
		};
		1E5A459616F0DFC200B55C04 /* HockeySDKTests */ = {
			isa = PBXGroup;
			children = (
				1EA1170216F53B49001C015C /* Fixtures */,
				1E5A459716F0DFC200B55C04 /* Supporting Files */,
				1E5A459D16F0DFC200B55C04 /* BITStoreUpdateManagerTests.m */,
				E48A3DEE17B3EFF100924C3D /* BITAuthenticatorTests.m */,
				1EFF03E417F2485500A5F13C /* BITCrashManagerTests.m */,
				E40E0B0817DA19DC005E38C1 /* BITHockeyAppClientTests.m */,
				E4507E4217F0658F00171A0D /* BITKeychainUtilsTests.m */,
				1E70A23517F31B82001BB32D /* BITHockeyHelperTests.m */,
			);
			path = HockeySDKTests;
			sourceTree = "<group>";
		};
		1E5A459716F0DFC200B55C04 /* Supporting Files */ = {
			isa = PBXGroup;
			children = (
				1E7A45FA16F54FB5005B08F1 /* OCHamcrestIOS.framework */,
				1E7A45FB16F54FB5005B08F1 /* OCMockitoIOS.framework */,
				1E5A459816F0DFC200B55C04 /* HockeySDKTests-Info.plist */,
				1E5A459916F0DFC200B55C04 /* InfoPlist.strings */,
				1E5A459F16F0DFC200B55C04 /* HockeySDKTests-Prefix.pch */,
				1EA1170516F53B91001C015C /* BITTestHelper.h */,
				1EA1170616F53B91001C015C /* BITTestHelper.m */,
			);
			name = "Supporting Files";
			sourceTree = "<group>";
		};
		1E66CA8F15D40FF600F35BED /* Support */ = {
			isa = PBXGroup;
			children = (
				1E754DC61621BC170070AB92 /* HockeySDK.xcconfig */,
				1E66CA9115D4100500F35BED /* buildnumber.xcconfig */,
			);
			name = Support;
			sourceTree = "<group>";
		};
		1E754E441621F95E0070AB92 /* Helper */ = {
			isa = PBXGroup;
			children = (
				1E49A4D4161222D400463151 /* HockeySDKPrivate.h */,
				1E49A4D5161222D400463151 /* HockeySDKPrivate.m */,
				1E49A4A0161222B900463151 /* BITHockeyBaseManager.h */,
				1E49A4A1161222B900463151 /* BITHockeyBaseManager.m */,
				1E49A4A2161222B900463151 /* BITHockeyBaseManagerPrivate.h */,
				1E49A4A3161222B900463151 /* BITHockeyBaseViewController.h */,
				1E49A4A4161222B900463151 /* BITHockeyBaseViewController.m */,
				1E49A4A5161222B900463151 /* BITHockeyHelper.h */,
				1E49A4A6161222B900463151 /* BITHockeyHelper.m */,
				1E0FEE26173BDB260061331F /* BITKeychainUtils.h */,
				1E0FEE27173BDB260061331F /* BITKeychainUtils.m */,
				1EACC979162F041E007578C5 /* BITAttributedLabel.h */,
				1EACC97A162F041E007578C5 /* BITAttributedLabel.m */,
				1E49A4A7161222B900463151 /* BITAppStoreHeader.h */,
				1E49A4A8161222B900463151 /* BITAppStoreHeader.m */,
				1E49A4A9161222B900463151 /* BITStoreButton.h */,
				1E49A4AA161222B900463151 /* BITStoreButton.m */,
				1E49A4AB161222B900463151 /* BITWebTableViewCell.h */,
				1E49A4AC161222B900463151 /* BITWebTableViewCell.m */,
			);
			name = Helper;
			sourceTree = "<group>";
		};
		1E754E461621FA9A0070AB92 /* Feedback */ = {
			isa = PBXGroup;
			children = (
<<<<<<< HEAD
=======
				973EC91518C87E5A00DBFFBB /* Image Viewer */,
>>>>>>> f1169521
				9760F6CC18BB684200959B93 /* Image Editor */,
				1E49A4361612223B00463151 /* BITFeedbackMessage.h */,
				1E49A4371612223B00463151 /* BITFeedbackMessage.m */,
				97F0FA0218AE5AED00EF50AA /* BITFeedbackMessageAttachment.h */,
				97F0FA0318AE5AED00EF50AA /* BITFeedbackMessageAttachment.m */,
				1E49A42D1612223B00463151 /* BITFeedbackComposeViewController.h */,
				1E49A42E1612223B00463151 /* BITFeedbackComposeViewController.m */,
				1EF95CA9162CB313000AE3AD /* BITFeedbackComposeViewControllerDelegate.h */,
				1E49A4381612223B00463151 /* BITFeedbackUserDataViewController.h */,
				1E49A4391612223B00463151 /* BITFeedbackUserDataViewController.m */,
				1E49A42F1612223B00463151 /* BITFeedbackListViewCell.h */,
				1E49A4301612223B00463151 /* BITFeedbackListViewCell.m */,
				1E49A4311612223B00463151 /* BITFeedbackListViewController.h */,
				1E49A4321612223B00463151 /* BITFeedbackListViewController.m */,
				1EF95CA4162CB036000AE3AD /* BITFeedbackActivity.h */,
				1EF95CA5162CB036000AE3AD /* BITFeedbackActivity.m */,
				1E49A4331612223B00463151 /* BITFeedbackManager.h */,
				1E49A4341612223B00463151 /* BITFeedbackManager.m */,
				E405266117A2AD300096359C /* BITFeedbackManagerDelegate.h */,
				1E49A4351612223B00463151 /* BITFeedbackManagerPrivate.h */,
			);
			name = Feedback;
			sourceTree = "<group>";
		};
		1E754E471621FAD00070AB92 /* Update */ = {
			isa = PBXGroup;
			children = (
				1E49A4621612226D00463151 /* BITAppVersionMetaInfo.h */,
				1E49A4631612226D00463151 /* BITAppVersionMetaInfo.m */,
				1E49A4641612226D00463151 /* BITUpdateManager.h */,
				1E49A4651612226D00463151 /* BITUpdateManager.m */,
				1E49A4661612226D00463151 /* BITUpdateManagerDelegate.h */,
				1E49A4671612226D00463151 /* BITUpdateManagerPrivate.h */,
				1E49A4681612226D00463151 /* BITUpdateViewController.h */,
				1E49A4691612226D00463151 /* BITUpdateViewController.m */,
				1E49A46A1612226D00463151 /* BITUpdateViewControllerPrivate.h */,
			);
			name = Update;
			sourceTree = "<group>";
		};
		1E754E551621FBAF0070AB92 /* CrashReports */ = {
			isa = PBXGroup;
			children = (
				1E754E561621FBB70070AB92 /* BITCrashManager.h */,
				1E754E571621FBB70070AB92 /* BITCrashManager.m */,
				1EFF03D717F20F8300A5F13C /* BITCrashManagerPrivate.h */,
				1E754E581621FBB70070AB92 /* BITCrashManagerDelegate.h */,
				1ED570C518BF878C00AB3350 /* BITCrashAttachment.h */,
				1ED570C618BF878C00AB3350 /* BITCrashAttachment.m */,
				1E754E5A1621FBB70070AB92 /* BITCrashReportTextFormatter.h */,
				1E754E5B1621FBB70070AB92 /* BITCrashReportTextFormatter.m */,
			);
			name = CrashReports;
			sourceTree = "<group>";
		};
		1E94F9DE16E912DD006570AD /* StoreUpdate */ = {
			isa = PBXGroup;
			children = (
				1E94F9DF16E91330006570AD /* BITStoreUpdateManager.h */,
				1E94F9E016E91330006570AD /* BITStoreUpdateManager.m */,
				1E94F9E316E9136B006570AD /* BITStoreUpdateManagerPrivate.h */,
				1E0828FF1708F69A0073050E /* BITStoreUpdateManagerDelegate.h */,
			);
			name = StoreUpdate;
			sourceTree = "<group>";
		};
		1EA1170216F53B49001C015C /* Fixtures */ = {
			isa = PBXGroup;
			children = (
				1EA1170316F53B49001C015C /* StoreBundleIdentifierUnknown.json */,
				1EA1170816F53E3A001C015C /* StoreBundleIdentifierKnown.json */,
				1E70A22F17F2F982001BB32D /* live_report_empty.plcrash */,
				1E70A23017F2F982001BB32D /* live_report_exception.plcrash */,
				1E70A23117F2F982001BB32D /* live_report_signal.plcrash */,
			);
			path = Fixtures;
			sourceTree = "<group>";
		};
		1EFF03DB17F2212E00A5F13C /* Authenticator */ = {
			isa = PBXGroup;
			children = (
				1EFF03DC17F2214700A5F13C /* Private */,
				E48A3DEA17B3ED1C00924C3D /* BITAuthenticator.h */,
				E48A3DEB17B3ED1C00924C3D /* BITAuthenticator.m */,
			);
			name = Authenticator;
			sourceTree = "<group>";
		};
		1EFF03DC17F2214700A5F13C /* Private */ = {
			isa = PBXGroup;
			children = (
				E48A3DF117B408F400924C3D /* BITAuthenticator_Private.h */,
				E4B4DB7B17B435550099C67F /* BITAuthenticationViewController.h */,
				E4B4DB7C17B435550099C67F /* BITAuthenticationViewController.m */,
			);
			name = Private;
			sourceTree = "<group>";
		};
<<<<<<< HEAD
=======
		973EC91518C87E5A00DBFFBB /* Image Viewer */ = {
			isa = PBXGroup;
			children = (
				973EC91618C87E7300DBFFBB /* BITAttachmentGalleryViewController.h */,
				973EC91718C87E7300DBFFBB /* BITAttachmentGalleryViewController.m */,
			);
			name = "Image Viewer";
			sourceTree = "<group>";
		};
>>>>>>> f1169521
		9760F6CC18BB684200959B93 /* Image Editor */ = {
			isa = PBXGroup;
			children = (
				97F0F9FF18AE375E00EF50AA /* BITImageAnnotationViewController.h */,
				97F0FA0018AE375E00EF50AA /* BITImageAnnotationViewController.m */,
				9760F6CD18BB685600959B93 /* BITImageAnnotation.h */,
				9760F6CE18BB685600959B93 /* BITImageAnnotation.m */,
				973EC8B518BCA8A200DBFFBB /* BITRectangleImageAnnotation.h */,
				973EC8B618BCA8A200DBFFBB /* BITRectangleImageAnnotation.m */,
				973EC8B918BDE29800DBFFBB /* BITArrowImageAnnotation.h */,
				973EC8BA18BDE29800DBFFBB /* BITArrowImageAnnotation.m */,
				973EC8BD18BE2B5B00DBFFBB /* BITBlurImageAnnotation.h */,
				973EC8BE18BE2B5B00DBFFBB /* BITBlurImageAnnotation.m */,
			);
			name = "Image Editor";
			sourceTree = "<group>";
		};
		E400560F148D79B500EB22B9 = {
			isa = PBXGroup;
			children = (
				E41EB489148D7BF90015DEDC /* HockeySDK */,
				1E5A459616F0DFC200B55C04 /* HockeySDKTests */,
				E400561C148D79B500EB22B9 /* Frameworks */,
				E4005648148D7A3000EB22B9 /* Resources */,
				1E66CA8F15D40FF600F35BED /* Support */,
				E400561B148D79B500EB22B9 /* Products */,
			);
			indentWidth = 2;
			sourceTree = "<group>";
			tabWidth = 2;
			usesTabs = 0;
		};
		E400561B148D79B500EB22B9 /* Products */ = {
			isa = PBXGroup;
			children = (
				1E5954F215B6F24A00A03429 /* libHockeySDK.a */,
				1E59550A15B6F45800A03429 /* HockeySDKResources.bundle */,
				1E5A459016F0DFC200B55C04 /* HockeySDKTests.octest */,
			);
			name = Products;
			sourceTree = "<group>";
		};
		E400561C148D79B500EB22B9 /* Frameworks */ = {
			isa = PBXGroup;
			children = (
				9760F6C318BB4D2D00959B93 /* AssetsLibrary.framework */,
				E41EB48B148D7C4E0015DEDC /* CrashReporter.framework */,
				E400561D148D79B500EB22B9 /* Foundation.framework */,
				1E5A459116F0DFC200B55C04 /* SenTestingKit.framework */,
			);
			name = Frameworks;
			sourceTree = "<group>";
		};
		E4005648148D7A3000EB22B9 /* Resources */ = {
			isa = PBXGroup;
			children = (
				1EDA60CF15C2C1450032D10B /* HockeySDK-Info.plist */,
				1E5955A415B71BDC00A03429 /* Images */,
				1E59555F15B6F80E00A03429 /* HockeySDK.strings */,
			);
			name = Resources;
			path = ../Resources;
			sourceTree = "<group>";
		};
		E41EB458148D7BF50015DEDC /* Classes */ = {
			isa = PBXGroup;
			children = (
				E48A3DE917B3ECF900924C3D /* Network */,
				1E754E441621F95E0070AB92 /* Helper */,
				1EFF03DB17F2212E00A5F13C /* Authenticator */,
				1E754E551621FBAF0070AB92 /* CrashReports */,
				1E754E461621FA9A0070AB92 /* Feedback */,
				1E754E471621FAD00070AB92 /* Update */,
				1E94F9DE16E912DD006570AD /* StoreUpdate */,
				E41EB465148D7BF50015DEDC /* BITHockeyManager.h */,
				E41EB466148D7BF50015DEDC /* BITHockeyManager.m */,
				1E5955FA15B7877A00A03429 /* BITHockeyManagerDelegate.h */,
				1E71509A15B5C76F004E88FF /* HockeySDK.h */,
				1E84DB3317E0977C00AC83FD /* HockeySDKFeatureConfig.h */,
			);
			name = Classes;
			path = ../Classes;
			sourceTree = "<group>";
		};
		E41EB489148D7BF90015DEDC /* HockeySDK */ = {
			isa = PBXGroup;
			children = (
				E41EB458148D7BF50015DEDC /* Classes */,
			);
			name = HockeySDK;
			sourceTree = "<group>";
		};
		E48A3DE917B3ECF900924C3D /* Network */ = {
			isa = PBXGroup;
			children = (
				E48A3DF017B408D800924C3D /* private */,
				E40E0B0A17DA1AFF005E38C1 /* BITHockeyAppClient.h */,
				E40E0B0B17DA1AFF005E38C1 /* BITHockeyAppClient.m */,
			);
			name = Network;
			sourceTree = "<group>";
		};
		E48A3DF017B408D800924C3D /* private */ = {
			isa = PBXGroup;
			children = (
				E4933E7E17B66CDA00B11ACC /* BITHTTPOperation.h */,
				E4933E7F17B66CDA00B11ACC /* BITHTTPOperation.m */,
			);
			name = private;
			sourceTree = "<group>";
		};
/* End PBXGroup section */

/* Begin PBXHeadersBuildPhase section */
		1E59558B15B6FD8800A03429 /* Headers */ = {
			isa = PBXHeadersBuildPhase;
			buildActionMask = 2147483647;
			files = (
				1E59559B15B6FDA500A03429 /* HockeySDK.h in Headers */,
				1E59559A15B6FDA500A03429 /* BITHockeyManager.h in Headers */,
				1E5955FD15B7877B00A03429 /* BITHockeyManagerDelegate.h in Headers */,
				1E754E5C1621FBB70070AB92 /* BITCrashManager.h in Headers */,
				1E754E5E1621FBB70070AB92 /* BITCrashManagerDelegate.h in Headers */,
				1E49A4731612226D00463151 /* BITUpdateManager.h in Headers */,
				1E49A4791612226D00463151 /* BITUpdateManagerDelegate.h in Headers */,
				1E49A44E1612223B00463151 /* BITFeedbackManager.h in Headers */,
				973EC8BF18BE2B5B00DBFFBB /* BITBlurImageAnnotation.h in Headers */,
				E4B4DB7D17B435550099C67F /* BITAuthenticationViewController.h in Headers */,
				1E49A4481612223B00463151 /* BITFeedbackListViewController.h in Headers */,
				1E49A47F1612226D00463151 /* BITUpdateViewController.h in Headers */,
				1E49A43C1612223B00463151 /* BITFeedbackComposeViewController.h in Headers */,
				E40E0B0C17DA1AFF005E38C1 /* BITHockeyAppClient.h in Headers */,
				1EF95CAA162CB314000AE3AD /* BITFeedbackComposeViewControllerDelegate.h in Headers */,
				1EF95CA6162CB037000AE3AD /* BITFeedbackActivity.h in Headers */,
				1E49A4AF161222B900463151 /* BITHockeyBaseManager.h in Headers */,
				1E49A4B8161222B900463151 /* BITHockeyBaseViewController.h in Headers */,
				1E94F9E116E91330006570AD /* BITStoreUpdateManager.h in Headers */,
				1ED570C718BF878C00AB3350 /* BITCrashAttachment.h in Headers */,
				1E0829001708F69A0073050E /* BITStoreUpdateManagerDelegate.h in Headers */,
				1E49A4421612223B00463151 /* BITFeedbackListViewCell.h in Headers */,
				1E49A4541612223B00463151 /* BITFeedbackManagerPrivate.h in Headers */,
				1E49A4571612223B00463151 /* BITFeedbackMessage.h in Headers */,
				1E49A45D1612223B00463151 /* BITFeedbackUserDataViewController.h in Headers */,
				1E49A46D1612226D00463151 /* BITAppVersionMetaInfo.h in Headers */,
				1E49A47C1612226D00463151 /* BITUpdateManagerPrivate.h in Headers */,
				1E49A4851612226D00463151 /* BITUpdateViewControllerPrivate.h in Headers */,
				1E49A4B5161222B900463151 /* BITHockeyBaseManagerPrivate.h in Headers */,
				973EC91818C87E7300DBFFBB /* BITAttachmentGalleryViewController.h in Headers */,
				E4933E8017B66CDA00B11ACC /* BITHTTPOperation.h in Headers */,
				1E49A4BE161222B900463151 /* BITHockeyHelper.h in Headers */,
				973EC8BB18BDE29800DBFFBB /* BITArrowImageAnnotation.h in Headers */,
				1E49A4C4161222B900463151 /* BITAppStoreHeader.h in Headers */,
				1E49A4CA161222B900463151 /* BITStoreButton.h in Headers */,
				973EC8B718BCA8A200DBFFBB /* BITRectangleImageAnnotation.h in Headers */,
				E405266217A2AD300096359C /* BITFeedbackManagerDelegate.h in Headers */,
				1E49A4D0161222B900463151 /* BITWebTableViewCell.h in Headers */,
				1E49A4D8161222D400463151 /* HockeySDKPrivate.h in Headers */,
				E48A3DEC17B3ED1C00924C3D /* BITAuthenticator.h in Headers */,
				1E754E601621FBB70070AB92 /* BITCrashReportTextFormatter.h in Headers */,
				1E84DB3417E099BA00AC83FD /* HockeySDKFeatureConfig.h in Headers */,
				1EACC97B162F041E007578C5 /* BITAttributedLabel.h in Headers */,
				1E0FEE28173BDB260061331F /* BITKeychainUtils.h in Headers */,
				1E94F9E416E9136B006570AD /* BITStoreUpdateManagerPrivate.h in Headers */,
				9760F6CF18BB685600959B93 /* BITImageAnnotation.h in Headers */,
			);
			runOnlyForDeploymentPostprocessing = 0;
		};
/* End PBXHeadersBuildPhase section */

/* Begin PBXNativeTarget section */
		1E5954CB15B6F24A00A03429 /* HockeySDK */ = {
			isa = PBXNativeTarget;
			buildConfigurationList = 1E5954EF15B6F24A00A03429 /* Build configuration list for PBXNativeTarget "HockeySDK" */;
			buildPhases = (
				1E5954CC15B6F24A00A03429 /* Sources */,
				1E5954DB15B6F24A00A03429 /* Frameworks */,
				1E59558B15B6FD8800A03429 /* Headers */,
				1EE9071A16F6871F003DDE1D /* ShellScript */,
			);
			buildRules = (
			);
			dependencies = (
				1E59557E15B6F97100A03429 /* PBXTargetDependency */,
			);
			name = HockeySDK;
			productName = HockeySDK;
			productReference = 1E5954F215B6F24A00A03429 /* libHockeySDK.a */;
			productType = "com.apple.product-type.library.static";
		};
		1E59550915B6F45800A03429 /* HockeySDKResources */ = {
			isa = PBXNativeTarget;
			buildConfigurationList = 1E59551415B6F45800A03429 /* Build configuration list for PBXNativeTarget "HockeySDKResources" */;
			buildPhases = (
				1E59550615B6F45800A03429 /* Sources */,
				1E59550715B6F45800A03429 /* Frameworks */,
				1E59550815B6F45800A03429 /* Resources */,
			);
			buildRules = (
			);
			dependencies = (
			);
			name = HockeySDKResources;
			productName = HockeySDKBundle;
			productReference = 1E59550A15B6F45800A03429 /* HockeySDKResources.bundle */;
			productType = "com.apple.product-type.bundle";
		};
		1E5A458F16F0DFC200B55C04 /* HockeySDKTests */ = {
			isa = PBXNativeTarget;
			buildConfigurationList = 1E5A45A216F0DFC200B55C04 /* Build configuration list for PBXNativeTarget "HockeySDKTests" */;
			buildPhases = (
				1E5A458B16F0DFC200B55C04 /* Sources */,
				1E5A458C16F0DFC200B55C04 /* Frameworks */,
				1E5A458D16F0DFC200B55C04 /* Resources */,
			);
			buildRules = (
			);
			dependencies = (
				1EA1170B16F54A5C001C015C /* PBXTargetDependency */,
				1EA116FF16F4D302001C015C /* PBXTargetDependency */,
			);
			name = HockeySDKTests;
			productName = HockeySDKTests;
			productReference = 1E5A459016F0DFC200B55C04 /* HockeySDKTests.octest */;
			productType = "com.apple.product-type.bundle";
		};
/* End PBXNativeTarget section */

/* Begin PBXProject section */
		E4005611148D79B500EB22B9 /* Project object */ = {
			isa = PBXProject;
			attributes = {
				LastUpgradeCheck = 0510;
			};
			buildConfigurationList = E4005614148D79B500EB22B9 /* Build configuration list for PBXProject "HockeySDK" */;
			compatibilityVersion = "Xcode 3.2";
			developmentRegion = English;
			hasScannedForEncodings = 0;
			knownRegions = (
				en,
				de,
				es,
				fr,
				it,
				ja,
				nl,
				"pt-PT",
				pt,
				ru,
				sv,
				tr,
				hr,
				zh,
				"zh-Hans",
				ro,
				hu,
			);
			mainGroup = E400560F148D79B500EB22B9;
			productRefGroup = E400561B148D79B500EB22B9 /* Products */;
			projectDirPath = "";
			projectRoot = "";
			targets = (
				1E5954CB15B6F24A00A03429 /* HockeySDK */,
				1E59550915B6F45800A03429 /* HockeySDKResources */,
				1E8E66AD15BC3D7700632A2E /* HockeySDK Documentation */,
				1E4F61E91621AD970033EFC5 /* HockeySDK Framework */,
				1E5A458F16F0DFC200B55C04 /* HockeySDKTests */,
			);
		};
/* End PBXProject section */

/* Begin PBXResourcesBuildPhase section */
		1E59550815B6F45800A03429 /* Resources */ = {
			isa = PBXResourcesBuildPhase;
			buildActionMask = 2147483647;
			files = (
				1E5955C615B71C8600A03429 /* authorize_denied.png in Resources */,
				1E5955C715B71C8600A03429 /* authorize_denied@2x.png in Resources */,
				1E5955CA15B71C8600A03429 /* bg.png in Resources */,
				97F0F9FD18ABAECD00EF50AA /* iconCamera.png in Resources */,
				1E5955CB15B71C8600A03429 /* buttonHighlight.png in Resources */,
				1E5955CC15B71C8600A03429 /* buttonHighlight@2x.png in Resources */,
				1E5955CF15B71C8600A03429 /* IconGradient.png in Resources */,
				1E5955D015B71C8600A03429 /* IconGradient@2x.png in Resources */,
				1EAF20A8162DC0F600957B1D /* feedbackActivity@2x~ipad.png in Resources */,
				1EAF20A9162DC0F600957B1D /* feedbackActivity~ipad.png in Resources */,
				1EAF20AA162DC0F600957B1D /* feedbackActiviy.png in Resources */,
				1EAF20AB162DC0F600957B1D /* feedbackActiviy@2x.png in Resources */,
				1E1127C416580C87007067A2 /* buttonRoundedDelete.png in Resources */,
				1E1127C516580C87007067A2 /* buttonRoundedDelete@2x.png in Resources */,
				1E1127C616580C87007067A2 /* buttonRoundedDeleteHighlighted.png in Resources */,
				1E1127C716580C87007067A2 /* buttonRoundedDeleteHighlighted@2x.png in Resources */,
				1E1127C816580C87007067A2 /* buttonRoundedRegular.png in Resources */,
				97F0F9FE18ABAECD00EF50AA /* iconCamera@2x.png in Resources */,
				1E1127C916580C87007067A2 /* buttonRoundedRegular@2x.png in Resources */,
				1E1127CA16580C87007067A2 /* buttonRoundedRegularHighlighted.png in Resources */,
				1E1127CB16580C87007067A2 /* buttonRoundedRegularHighlighted@2x.png in Resources */,
				1EB52FD5167B766100C801D5 /* HockeySDK.strings in Resources */,
			);
			runOnlyForDeploymentPostprocessing = 0;
		};
		1E5A458D16F0DFC200B55C04 /* Resources */ = {
			isa = PBXResourcesBuildPhase;
			buildActionMask = 2147483647;
			files = (
				1EA1170C16F54A64001C015C /* HockeySDKResources.bundle in Resources */,
				1E5A459B16F0DFC200B55C04 /* InfoPlist.strings in Resources */,
				1E70A23417F2F982001BB32D /* live_report_signal.plcrash in Resources */,
				1EA1170416F53B49001C015C /* StoreBundleIdentifierUnknown.json in Resources */,
				1E70A23317F2F982001BB32D /* live_report_exception.plcrash in Resources */,
				1E70A23217F2F982001BB32D /* live_report_empty.plcrash in Resources */,
				1EA1170916F53E3A001C015C /* StoreBundleIdentifierKnown.json in Resources */,
			);
			runOnlyForDeploymentPostprocessing = 0;
		};
/* End PBXResourcesBuildPhase section */

/* Begin PBXShellScriptBuildPhase section */
		1E4F61ED1621ADE70033EFC5 /* Build universal embedded framework */ = {
			isa = PBXShellScriptBuildPhase;
			buildActionMask = 2147483647;
			files = (
			);
			inputPaths = (
			);
			name = "Build universal embedded framework";
			outputPaths = (
			);
			runOnlyForDeploymentPostprocessing = 0;
			shellPath = /bin/sh;
			shellScript = "# Sets the target folders and the final framework product.\nFMK_NAME=HockeySDK\nFMK_VERSION=A\nFMK_RESOURCE_BUNDLE=HockeySDKResources\n\n# Documentation\nHOCKEYSDK_DOCSET_VERSION_NAME=\"de.bitstadium.${HOCKEYSDK_DOCSET_NAME}-${VERSION_STRING}\"\n\n# Install dir will be the final output to the framework.\n# The following line create it in the root folder of the current project.\nPRODUCTS_DIR=${SRCROOT}/../Products\nPLCR_DIR=${SRCROOT}/../Vendor/CrashReporter.framework\nZIP_FOLDER=HockeySDK-iOS\nTEMP_DIR=${PRODUCTS_DIR}/${ZIP_FOLDER}\nINSTALL_DIR=${TEMP_DIR}/${FMK_NAME}.framework\n\n# Working dir will be deleted after the framework creation.\nWRK_DIR=build\nDEVICE_DIR=${WRK_DIR}/Release-iphoneos\nSIMULATOR_DIR=${WRK_DIR}/Release-iphonesimulator\nHEADERS_DIR=${WRK_DIR}/Release-iphoneos/usr/local/include\n\n# Building both architectures.\nxcodebuild -project \"HockeySDK.xcodeproj\" -configuration \"Release\" -target \"${FMK_NAME}\" -sdk iphoneos\nxcodebuild -project \"HockeySDK.xcodeproj\" -configuration \"Release\" -target \"${FMK_NAME}\" -sdk iphonesimulator\n\n# Cleaning the oldest.\nif [ -d \"${TEMP_DIR}\" ]\nthen\nrm -rf \"${TEMP_DIR}\"\nfi\n\n# Creates and renews the final product folder.\nmkdir -p \"${INSTALL_DIR}\"\nmkdir -p \"${INSTALL_DIR}/Versions\"\nmkdir -p \"${INSTALL_DIR}/Versions/${FMK_VERSION}\"\nmkdir -p \"${INSTALL_DIR}/Versions/${FMK_VERSION}/Resources\"\nmkdir -p \"${INSTALL_DIR}/Versions/${FMK_VERSION}/Headers\"\n\n# Creates the internal links.\n# It MUST uses relative path, otherwise will not work when the folder is copied/moved.\nln -s \"${FMK_VERSION}\" \"${INSTALL_DIR}/Versions/Current\"\nln -s \"Versions/Current/Headers\" \"${INSTALL_DIR}/Headers\"\nln -s \"Versions/Current/Resources\" \"${INSTALL_DIR}/Resources\"\nln -s \"Versions/Current/${FMK_NAME}\" \"${INSTALL_DIR}/${FMK_NAME}\"\n\n# Copies the headers and resources files to the final product folder.\ncp -R \"${SRCROOT}/build/Release-iphoneos/include/HockeySDK/\" \"${INSTALL_DIR}/Versions/${FMK_VERSION}/Headers/\"\ncp -R \"${PLCR_DIR}/Versions/A/Headers/\" \"${INSTALL_DIR}/Versions/${FMK_VERSION}/Headers/\"\ncp -R \"${DEVICE_DIR}/${FMK_RESOURCE_BUNDLE}.bundle\" \"${INSTALL_DIR}/Versions/${FMK_VERSION}/Resources/\"\ncp -f \"${SRCROOT}/${FMK_NAME}.xcconfig\" \"${INSTALL_DIR}/Versions/${FMK_VERSION}/Resources/\"\n\n# Uses the Lipo Tool to merge both binary files (i386 + armv6/armv7) into one Universal final product.\nlipo -create \"${DEVICE_DIR}/lib${FMK_NAME}.a\" \"${SIMULATOR_DIR}/lib${FMK_NAME}.a\" -output \"${INSTALL_DIR}/Versions/${FMK_VERSION}/${FMK_NAME}\"\n\n# Combine the CrashReporter static library into a new Hockey static library file if they are not already present and copy the public headers too\nif [ -z $(otool -L \"${INSTALL_DIR}/Versions/${FMK_VERSION}/${FMK_NAME}\" | grep 'libCrashReporter') ]\nthen\nlibtool -static -o \"${INSTALL_DIR}/Versions/${FMK_VERSION}/${FMK_NAME}\" \"${INSTALL_DIR}/Versions/${FMK_VERSION}/${FMK_NAME}\" \"${SRCROOT}/../Vendor/CrashReporter.framework/Versions/A/CrashReporter\"\nfi\n\nrm -r \"${WRK_DIR}\"\n\n# build embeddedframework folder and move framework into it\nmkdir \"${INSTALL_DIR}/../${FMK_NAME}.embeddedframework\"\nmv \"${INSTALL_DIR}\" \"${INSTALL_DIR}/../${FMK_NAME}.embeddedframework/${FMK_NAME}.framework\"\n\n# link Resources\nNEW_INSTALL_DIR=${TEMP_DIR}/${FMK_NAME}.embeddedframework\nmkdir \"${NEW_INSTALL_DIR}/Resources\"\nln -s \"../${FMK_NAME}.framework/Resources/${FMK_RESOURCE_BUNDLE}.bundle\" \"${NEW_INSTALL_DIR}/Resources/${FMK_RESOURCE_BUNDLE}.bundle\"\nln -s \"../${FMK_NAME}.framework/Resources/${FMK_NAME}.xcconfig\" \"${NEW_INSTALL_DIR}/Resources/${FMK_NAME}.xcconfig\"\n\n# copy license, changelog, documentation, integration json\ncp -f \"${SRCROOT}/../Docs/Changelog-template.md\" \"${TEMP_DIR}/CHANGELOG\"\ncp -f \"${SRCROOT}/../Docs/Guide-Installation-Setup-template.md\" \"${TEMP_DIR}/README.md\"\ncp -f \"${SRCROOT}/../LICENSE\" \"${TEMP_DIR}\"\nmkdir \"${TEMP_DIR}/${HOCKEYSDK_DOCSET_VERSION_NAME}.docset\"\ncp -R \"${SRCROOT}/../documentation/docset/Contents\" \"${TEMP_DIR}/${HOCKEYSDK_DOCSET_VERSION_NAME}.docset\"\n\n# build zip\ncd \"${PRODUCTS_DIR}\"\nrm -f \"${FMK_NAME}-iOS-${VERSION_STRING}.zip\"\nzip -yr \"${FMK_NAME}-iOS-${VERSION_STRING}.zip\" \"${ZIP_FOLDER}\" -x \\*/.*\n\n#copy to output dir on cisimple\nif [ $CISIMPLE ]; then\n    if [ ! -d \"${CONFIGURATION_BUILD_DIR}\" ]; then\n        mkdir \"${CONFIGURATION_BUILD_DIR}\"\n    fi\n    cd \"${PRODUCTS_DIR}\"\n    cp \"${FMK_NAME}-iOS-${VERSION_STRING}.zip\" \"${CONFIGURATION_BUILD_DIR}/${FMK_NAME}-iOS-${VERSION_STRING}.zip\"\nfi";
		};
		1E8E66B215BC3D8200632A2E /* ShellScript */ = {
			isa = PBXShellScriptBuildPhase;
			buildActionMask = 2147483647;
			files = (
			);
			inputPaths = (
			);
			outputPaths = (
			);
			runOnlyForDeploymentPostprocessing = 0;
			shellPath = /bin/sh;
			shellScript = "/usr/local/bin/appledoc \\\n  --output \"${SOURCE_ROOT}/../documentation\" \\\n  --ignore Vendor \\\n  --ignore Products \\\n  --ignore Support \\\n  --ignore .m \\\n  --ignore *Private.h \\\n  --ignore BITAttributedLabel.h \\\n  --ignore BITStoreButton.h \\\n  --ignore BITFeedbackListViewCell.h \\\n  --ignore BITAppStoreHeader.h \\\n  --ignore BITFeedbackMessage.h \\\n  --ignore BITAuthenticationViewController.h \\\n  --create-html \\\n  --create-docset \\\n  --install-docset \\\n  --keep-intermediate-files \\\n  --project-name \"${HOCKEYSDK_DOCSET_NAME} ${VERSION_STRING}\" \\\n  --project-version \"${VERSION_STRING}\" \\\n  --project-company \"Bit Stadium GmbH\" \\\n  --company-id \"de.bitstadium\" \\\n  --docset-bundle-name \"${HOCKEYSDK_DOCSET_NAME} ${VERSION_STRING}\" \\\n  --docset-feed-name \"${HOCKEYSDK_DOCSET_NAME}\" \\\n  --docset-desc \"\" \\\n  --docset-platform-family \"iphoneos\" \\\n  --index-desc \"${SOURCE_ROOT}/../docs/index.md\" \\\n  --include \"${SOURCE_ROOT}/../docs/index.html\" \\\n  --include \"${SOURCE_ROOT}/../docs/\" \\\n  --merge-categories \\\n  --no-repeat-first-par \\\n  --warn-undocumented-object \\\n  --warn-undocumented-member \\\n  --warn-empty-description \\\n  --warn-unknown-directive \\\n  --warn-invalid-crossref \\\n  --warn-missing-arg \\\n  --logformat xcode \\\n  --exit-threshold 2 \\\n  \"${SOURCE_ROOT}/../\"\n";
		};
		1EE9071A16F6871F003DDE1D /* ShellScript */ = {
			isa = PBXShellScriptBuildPhase;
			buildActionMask = 2147483647;
			files = (
			);
			inputPaths = (
			);
			outputPaths = (
			);
			runOnlyForDeploymentPostprocessing = 0;
			shellPath = /bin/sh;
			shellScript = "\"${SRCROOT}/../Vendor/XcodeCoverage/exportenv.sh\"";
		};
/* End PBXShellScriptBuildPhase section */

/* Begin PBXSourcesBuildPhase section */
		1E5954CC15B6F24A00A03429 /* Sources */ = {
			isa = PBXSourcesBuildPhase;
			buildActionMask = 2147483647;
			files = (
				1E5954D315B6F24A00A03429 /* BITHockeyManager.m in Sources */,
				1E49A43F1612223B00463151 /* BITFeedbackComposeViewController.m in Sources */,
				973EC91918C87E7300DBFFBB /* BITAttachmentGalleryViewController.m in Sources */,
				E40E0B0D17DA1AFF005E38C1 /* BITHockeyAppClient.m in Sources */,
				1E49A4451612223B00463151 /* BITFeedbackListViewCell.m in Sources */,
				973EC8B818BCA8A200DBFFBB /* BITRectangleImageAnnotation.m in Sources */,
				1E49A44B1612223B00463151 /* BITFeedbackListViewController.m in Sources */,
				1E49A4511612223B00463151 /* BITFeedbackManager.m in Sources */,
				E4933E8117B66CDA00B11ACC /* BITHTTPOperation.m in Sources */,
				1E49A45A1612223B00463151 /* BITFeedbackMessage.m in Sources */,
				1ED570C818BF878C00AB3350 /* BITCrashAttachment.m in Sources */,
				1E49A4601612223B00463151 /* BITFeedbackUserDataViewController.m in Sources */,
				1E49A4701612226D00463151 /* BITAppVersionMetaInfo.m in Sources */,
				1E49A4761612226D00463151 /* BITUpdateManager.m in Sources */,
				1E49A4C1161222B900463151 /* BITHockeyHelper.m in Sources */,
				1E49A4821612226D00463151 /* BITUpdateViewController.m in Sources */,
				E4B4DB7E17B435550099C67F /* BITAuthenticationViewController.m in Sources */,
				1E49A4B2161222B900463151 /* BITHockeyBaseManager.m in Sources */,
				973EC8C018BE2B5B00DBFFBB /* BITBlurImageAnnotation.m in Sources */,
				9760F6D018BB685600959B93 /* BITImageAnnotation.m in Sources */,
				1E49A4BB161222B900463151 /* BITHockeyBaseViewController.m in Sources */,
				97F0FA0518B2294D00EF50AA /* BITFeedbackMessageAttachment.m in Sources */,
				1E49A4C7161222B900463151 /* BITAppStoreHeader.m in Sources */,
				1E49A4CD161222B900463151 /* BITStoreButton.m in Sources */,
				1E49A4D3161222B900463151 /* BITWebTableViewCell.m in Sources */,
				E48A3DED17B3ED1C00924C3D /* BITAuthenticator.m in Sources */,
				1E49A4DB161222D400463151 /* HockeySDKPrivate.m in Sources */,
				1E754E5D1621FBB70070AB92 /* BITCrashManager.m in Sources */,
				1E754E611621FBB70070AB92 /* BITCrashReportTextFormatter.m in Sources */,
				1EF95CA7162CB037000AE3AD /* BITFeedbackActivity.m in Sources */,
				1EACC97C162F041E007578C5 /* BITAttributedLabel.m in Sources */,
				973EC8BC18BDE29800DBFFBB /* BITArrowImageAnnotation.m in Sources */,
				973EC8B418BCA7BC00DBFFBB /* BITImageAnnotationViewController.m in Sources */,
				1E0FEE29173BDB260061331F /* BITKeychainUtils.m in Sources */,
				1E94F9E216E91330006570AD /* BITStoreUpdateManager.m in Sources */,
			);
			runOnlyForDeploymentPostprocessing = 0;
		};
		1E59550615B6F45800A03429 /* Sources */ = {
			isa = PBXSourcesBuildPhase;
			buildActionMask = 2147483647;
			files = (
			);
			runOnlyForDeploymentPostprocessing = 0;
		};
		1E5A458B16F0DFC200B55C04 /* Sources */ = {
			isa = PBXSourcesBuildPhase;
			buildActionMask = 2147483647;
			files = (
				1E5A459E16F0DFC200B55C04 /* BITStoreUpdateManagerTests.m in Sources */,
				1EFF03E517F2485500A5F13C /* BITCrashManagerTests.m in Sources */,
				E40E0B0917DA19DC005E38C1 /* BITHockeyAppClientTests.m in Sources */,
				1E70A23617F31B82001BB32D /* BITHockeyHelperTests.m in Sources */,
				E48A3DEF17B3EFF100924C3D /* BITAuthenticatorTests.m in Sources */,
				1EA1170716F53B91001C015C /* BITTestHelper.m in Sources */,
				E4507E4317F0658F00171A0D /* BITKeychainUtilsTests.m in Sources */,
			);
			runOnlyForDeploymentPostprocessing = 0;
		};
/* End PBXSourcesBuildPhase section */

/* Begin PBXTargetDependency section */
		1E59557E15B6F97100A03429 /* PBXTargetDependency */ = {
			isa = PBXTargetDependency;
			target = 1E59550915B6F45800A03429 /* HockeySDKResources */;
			targetProxy = 1E59557D15B6F97100A03429 /* PBXContainerItemProxy */;
		};
		1E754E431621F6290070AB92 /* PBXTargetDependency */ = {
			isa = PBXTargetDependency;
			target = 1E8E66AD15BC3D7700632A2E /* HockeySDK Documentation */;
			targetProxy = 1E754E421621F6290070AB92 /* PBXContainerItemProxy */;
		};
		1EA116FF16F4D302001C015C /* PBXTargetDependency */ = {
			isa = PBXTargetDependency;
			target = 1E5954CB15B6F24A00A03429 /* HockeySDK */;
			targetProxy = 1EA116FE16F4D302001C015C /* PBXContainerItemProxy */;
		};
		1EA1170B16F54A5C001C015C /* PBXTargetDependency */ = {
			isa = PBXTargetDependency;
			target = 1E59550915B6F45800A03429 /* HockeySDKResources */;
			targetProxy = 1EA1170A16F54A5C001C015C /* PBXContainerItemProxy */;
		};
/* End PBXTargetDependency section */

/* Begin PBXVariantGroup section */
		1E59555F15B6F80E00A03429 /* HockeySDK.strings */ = {
			isa = PBXVariantGroup;
			children = (
				1E59556015B6F80E00A03429 /* de */,
				1E59556415B6F81C00A03429 /* es */,
				1E59556615B6F82300A03429 /* fr */,
				1E59556815B6F82A00A03429 /* it */,
				1E59556A15B6F83100A03429 /* ja */,
				1E59557015B6F84700A03429 /* pt */,
				1E59557215B6F84D00A03429 /* ru */,
				1E36D8B816667611000B134C /* hr */,
				1E6F0450167B5E5600ED1C86 /* pt-PT */,
				1EB52FC3167B73D400C801D5 /* en */,
				1EA512DF167F7EF000FC9FBA /* zh-Hans */,
				1E6DDCEE169E290C0076C65D /* ro */,
				BEE0207C16C5107E004426EA /* hu */,
				1E20A57F181E9D4600D5B770 /* nl */,
			);
			name = HockeySDK.strings;
			sourceTree = "<group>";
		};
		1E5A459916F0DFC200B55C04 /* InfoPlist.strings */ = {
			isa = PBXVariantGroup;
			children = (
				1E5A459A16F0DFC200B55C04 /* en */,
			);
			name = InfoPlist.strings;
			sourceTree = "<group>";
		};
/* End PBXVariantGroup section */

/* Begin XCBuildConfiguration section */
		1E4F61EB1621AD970033EFC5 /* Debug */ = {
			isa = XCBuildConfiguration;
			buildSettings = {
				PRODUCT_NAME = HockeySDK.framework;
			};
			name = Debug;
		};
		1E4F61EC1621AD970033EFC5 /* Release */ = {
			isa = XCBuildConfiguration;
			buildSettings = {
				PRODUCT_NAME = HockeySDK.framework;
			};
			name = Release;
		};
		1E5954F015B6F24A00A03429 /* Debug */ = {
			isa = XCBuildConfiguration;
			buildSettings = {
				"ARCHS[sdk=iphonesimulator*]" = "$(BIT_SIM_ARCHS)";
				DSTROOT = /tmp/HockeySDK.dst;
				FRAMEWORK_SEARCH_PATHS = (
					"$(inherited)",
					"\"$(SRCROOT)/../Vendor\"",
				);
				GCC_THUMB_SUPPORT = NO;
				PRODUCT_NAME = HockeySDK;
				PUBLIC_HEADERS_FOLDER_PATH = "include/$(PRODUCT_NAME)";
				SKIP_INSTALL = YES;
				"VALID_ARCHS[sdk=iphonesimulator*]" = "$(BIT_SIM_ARCHS)";
			};
			name = Debug;
		};
		1E5954F115B6F24A00A03429 /* Release */ = {
			isa = XCBuildConfiguration;
			buildSettings = {
				"ARCHS[sdk=iphonesimulator*]" = "$(BIT_SIM_ARCHS)";
				DSTROOT = /tmp/HockeySDK.dst;
				FRAMEWORK_SEARCH_PATHS = (
					"$(inherited)",
					"\"$(SRCROOT)/../Vendor\"",
				);
				GCC_THUMB_SUPPORT = NO;
				OTHER_CFLAGS = (
					"$(inherited)",
					"-DNS_BLOCK_ASSERTIONS=1",
				);
				PRODUCT_NAME = HockeySDK;
				PUBLIC_HEADERS_FOLDER_PATH = "include/$(PRODUCT_NAME)";
				SKIP_INSTALL = YES;
				"VALID_ARCHS[sdk=iphonesimulator*]" = "$(BIT_SIM_ARCHS)";
			};
			name = Release;
		};
		1E59551515B6F45800A03429 /* Debug */ = {
			isa = XCBuildConfiguration;
			buildSettings = {
				GCC_THUMB_SUPPORT = NO;
				INFOPLIST_FILE = "../Resources/HockeySDK-Info.plist";
				INSTALL_PATH = "$(LOCAL_LIBRARY_DIR)/Bundles";
				PRODUCT_NAME = "$(TARGET_NAME)";
				SKIP_INSTALL = YES;
				WRAPPER_EXTENSION = bundle;
			};
			name = Debug;
		};
		1E59551615B6F45800A03429 /* Release */ = {
			isa = XCBuildConfiguration;
			buildSettings = {
				DEBUG_INFORMATION_FORMAT = "dwarf-with-dsym";
				GCC_THUMB_SUPPORT = NO;
				INFOPLIST_FILE = "../Resources/HockeySDK-Info.plist";
				INSTALL_PATH = "$(LOCAL_LIBRARY_DIR)/Bundles";
				PRODUCT_NAME = "$(TARGET_NAME)";
				SKIP_INSTALL = YES;
				WRAPPER_EXTENSION = bundle;
			};
			name = Release;
		};
		1E5A45A016F0DFC200B55C04 /* Debug */ = {
			isa = XCBuildConfiguration;
			buildSettings = {
				CLANG_CXX_LANGUAGE_STANDARD = "gnu++0x";
				CLANG_CXX_LIBRARY = "libc++";
				CLANG_WARN_CONSTANT_CONVERSION = YES;
				CLANG_WARN_EMPTY_BODY = YES;
				CLANG_WARN_ENUM_CONVERSION = YES;
				CLANG_WARN_INT_CONVERSION = YES;
				CLANG_WARN__DUPLICATE_METHOD_MATCH = YES;
				FRAMEWORK_SEARCH_PATHS = (
					"\"$(SDKROOT)/Developer/Library/Frameworks\"",
					"\"$(DEVELOPER_LIBRARY_DIR)/Frameworks\"",
					"\"$(SRCROOT)/../Vendor\"",
					"\"$(SRCROOT)/HockeySDKTests\"",
				);
				GCC_PRECOMPILE_PREFIX_HEADER = YES;
				GCC_PREFIX_HEADER = "HockeySDKTests/HockeySDKTests-Prefix.pch";
				GCC_PREPROCESSOR_DEFINITIONS = (
					"DEBUG=1",
					"$(inherited)",
				);
				GCC_WARN_UNINITIALIZED_AUTOS = YES;
				INFOPLIST_FILE = "HockeySDKTests/HockeySDKTests-Info.plist";
				IPHONEOS_DEPLOYMENT_TARGET = 6.1;
				LIBRARY_SEARCH_PATHS = (
					"$(inherited)",
					"\"$(SRCROOT)/HockeySDKTests\"",
				);
				ONLY_ACTIVE_ARCH = YES;
				PRODUCT_NAME = "$(TARGET_NAME)";
				WRAPPER_EXTENSION = octest;
			};
			name = Debug;
		};
		1E5A45A116F0DFC200B55C04 /* Release */ = {
			isa = XCBuildConfiguration;
			buildSettings = {
				CLANG_CXX_LANGUAGE_STANDARD = "gnu++0x";
				CLANG_CXX_LIBRARY = "libc++";
				CLANG_WARN_CONSTANT_CONVERSION = YES;
				CLANG_WARN_EMPTY_BODY = YES;
				CLANG_WARN_ENUM_CONVERSION = YES;
				CLANG_WARN_INT_CONVERSION = YES;
				CLANG_WARN__DUPLICATE_METHOD_MATCH = YES;
				COPY_PHASE_STRIP = YES;
				FRAMEWORK_SEARCH_PATHS = (
					"\"$(SDKROOT)/Developer/Library/Frameworks\"",
					"\"$(DEVELOPER_LIBRARY_DIR)/Frameworks\"",
					"\"$(SRCROOT)/../Vendor\"",
					"\"$(SRCROOT)/HockeySDKTests\"",
				);
				GCC_PRECOMPILE_PREFIX_HEADER = YES;
				GCC_PREFIX_HEADER = "HockeySDKTests/HockeySDKTests-Prefix.pch";
				GCC_WARN_UNINITIALIZED_AUTOS = YES;
				INFOPLIST_FILE = "HockeySDKTests/HockeySDKTests-Info.plist";
				IPHONEOS_DEPLOYMENT_TARGET = 6.1;
				LIBRARY_SEARCH_PATHS = (
					"$(inherited)",
					"\"$(SRCROOT)/HockeySDKTests\"",
				);
				ONLY_ACTIVE_ARCH = YES;
				PRODUCT_NAME = "$(TARGET_NAME)";
				VALIDATE_PRODUCT = YES;
				WRAPPER_EXTENSION = octest;
			};
			name = Release;
		};
		1E68F4A716F7843F00053706 /* CodeCoverage */ = {
			isa = XCBuildConfiguration;
			baseConfigurationReference = 1E66CA9115D4100500F35BED /* buildnumber.xcconfig */;
			buildSettings = {
				ALWAYS_SEARCH_USER_PATHS = NO;
				CLANG_ENABLE_OBJC_ARC = YES;
				CLANG_WARN_ENUM_CONVERSION = YES;
				COPY_PHASE_STRIP = NO;
				DEAD_CODE_STRIPPING = NO;
				GCC_C_LANGUAGE_STANDARD = gnu99;
				GCC_DYNAMIC_NO_PIC = NO;
				GCC_GENERATE_TEST_COVERAGE_FILES = YES;
				GCC_INSTRUMENT_PROGRAM_FLOW_ARCS = YES;
				GCC_OPTIMIZATION_LEVEL = 0;
				GCC_PREPROCESSOR_DEFINITIONS = (
					"BITHOCKEY_STATIC_LIBRARY=1",
					"DEBUG=1",
					"$(inherited)",
				);
				GCC_SYMBOLS_PRIVATE_EXTERN = NO;
				GCC_THUMB_SUPPORT = NO;
				GCC_VERSION = "";
				GCC_WARN_ABOUT_MISSING_NEWLINE = YES;
				GCC_WARN_ABOUT_MISSING_PROTOTYPES = YES;
				GCC_WARN_ABOUT_RETURN_TYPE = YES;
				GCC_WARN_STRICT_SELECTOR_MATCH = YES;
				GCC_WARN_UNDECLARED_SELECTOR = YES;
				GCC_WARN_UNUSED_VARIABLE = YES;
				INFOPLIST_FILE = "../Resources/HockeySDK-Info.plist";
				IPHONEOS_DEPLOYMENT_TARGET = 5.0;
				"IPHONEOS_DEPLOYMENT_TARGET[arch=arm64]" = 7.0;
				MACOSX_DEPLOYMENT_TARGET = 10.5;
				OTHER_CFLAGS = (
					"-Wshorten-64-to-32",
					"-Wall",
				);
				RUN_CLANG_STATIC_ANALYZER = YES;
				SDKROOT = iphoneos;
			};
			name = CodeCoverage;
		};
		1E68F4A816F7843F00053706 /* CodeCoverage */ = {
			isa = XCBuildConfiguration;
			buildSettings = {
				"ARCHS[sdk=iphonesimulator*]" = "$(BIT_SIM_ARCHS)";
				DSTROOT = /tmp/HockeySDK.dst;
				FRAMEWORK_SEARCH_PATHS = (
					"$(inherited)",
					"\"$(SRCROOT)/../Vendor\"",
				);
				GCC_THUMB_SUPPORT = NO;
				GENERATE_PROFILING_CODE = YES;
				PRODUCT_NAME = HockeySDK;
				PUBLIC_HEADERS_FOLDER_PATH = "include/$(PRODUCT_NAME)";
				SKIP_INSTALL = YES;
				"VALID_ARCHS[sdk=iphonesimulator*]" = "$(BIT_SIM_ARCHS)";
			};
			name = CodeCoverage;
		};
		1E68F4A916F7843F00053706 /* CodeCoverage */ = {
			isa = XCBuildConfiguration;
			buildSettings = {
				GCC_THUMB_SUPPORT = NO;
				INFOPLIST_FILE = "../Resources/HockeySDK-Info.plist";
				INSTALL_PATH = "$(LOCAL_LIBRARY_DIR)/Bundles";
				PRODUCT_NAME = "$(TARGET_NAME)";
				SKIP_INSTALL = YES;
				WRAPPER_EXTENSION = bundle;
			};
			name = CodeCoverage;
		};
		1E68F4AA16F7843F00053706 /* CodeCoverage */ = {
			isa = XCBuildConfiguration;
			buildSettings = {
				GCC_THUMB_SUPPORT = NO;
				PRODUCT_NAME = "$(TARGET_NAME)";
			};
			name = CodeCoverage;
		};
		1E68F4AB16F7843F00053706 /* CodeCoverage */ = {
			isa = XCBuildConfiguration;
			buildSettings = {
				PRODUCT_NAME = HockeySDK.framework;
			};
			name = CodeCoverage;
		};
		1E68F4AC16F7843F00053706 /* CodeCoverage */ = {
			isa = XCBuildConfiguration;
			buildSettings = {
				"ARCHS[sdk=iphonesimulator*]" = "$(BIT_SIM_ARCHS)";
				CLANG_CXX_LANGUAGE_STANDARD = "gnu++0x";
				CLANG_CXX_LIBRARY = "libc++";
				CLANG_WARN_CONSTANT_CONVERSION = YES;
				CLANG_WARN_EMPTY_BODY = YES;
				CLANG_WARN_ENUM_CONVERSION = YES;
				CLANG_WARN_INT_CONVERSION = YES;
				CLANG_WARN__DUPLICATE_METHOD_MATCH = YES;
				FRAMEWORK_SEARCH_PATHS = (
					"\"$(SDKROOT)/Developer/Library/Frameworks\"",
					"\"$(DEVELOPER_LIBRARY_DIR)/Frameworks\"",
					"\"$(SRCROOT)/../Vendor\"",
					"\"$(SRCROOT)/HockeySDKTests\"",
				);
				GCC_PRECOMPILE_PREFIX_HEADER = YES;
				GCC_PREFIX_HEADER = "HockeySDKTests/HockeySDKTests-Prefix.pch";
				GCC_PREPROCESSOR_DEFINITIONS = (
					"DEBUG=1",
					"$(inherited)",
				);
				GCC_WARN_UNINITIALIZED_AUTOS = YES;
				GENERATE_PROFILING_CODE = YES;
				INFOPLIST_FILE = "HockeySDKTests/HockeySDKTests-Info.plist";
				IPHONEOS_DEPLOYMENT_TARGET = 6.1;
				LIBRARY_SEARCH_PATHS = (
					"$(inherited)",
					"\"$(SRCROOT)/HockeySDKTests\"",
				);
				ONLY_ACTIVE_ARCH = YES;
				PRODUCT_NAME = "$(TARGET_NAME)";
				WRAPPER_EXTENSION = octest;
			};
			name = CodeCoverage;
		};
		1E8E66AE15BC3D7700632A2E /* Debug */ = {
			isa = XCBuildConfiguration;
			buildSettings = {
				GCC_THUMB_SUPPORT = NO;
				PRODUCT_NAME = "$(TARGET_NAME)";
			};
			name = Debug;
		};
		1E8E66AF15BC3D7700632A2E /* Release */ = {
			isa = XCBuildConfiguration;
			buildSettings = {
				GCC_THUMB_SUPPORT = NO;
				PRODUCT_NAME = "$(TARGET_NAME)";
			};
			name = Release;
		};
		E400563C148D79B500EB22B9 /* Debug */ = {
			isa = XCBuildConfiguration;
			baseConfigurationReference = 1E66CA9115D4100500F35BED /* buildnumber.xcconfig */;
			buildSettings = {
				ALWAYS_SEARCH_USER_PATHS = NO;
				CLANG_ENABLE_OBJC_ARC = YES;
				CLANG_WARN_ENUM_CONVERSION = YES;
				COPY_PHASE_STRIP = NO;
				DEAD_CODE_STRIPPING = NO;
				GCC_C_LANGUAGE_STANDARD = gnu99;
				GCC_DYNAMIC_NO_PIC = NO;
				GCC_OPTIMIZATION_LEVEL = 0;
				GCC_PREPROCESSOR_DEFINITIONS = (
					"BITHOCKEY_STATIC_LIBRARY=1",
					"DEBUG=1",
					"$(inherited)",
				);
				GCC_SYMBOLS_PRIVATE_EXTERN = NO;
				GCC_THUMB_SUPPORT = NO;
				GCC_VERSION = "";
				GCC_WARN_ABOUT_MISSING_NEWLINE = YES;
				GCC_WARN_ABOUT_MISSING_PROTOTYPES = YES;
				GCC_WARN_ABOUT_RETURN_TYPE = YES;
				GCC_WARN_STRICT_SELECTOR_MATCH = YES;
				GCC_WARN_UNDECLARED_SELECTOR = YES;
				GCC_WARN_UNUSED_VARIABLE = YES;
				INFOPLIST_FILE = "../Resources/HockeySDK-Info.plist";
				IPHONEOS_DEPLOYMENT_TARGET = 5.0;
				"IPHONEOS_DEPLOYMENT_TARGET[arch=arm64]" = 7.0;
				MACOSX_DEPLOYMENT_TARGET = 10.5;
				OTHER_CFLAGS = (
					"-Wshorten-64-to-32",
					"-Wall",
				);
				RUN_CLANG_STATIC_ANALYZER = YES;
				SDKROOT = iphoneos;
			};
			name = Debug;
		};
		E400563D148D79B500EB22B9 /* Release */ = {
			isa = XCBuildConfiguration;
			baseConfigurationReference = 1E66CA9115D4100500F35BED /* buildnumber.xcconfig */;
			buildSettings = {
				ALWAYS_SEARCH_USER_PATHS = NO;
				CLANG_ENABLE_OBJC_ARC = YES;
				CLANG_WARN_ENUM_CONVERSION = YES;
				COPY_PHASE_STRIP = NO;
				DEAD_CODE_STRIPPING = NO;
				GCC_C_LANGUAGE_STANDARD = gnu99;
				GCC_PREPROCESSOR_DEFINITIONS = (
					"BITHOCKEY_STATIC_LIBRARY=1",
					"$(inherited)",
				);
				GCC_THUMB_SUPPORT = NO;
				GCC_VERSION = "";
				GCC_WARN_ABOUT_MISSING_NEWLINE = YES;
				GCC_WARN_ABOUT_MISSING_PROTOTYPES = YES;
				GCC_WARN_ABOUT_RETURN_TYPE = YES;
				GCC_WARN_STRICT_SELECTOR_MATCH = YES;
				GCC_WARN_UNDECLARED_SELECTOR = YES;
				GCC_WARN_UNUSED_VARIABLE = YES;
				INFOPLIST_FILE = "../Resources/HockeySDK-Info.plist";
				IPHONEOS_DEPLOYMENT_TARGET = 5.0;
				"IPHONEOS_DEPLOYMENT_TARGET[arch=arm64]" = 7.0;
				MACOSX_DEPLOYMENT_TARGET = 10.5;
				OTHER_CFLAGS = (
					"-Wshorten-64-to-32",
					"-Wall",
				);
				RUN_CLANG_STATIC_ANALYZER = YES;
				SDKROOT = iphoneos;
				VALIDATE_PRODUCT = NO;
			};
			name = Release;
		};
/* End XCBuildConfiguration section */

/* Begin XCConfigurationList section */
		1E4F61EA1621AD970033EFC5 /* Build configuration list for PBXAggregateTarget "HockeySDK Framework" */ = {
			isa = XCConfigurationList;
			buildConfigurations = (
				1E4F61EB1621AD970033EFC5 /* Debug */,
				1E68F4AB16F7843F00053706 /* CodeCoverage */,
				1E4F61EC1621AD970033EFC5 /* Release */,
			);
			defaultConfigurationIsVisible = 0;
			defaultConfigurationName = Release;
		};
		1E5954EF15B6F24A00A03429 /* Build configuration list for PBXNativeTarget "HockeySDK" */ = {
			isa = XCConfigurationList;
			buildConfigurations = (
				1E5954F015B6F24A00A03429 /* Debug */,
				1E68F4A816F7843F00053706 /* CodeCoverage */,
				1E5954F115B6F24A00A03429 /* Release */,
			);
			defaultConfigurationIsVisible = 0;
			defaultConfigurationName = Release;
		};
		1E59551415B6F45800A03429 /* Build configuration list for PBXNativeTarget "HockeySDKResources" */ = {
			isa = XCConfigurationList;
			buildConfigurations = (
				1E59551515B6F45800A03429 /* Debug */,
				1E68F4A916F7843F00053706 /* CodeCoverage */,
				1E59551615B6F45800A03429 /* Release */,
			);
			defaultConfigurationIsVisible = 0;
			defaultConfigurationName = Release;
		};
		1E5A45A216F0DFC200B55C04 /* Build configuration list for PBXNativeTarget "HockeySDKTests" */ = {
			isa = XCConfigurationList;
			buildConfigurations = (
				1E5A45A016F0DFC200B55C04 /* Debug */,
				1E68F4AC16F7843F00053706 /* CodeCoverage */,
				1E5A45A116F0DFC200B55C04 /* Release */,
			);
			defaultConfigurationIsVisible = 0;
			defaultConfigurationName = Release;
		};
		1E8E66B015BC3D7700632A2E /* Build configuration list for PBXAggregateTarget "HockeySDK Documentation" */ = {
			isa = XCConfigurationList;
			buildConfigurations = (
				1E8E66AE15BC3D7700632A2E /* Debug */,
				1E68F4AA16F7843F00053706 /* CodeCoverage */,
				1E8E66AF15BC3D7700632A2E /* Release */,
			);
			defaultConfigurationIsVisible = 0;
			defaultConfigurationName = Release;
		};
		E4005614148D79B500EB22B9 /* Build configuration list for PBXProject "HockeySDK" */ = {
			isa = XCConfigurationList;
			buildConfigurations = (
				E400563C148D79B500EB22B9 /* Debug */,
				1E68F4A716F7843F00053706 /* CodeCoverage */,
				E400563D148D79B500EB22B9 /* Release */,
			);
			defaultConfigurationIsVisible = 0;
			defaultConfigurationName = Release;
		};
/* End XCConfigurationList section */
	};
	rootObject = E4005611148D79B500EB22B9 /* Project object */;
}<|MERGE_RESOLUTION|>--- conflicted
+++ resolved
@@ -139,11 +139,8 @@
 		973EC8BC18BDE29800DBFFBB /* BITArrowImageAnnotation.m in Sources */ = {isa = PBXBuildFile; fileRef = 973EC8BA18BDE29800DBFFBB /* BITArrowImageAnnotation.m */; };
 		973EC8BF18BE2B5B00DBFFBB /* BITBlurImageAnnotation.h in Headers */ = {isa = PBXBuildFile; fileRef = 973EC8BD18BE2B5B00DBFFBB /* BITBlurImageAnnotation.h */; };
 		973EC8C018BE2B5B00DBFFBB /* BITBlurImageAnnotation.m in Sources */ = {isa = PBXBuildFile; fileRef = 973EC8BE18BE2B5B00DBFFBB /* BITBlurImageAnnotation.m */; };
-<<<<<<< HEAD
-=======
 		973EC91818C87E7300DBFFBB /* BITAttachmentGalleryViewController.h in Headers */ = {isa = PBXBuildFile; fileRef = 973EC91618C87E7300DBFFBB /* BITAttachmentGalleryViewController.h */; };
 		973EC91918C87E7300DBFFBB /* BITAttachmentGalleryViewController.m in Sources */ = {isa = PBXBuildFile; fileRef = 973EC91718C87E7300DBFFBB /* BITAttachmentGalleryViewController.m */; };
->>>>>>> f1169521
 		9760F6C418BB4D2D00959B93 /* AssetsLibrary.framework in Frameworks */ = {isa = PBXBuildFile; fileRef = 9760F6C318BB4D2D00959B93 /* AssetsLibrary.framework */; };
 		9760F6CF18BB685600959B93 /* BITImageAnnotation.h in Headers */ = {isa = PBXBuildFile; fileRef = 9760F6CD18BB685600959B93 /* BITImageAnnotation.h */; };
 		9760F6D018BB685600959B93 /* BITImageAnnotation.m in Sources */ = {isa = PBXBuildFile; fileRef = 9760F6CE18BB685600959B93 /* BITImageAnnotation.m */; };
@@ -315,11 +312,8 @@
 		973EC8BA18BDE29800DBFFBB /* BITArrowImageAnnotation.m */ = {isa = PBXFileReference; fileEncoding = 4; lastKnownFileType = sourcecode.c.objc; path = BITArrowImageAnnotation.m; sourceTree = "<group>"; };
 		973EC8BD18BE2B5B00DBFFBB /* BITBlurImageAnnotation.h */ = {isa = PBXFileReference; fileEncoding = 4; lastKnownFileType = sourcecode.c.h; path = BITBlurImageAnnotation.h; sourceTree = "<group>"; };
 		973EC8BE18BE2B5B00DBFFBB /* BITBlurImageAnnotation.m */ = {isa = PBXFileReference; fileEncoding = 4; lastKnownFileType = sourcecode.c.objc; path = BITBlurImageAnnotation.m; sourceTree = "<group>"; };
-<<<<<<< HEAD
-=======
 		973EC91618C87E7300DBFFBB /* BITAttachmentGalleryViewController.h */ = {isa = PBXFileReference; fileEncoding = 4; lastKnownFileType = sourcecode.c.h; path = BITAttachmentGalleryViewController.h; sourceTree = "<group>"; };
 		973EC91718C87E7300DBFFBB /* BITAttachmentGalleryViewController.m */ = {isa = PBXFileReference; fileEncoding = 4; lastKnownFileType = sourcecode.c.objc; path = BITAttachmentGalleryViewController.m; sourceTree = "<group>"; };
->>>>>>> f1169521
 		9760F6C318BB4D2D00959B93 /* AssetsLibrary.framework */ = {isa = PBXFileReference; lastKnownFileType = wrapper.framework; name = AssetsLibrary.framework; path = System/Library/Frameworks/AssetsLibrary.framework; sourceTree = SDKROOT; };
 		9760F6CD18BB685600959B93 /* BITImageAnnotation.h */ = {isa = PBXFileReference; fileEncoding = 4; lastKnownFileType = sourcecode.c.h; path = BITImageAnnotation.h; sourceTree = "<group>"; };
 		9760F6CE18BB685600959B93 /* BITImageAnnotation.m */ = {isa = PBXFileReference; fileEncoding = 4; lastKnownFileType = sourcecode.c.objc; path = BITImageAnnotation.m; sourceTree = "<group>"; };
@@ -478,10 +472,7 @@
 		1E754E461621FA9A0070AB92 /* Feedback */ = {
 			isa = PBXGroup;
 			children = (
-<<<<<<< HEAD
-=======
 				973EC91518C87E5A00DBFFBB /* Image Viewer */,
->>>>>>> f1169521
 				9760F6CC18BB684200959B93 /* Image Editor */,
 				1E49A4361612223B00463151 /* BITFeedbackMessage.h */,
 				1E49A4371612223B00463151 /* BITFeedbackMessage.m */,
@@ -580,8 +571,6 @@
 			name = Private;
 			sourceTree = "<group>";
 		};
-<<<<<<< HEAD
-=======
 		973EC91518C87E5A00DBFFBB /* Image Viewer */ = {
 			isa = PBXGroup;
 			children = (
@@ -591,7 +580,6 @@
 			name = "Image Viewer";
 			sourceTree = "<group>";
 		};
->>>>>>> f1169521
 		9760F6CC18BB684200959B93 /* Image Editor */ = {
 			isa = PBXGroup;
 			children = (
