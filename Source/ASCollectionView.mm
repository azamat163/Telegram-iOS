--- conflicted
+++ resolved
@@ -2481,11 +2481,6 @@
   return;
 }
 
-<<<<<<< HEAD
-@end
-
-#endif
-=======
 #pragma mark - Accessibility overrides
 
 - (NSArray *)accessibilityElements
@@ -2497,4 +2492,5 @@
 }
 
 @end
->>>>>>> e7627247
+
+#endif