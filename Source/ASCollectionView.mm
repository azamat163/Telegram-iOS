//
//  ASCollectionView.mm
//  Texture
//
//  Copyright (c) 2014-present, Facebook, Inc.  All rights reserved.
//  This source code is licensed under the BSD-style license found in the
//  LICENSE file in the /ASDK-Licenses directory of this source tree. An additional
//  grant of patent rights can be found in the PATENTS file in the same directory.
//
//  Modifications to this file made after 4/13/2017 are: Copyright (c) 2017-present,
//  Pinterest, Inc.  Licensed under the Apache License, Version 2.0 (the "License");
//  you may not use this file except in compliance with the License.
//  You may obtain a copy of the License at
//
//      http://www.apache.org/licenses/LICENSE-2.0
//
#ifndef MINIMAL_ASDK
#import <AsyncDisplayKit/ASAssert.h>
#import <AsyncDisplayKit/ASBatchFetching.h>
#import <AsyncDisplayKit/ASDelegateProxy.h>
#import <AsyncDisplayKit/ASCellNode+Internal.h>
#import <AsyncDisplayKit/ASCollectionElement.h>
#import <AsyncDisplayKit/ASCollectionInternal.h>
#import <AsyncDisplayKit/ASCollectionLayout.h>
#import <AsyncDisplayKit/ASCollectionNode+Beta.h>
#import <AsyncDisplayKit/ASCollectionViewLayoutController.h>
#import <AsyncDisplayKit/ASCollectionViewLayoutFacilitatorProtocol.h>
#import <AsyncDisplayKit/ASCollectionViewFlowLayoutInspector.h>
#import <AsyncDisplayKit/ASDataController.h>
#import <AsyncDisplayKit/ASDisplayNodeExtras.h>
#import <AsyncDisplayKit/ASDisplayNode+FrameworkPrivate.h>
#import <AsyncDisplayKit/ASDisplayNode+Subclasses.h>
#import <AsyncDisplayKit/ASElementMap.h>
#import <AsyncDisplayKit/ASInternalHelpers.h>
#import <AsyncDisplayKit/UICollectionViewLayout+ASConvenience.h>
#import <AsyncDisplayKit/ASRangeController.h>
#import <AsyncDisplayKit/_ASCollectionViewCell.h>
#import <AsyncDisplayKit/_ASDisplayLayer.h>
#import <AsyncDisplayKit/_ASCollectionReusableView.h>
#import <AsyncDisplayKit/ASPagerNode.h>
#import <AsyncDisplayKit/ASSectionContext.h>
#import <AsyncDisplayKit/ASCollectionView+Undeprecated.h>
#import <AsyncDisplayKit/_ASHierarchyChangeSet.h>
#import <AsyncDisplayKit/CoreGraphics+ASConvenience.h>
#import <AsyncDisplayKit/ASLayout.h>
#import <AsyncDisplayKit/ASThread.h>

/**
 * A macro to get self.collectionNode and assign it to a local variable, or return
 * the given value if nil.
 *
 * Previously we would set ASCollectionNode's dataSource & delegate to nil
 * during dealloc. However, our asyncDelegate & asyncDataSource must be set on the
 * main thread, so if the node is deallocated off-main, we won't learn about the change
 * until later on. Since our @c collectionNode parameter to delegate methods (e.g.
 * collectionNode:didEndDisplayingItemWithNode:) is nonnull, it's important that we never
 * unintentionally pass nil (this will crash in Swift, in production). So we can use
 * this macro to ensure that our node is still alive before calling out to the user
 * on its behalf.
 */
#define GET_COLLECTIONNODE_OR_RETURN(__var, __val) \
  ASCollectionNode *__var = self.collectionNode; \
  if (__var == nil) { \
    return __val; \
  }

#define ASFlowLayoutDefault(layout, property, default)                                        \
({                                                                                            \
  UICollectionViewFlowLayout *flowLayout = ASDynamicCast(layout, UICollectionViewFlowLayout); \
  flowLayout ? flowLayout.property : default;                                                 \
})

/// What, if any, invalidation should we perform during the next -layoutSubviews.
typedef NS_ENUM(NSUInteger, ASCollectionViewInvalidationStyle) {
  /// Perform no invalidation.
  ASCollectionViewInvalidationStyleNone,
  /// Perform invalidation with animation (use an empty batch update).
  ASCollectionViewInvalidationStyleWithoutAnimation,
  /// Perform invalidation without animation (use -invalidateLayout).
  ASCollectionViewInvalidationStyleWithAnimation,
};

static const NSUInteger kASCollectionViewAnimationNone = UITableViewRowAnimationNone;

/// Used for all cells and supplementaries. UICV keys by supp-kind+reuseID so this is plenty.
static NSString * const kReuseIdentifier = @"_ASCollectionReuseIdentifier";

#pragma mark -
#pragma mark ASCollectionView.

@interface ASCollectionView () <ASRangeControllerDataSource, ASRangeControllerDelegate, ASDataControllerSource, ASCellNodeInteractionDelegate, ASDelegateProxyInterceptor, ASBatchFetchingScrollView, ASCALayerExtendedDelegate, UICollectionViewDelegateFlowLayout> {
  ASCollectionViewProxy *_proxyDataSource;
  ASCollectionViewProxy *_proxyDelegate;
  
  ASDataController *_dataController;
  ASRangeController *_rangeController;
  ASCollectionViewLayoutController *_layoutController;
  id<ASCollectionViewLayoutInspecting> _defaultLayoutInspector;
  __weak id<ASCollectionViewLayoutInspecting> _layoutInspector;
  NSHashTable<_ASCollectionViewCell *> *_cellsForVisibilityUpdates;
  NSHashTable<ASCellNode *> *_cellsForLayoutUpdates;
  id<ASCollectionViewLayoutFacilitatorProtocol> _layoutFacilitator;
  CGFloat _leadingScreensForBatching;
  
  // When we update our data controller in response to an interactive move,
  // we don't want to tell the collection view about the change (it knows!)
  BOOL _updatingInResponseToInteractiveMove;
  BOOL _inverted;
  
  NSUInteger _superBatchUpdateCount;
  BOOL _isDeallocating;
  
  ASBatchContext *_batchContext;
  
  CGSize _lastBoundsSizeUsedForMeasuringNodes;
  
  NSMutableSet *_registeredSupplementaryKinds;
  
  // CountedSet because UIKit may display the same element in multiple cells e.g. during animations.
  NSCountedSet<ASCollectionElement *> *_visibleElements;
  
  CGPoint _deceleratingVelocity;

  BOOL _zeroContentInsets;
  
  ASCollectionViewInvalidationStyle _nextLayoutInvalidationStyle;
  
  /**
   * If YES, the `UICollectionView` will reload its data on next layout pass so we should not forward any updates to it.
   
   * Rationale:
   * In `reloadData`, a collection view invalidates its data and marks itself as needing reload, and waits until `layoutSubviews` to requery its data source.
   * This can lead to data inconsistency problems.
   * Say you have an empty collection view. You call `reloadData`, then immediately insert an item into your data source and call `insertItemsAtIndexPaths:[0,0]`.
   * You will get an assertion failure saying `Invalid number of items in section 0.
   * The number of items after the update (1) must be equal to the number of items before the update (1) plus or minus the items added and removed (1 added, 0 removed).`
   * The collection view never queried your data source before the update to see that it actually had 0 items.
   */
  BOOL _superIsPendingDataLoad;

  /**
   * It's important that we always check for batch fetching at least once, but also
   * that we do not check for batch fetching for empty updates (as that may cause an infinite
   * loop of batch fetching, where the batch completes and performBatchUpdates: is called without
   * actually making any changes.) So to handle the case where a collection is completely empty
   * (0 sections) we always check at least once after each update (initial reload is the first update.)
   */
  BOOL _hasEverCheckedForBatchFetchingDueToUpdate;
  
  /**
   * Counter used to keep track of nested batch updates.
   */
  NSInteger _batchUpdateCount;

  /**
   * Keep a strong reference to node till view is ready to release.
   */
  ASCollectionNode *_keepalive_node;

  struct {
    unsigned int scrollViewDidScroll:1;
    unsigned int scrollViewWillBeginDragging:1;
    unsigned int scrollViewDidEndDragging:1;
    unsigned int scrollViewWillEndDragging:1;
    unsigned int scrollViewDidEndDecelerating:1;
    unsigned int collectionViewWillDisplayNodeForItem:1;
    unsigned int collectionViewWillDisplayNodeForItemDeprecated:1;
    unsigned int collectionViewDidEndDisplayingNodeForItem:1;
    unsigned int collectionViewShouldSelectItem:1;
    unsigned int collectionViewDidSelectItem:1;
    unsigned int collectionViewShouldDeselectItem:1;
    unsigned int collectionViewDidDeselectItem:1;
    unsigned int collectionViewShouldHighlightItem:1;
    unsigned int collectionViewDidHighlightItem:1;
    unsigned int collectionViewDidUnhighlightItem:1;
    unsigned int collectionViewShouldShowMenuForItem:1;
    unsigned int collectionViewCanPerformActionForItem:1;
    unsigned int collectionViewPerformActionForItem:1;
    unsigned int collectionViewWillBeginBatchFetch:1;
    unsigned int shouldBatchFetchForCollectionView:1;
    unsigned int collectionNodeWillDisplayItem:1;
    unsigned int collectionNodeDidEndDisplayingItem:1;
    unsigned int collectionNodeShouldSelectItem:1;
    unsigned int collectionNodeDidSelectItem:1;
    unsigned int collectionNodeShouldDeselectItem:1;
    unsigned int collectionNodeDidDeselectItem:1;
    unsigned int collectionNodeShouldHighlightItem:1;
    unsigned int collectionNodeDidHighlightItem:1;
    unsigned int collectionNodeDidUnhighlightItem:1;
    unsigned int collectionNodeShouldShowMenuForItem:1;
    unsigned int collectionNodeCanPerformActionForItem:1;
    unsigned int collectionNodePerformActionForItem:1;
    unsigned int collectionNodeWillBeginBatchFetch:1;
    unsigned int collectionNodeWillDisplaySupplementaryElement:1;
    unsigned int collectionNodeDidEndDisplayingSupplementaryElement:1;
    unsigned int shouldBatchFetchForCollectionNode:1;

    // Interop flags
    unsigned int interop:1;
    unsigned int interopWillDisplayCell:1;
    unsigned int interopDidEndDisplayingCell:1;
    unsigned int interopWillDisplaySupplementaryView:1;
    unsigned int interopdidEndDisplayingSupplementaryView:1;
  } _asyncDelegateFlags;
  
  struct {
    unsigned int collectionViewNodeForItem:1;
    unsigned int collectionViewNodeBlockForItem:1;
    unsigned int collectionViewNodeForSupplementaryElement:1;
    unsigned int numberOfSectionsInCollectionView:1;
    unsigned int collectionViewNumberOfItemsInSection:1;
    unsigned int collectionNodeNodeForItem:1;
    unsigned int collectionNodeNodeBlockForItem:1;
    unsigned int nodeModelForItem:1;
    unsigned int collectionNodeNodeForSupplementaryElement:1;
    unsigned int collectionNodeNodeBlockForSupplementaryElement:1;
    unsigned int collectionNodeSupplementaryElementKindsInSection:1;
    unsigned int numberOfSectionsInCollectionNode:1;
    unsigned int collectionNodeNumberOfItemsInSection:1;
    unsigned int collectionNodeContextForSection:1;
    unsigned int collectionNodeCanMoveItem:1;
    unsigned int collectionNodeMoveItem:1;

    // Whether this data source conforms to ASCollectionDataSourceInterop
    unsigned int interop:1;
    // Whether this interop data source returns YES from +dequeuesCellsForNodeBackedItems
    unsigned int interopAlwaysDequeue:1;
    // Whether this interop data source implements viewForSupplementaryElementOfKind:
    unsigned int interopViewForSupplementaryElement:1;
  } _asyncDataSourceFlags;
  
  struct {
    unsigned int constrainedSizeForSupplementaryNodeOfKindAtIndexPath:1;
    unsigned int supplementaryNodesOfKindInSection:1;
    unsigned int didChangeCollectionViewDataSource:1;
    unsigned int didChangeCollectionViewDelegate:1;
  } _layoutInspectorFlags;
  
  BOOL _hasDataControllerLayoutDelegate;
}

@end

@implementation ASCollectionView
{
  __weak id<ASCollectionDelegate> _asyncDelegate;
  __weak id<ASCollectionDataSource> _asyncDataSource;
}

// Using _ASDisplayLayer ensures things like -layout are properly forwarded to ASCollectionNode.
+ (Class)layerClass
{
  return [_ASDisplayLayer class];
}

#pragma mark -
#pragma mark Lifecycle.

- (instancetype)initWithCollectionViewLayout:(UICollectionViewLayout *)layout
{
  return [self initWithFrame:CGRectZero collectionViewLayout:layout];
}

- (instancetype)initWithFrame:(CGRect)frame collectionViewLayout:(UICollectionViewLayout *)layout
{
  return [self _initWithFrame:frame collectionViewLayout:layout layoutFacilitator:nil owningNode:nil eventLog:nil];
}

- (instancetype)_initWithFrame:(CGRect)frame collectionViewLayout:(UICollectionViewLayout *)layout layoutFacilitator:(id<ASCollectionViewLayoutFacilitatorProtocol>)layoutFacilitator owningNode:(ASCollectionNode *)owningNode eventLog:(ASEventLog *)eventLog
{
  if (!(self = [super initWithFrame:frame collectionViewLayout:layout]))
    return nil;

  // Disable UICollectionView prefetching. Use super, because self disables this method.
  // Experiments done by Instagram show that this option being YES (default)
  // when unused causes a significant hit to scroll performance.
  // https://github.com/Instagram/IGListKit/issues/318
  if (AS_AVAILABLE_IOS(10)) {
    super.prefetchingEnabled = NO;
  }

  _layoutController = [[ASCollectionViewLayoutController alloc] initWithCollectionView:self];
  
  _rangeController = [[ASRangeController alloc] init];
  _rangeController.dataSource = self;
  _rangeController.delegate = self;
  _rangeController.layoutController = _layoutController;
  
  _dataController = [[ASDataController alloc] initWithDataSource:self node:owningNode eventLog:eventLog];
  _dataController.delegate = _rangeController;
  
  _batchContext = [[ASBatchContext alloc] init];
  
  _leadingScreensForBatching = 2.0;
  
  _lastBoundsSizeUsedForMeasuringNodes = self.bounds.size;
  
  _layoutFacilitator = layoutFacilitator;
  
  _proxyDelegate = [[ASCollectionViewProxy alloc] initWithTarget:nil interceptor:self];
  super.delegate = (id<UICollectionViewDelegate>)_proxyDelegate;
  
  _proxyDataSource = [[ASCollectionViewProxy alloc] initWithTarget:nil interceptor:self];
  super.dataSource = (id<UICollectionViewDataSource>)_proxyDataSource;
  
  _registeredSupplementaryKinds = [NSMutableSet set];
  _visibleElements = [[NSCountedSet alloc] init];
  
  _cellsForVisibilityUpdates = [NSHashTable hashTableWithOptions:NSHashTableObjectPointerPersonality];
  _cellsForLayoutUpdates = [NSHashTable hashTableWithOptions:NSHashTableObjectPointerPersonality];
  self.backgroundColor = [UIColor whiteColor];
  
  [self registerClass:[_ASCollectionViewCell class] forCellWithReuseIdentifier:kReuseIdentifier];
  
  [self _configureCollectionViewLayout:layout];
  
  return self;
}

- (void)dealloc
{
  ASDisplayNodeAssertMainThread();
  ASDisplayNodeCAssert(_batchUpdateCount == 0, @"ASCollectionView deallocated in the middle of a batch update.");
  
  // Sometimes the UIKit classes can call back to their delegate even during deallocation, due to animation completion blocks etc.
  _isDeallocating = YES;
  [self setAsyncDelegate:nil];
  [self setAsyncDataSource:nil];

  // Data controller & range controller may own a ton of nodes, let's deallocate those off-main.
  ASPerformBackgroundDeallocation(&_dataController);
  ASPerformBackgroundDeallocation(&_rangeController);
}

#pragma mark -
#pragma mark Overrides.

/**
 * This method is not available to be called by the public i.e.
 * it should only be called by UICollectionView itself. UICollectionView
 * does this e.g. during the first layout pass, or if you call -numberOfSections
 * before its content is loaded.
 */
- (void)reloadData
{
  [super reloadData];

  // UICollectionView calls -reloadData during first layoutSubviews and when the data source changes.
  // This fires off the first load of cell nodes.
  if (_asyncDataSource != nil && !self.dataController.initialReloadDataHasBeenCalled) {
    [self performBatchUpdates:^{
      [_changeSet reloadData];
    } completion:nil];
  }
}

- (void)scrollToItemAtIndexPath:(NSIndexPath *)indexPath atScrollPosition:(UICollectionViewScrollPosition)scrollPosition animated:(BOOL)animated
{
  if ([self validateIndexPath:indexPath]) {
    [super scrollToItemAtIndexPath:indexPath atScrollPosition:scrollPosition animated:animated];
  }
}

- (void)relayoutItems
{
  [_dataController relayoutAllNodesWithInvalidationBlock:^{
    [self.collectionViewLayout invalidateLayout];
    [self invalidateFlowLayoutDelegateMetrics];
  }];
}

- (BOOL)isProcessingUpdates
{
  return [_dataController isProcessingUpdates];
}

- (void)onDidFinishProcessingUpdates:(nullable void (^)())completion
{
  [_dataController onDidFinishProcessingUpdates:completion];
}

- (void)waitUntilAllUpdatesAreCommitted
{
  ASDisplayNodeAssertMainThread();
  if (_batchUpdateCount > 0) {
    // This assertion will be enabled soon.
    //    ASDisplayNodeFailAssert(@"Should not call %@ during batch update", NSStringFromSelector(_cmd));
    return;
  }

  [_dataController waitUntilAllUpdatesAreProcessed];
}

- (void)setDataSource:(id<UICollectionViewDataSource>)dataSource
{
  // UIKit can internally generate a call to this method upon changing the asyncDataSource; only assert for non-nil. We also allow this when we're doing interop.
  ASDisplayNodeAssert(_asyncDelegateFlags.interop || dataSource == nil, @"ASCollectionView uses asyncDataSource, not UICollectionView's dataSource property.");
}

- (void)setDelegate:(id<UICollectionViewDelegate>)delegate
{
  // Our UIScrollView superclass sets its delegate to nil on dealloc. Only assert if we get a non-nil value here. We also allow this when we're doing interop.
  ASDisplayNodeAssert(_asyncDelegateFlags.interop || delegate == nil, @"ASCollectionView uses asyncDelegate, not UICollectionView's delegate property.");
}

- (void)proxyTargetHasDeallocated:(ASDelegateProxy *)proxy
{
  if (proxy == _proxyDelegate) {
    [self setAsyncDelegate:nil];
  } else if (proxy == _proxyDataSource) {
    [self setAsyncDataSource:nil];
  }
}

- (id<ASCollectionDataSource>)asyncDataSource
{
  return _asyncDataSource;
}

- (void)setAsyncDataSource:(id<ASCollectionDataSource>)asyncDataSource
{
  // Changing super.dataSource will trigger a setNeedsLayout, so this must happen on the main thread.
  ASDisplayNodeAssertMainThread();

  // Note: It's common to check if the value hasn't changed and short-circuit but we aren't doing that here to handle
  // the (common) case of nilling the asyncDataSource in the ViewController's dealloc. In this case our _asyncDataSource
  // will return as nil (ARC magic) even though the _proxyDataSource still exists. It's really important to hold a strong
  // reference to the old dataSource in this case because calls to ASCollectionViewProxy will start failing and cause crashes.
  NS_VALID_UNTIL_END_OF_SCOPE id oldDataSource = super.dataSource;
  
  if (asyncDataSource == nil) {
    _asyncDataSource = nil;
    _proxyDataSource = _isDeallocating ? nil : [[ASCollectionViewProxy alloc] initWithTarget:nil interceptor:self];
    _asyncDataSourceFlags = {};

  } else {
    _asyncDataSource = asyncDataSource;
    _proxyDataSource = [[ASCollectionViewProxy alloc] initWithTarget:_asyncDataSource interceptor:self];
    
    _asyncDataSourceFlags.collectionViewNodeForItem = [_asyncDataSource respondsToSelector:@selector(collectionView:nodeForItemAtIndexPath:)];
    _asyncDataSourceFlags.collectionViewNodeBlockForItem = [_asyncDataSource respondsToSelector:@selector(collectionView:nodeBlockForItemAtIndexPath:)];
    _asyncDataSourceFlags.numberOfSectionsInCollectionView = [_asyncDataSource respondsToSelector:@selector(numberOfSectionsInCollectionView:)];
    _asyncDataSourceFlags.collectionViewNumberOfItemsInSection = [_asyncDataSource respondsToSelector:@selector(collectionView:numberOfItemsInSection:)];
    _asyncDataSourceFlags.collectionViewNodeForSupplementaryElement = [_asyncDataSource respondsToSelector:@selector(collectionView:nodeForSupplementaryElementOfKind:atIndexPath:)];

    _asyncDataSourceFlags.collectionNodeNodeForItem = [_asyncDataSource respondsToSelector:@selector(collectionNode:nodeForItemAtIndexPath:)];
    _asyncDataSourceFlags.collectionNodeNodeBlockForItem = [_asyncDataSource respondsToSelector:@selector(collectionNode:nodeBlockForItemAtIndexPath:)];
    _asyncDataSourceFlags.numberOfSectionsInCollectionNode = [_asyncDataSource respondsToSelector:@selector(numberOfSectionsInCollectionNode:)];
    _asyncDataSourceFlags.collectionNodeNumberOfItemsInSection = [_asyncDataSource respondsToSelector:@selector(collectionNode:numberOfItemsInSection:)];
    _asyncDataSourceFlags.collectionNodeContextForSection = [_asyncDataSource respondsToSelector:@selector(collectionNode:contextForSection:)];
    _asyncDataSourceFlags.collectionNodeNodeForSupplementaryElement = [_asyncDataSource respondsToSelector:@selector(collectionNode:nodeForSupplementaryElementOfKind:atIndexPath:)];
    _asyncDataSourceFlags.collectionNodeNodeBlockForSupplementaryElement = [_asyncDataSource respondsToSelector:@selector(collectionNode:nodeBlockForSupplementaryElementOfKind:atIndexPath:)];
    _asyncDataSourceFlags.collectionNodeSupplementaryElementKindsInSection = [_asyncDataSource respondsToSelector:@selector(collectionNode:supplementaryElementKindsInSection:)];
    _asyncDataSourceFlags.nodeModelForItem = [_asyncDataSource respondsToSelector:@selector(collectionNode:nodeModelForItemAtIndexPath:)];
    _asyncDataSourceFlags.collectionNodeCanMoveItem = [_asyncDataSource respondsToSelector:@selector(collectionNode:canMoveItemWithNode:)];
    _asyncDataSourceFlags.collectionNodeMoveItem = [_asyncDataSource respondsToSelector:@selector(collectionNode:moveItemAtIndexPath:toIndexPath:)];

    _asyncDataSourceFlags.interop = [_asyncDataSource conformsToProtocol:@protocol(ASCollectionDataSourceInterop)];
    if (_asyncDataSourceFlags.interop) {
      id<ASCollectionDataSourceInterop> interopDataSource = (id<ASCollectionDataSourceInterop>)_asyncDataSource;
      _asyncDataSourceFlags.interopAlwaysDequeue = [[interopDataSource class] respondsToSelector:@selector(dequeuesCellsForNodeBackedItems)] && [[interopDataSource class] dequeuesCellsForNodeBackedItems];
      _asyncDataSourceFlags.interopViewForSupplementaryElement = [interopDataSource respondsToSelector:@selector(collectionView:viewForSupplementaryElementOfKind:atIndexPath:)];
    }

    ASDisplayNodeAssert(_asyncDataSourceFlags.collectionNodeNumberOfItemsInSection || _asyncDataSourceFlags.collectionViewNumberOfItemsInSection, @"Data source must implement collectionNode:numberOfItemsInSection:");
    ASDisplayNodeAssert(_asyncDataSourceFlags.collectionNodeNodeBlockForItem
                        || _asyncDataSourceFlags.collectionNodeNodeForItem
                        || _asyncDataSourceFlags.collectionViewNodeBlockForItem
                        || _asyncDataSourceFlags.collectionViewNodeForItem, @"Data source must implement collectionNode:nodeBlockForItemAtIndexPath: or collectionNode:nodeForItemAtIndexPath:");
  }
  
  _dataController.validationErrorSource = asyncDataSource;
  super.dataSource = (id<UICollectionViewDataSource>)_proxyDataSource;
  
  //Cache results of layoutInspector to ensure flags are up to date if getter lazily loads a new one.
  id<ASCollectionViewLayoutInspecting> layoutInspector = self.layoutInspector;
  if (_layoutInspectorFlags.didChangeCollectionViewDataSource) {
    [layoutInspector didChangeCollectionViewDataSource:asyncDataSource];
  }
}

- (id<ASCollectionDelegate>)asyncDelegate
{
  return _asyncDelegate;
}

- (void)setAsyncDelegate:(id<ASCollectionDelegate>)asyncDelegate
{
  // Changing super.delegate will trigger a setNeedsLayout, so this must happen on the main thread.
  ASDisplayNodeAssertMainThread();

  // Note: It's common to check if the value hasn't changed and short-circuit but we aren't doing that here to handle
  // the (common) case of nilling the asyncDelegate in the ViewController's dealloc. In this case our _asyncDelegate
  // will return as nil (ARC magic) even though the _proxyDataSource still exists. It's really important to hold a strong
  // reference to the old delegate in this case because calls to ASCollectionViewProxy will start failing and cause crashes.
  NS_VALID_UNTIL_END_OF_SCOPE id oldDelegate = super.delegate;
  
  if (asyncDelegate == nil) {
    _asyncDelegate = nil;
    _proxyDelegate = _isDeallocating ? nil : [[ASCollectionViewProxy alloc] initWithTarget:nil interceptor:self];
    _asyncDelegateFlags = {};
  } else {
    _asyncDelegate = asyncDelegate;
    _proxyDelegate = [[ASCollectionViewProxy alloc] initWithTarget:_asyncDelegate interceptor:self];
    
    _asyncDelegateFlags.scrollViewDidScroll = [_asyncDelegate respondsToSelector:@selector(scrollViewDidScroll:)];
    _asyncDelegateFlags.scrollViewWillEndDragging = [_asyncDelegate respondsToSelector:@selector(scrollViewWillEndDragging:withVelocity:targetContentOffset:)];
    _asyncDelegateFlags.scrollViewDidEndDecelerating = [_asyncDelegate respondsToSelector:@selector(scrollViewDidEndDecelerating:)];
    _asyncDelegateFlags.scrollViewWillBeginDragging = [_asyncDelegate respondsToSelector:@selector(scrollViewWillBeginDragging:)];
    _asyncDelegateFlags.scrollViewDidEndDragging = [_asyncDelegate respondsToSelector:@selector(scrollViewDidEndDragging:willDecelerate:)];
    _asyncDelegateFlags.collectionViewWillDisplayNodeForItem = [_asyncDelegate respondsToSelector:@selector(collectionView:willDisplayNode:forItemAtIndexPath:)];
    if (_asyncDelegateFlags.collectionViewWillDisplayNodeForItem == NO) {
      _asyncDelegateFlags.collectionViewWillDisplayNodeForItemDeprecated = [_asyncDelegate respondsToSelector:@selector(collectionView:willDisplayNodeForItemAtIndexPath:)];
    }
    _asyncDelegateFlags.collectionViewDidEndDisplayingNodeForItem = [_asyncDelegate respondsToSelector:@selector(collectionView:didEndDisplayingNode:forItemAtIndexPath:)];
    _asyncDelegateFlags.collectionViewWillBeginBatchFetch = [_asyncDelegate respondsToSelector:@selector(collectionView:willBeginBatchFetchWithContext:)];
    _asyncDelegateFlags.shouldBatchFetchForCollectionView = [_asyncDelegate respondsToSelector:@selector(shouldBatchFetchForCollectionView:)];
    _asyncDelegateFlags.collectionViewShouldSelectItem = [_asyncDelegate respondsToSelector:@selector(collectionView:shouldSelectItemAtIndexPath:)];
    _asyncDelegateFlags.collectionViewDidSelectItem = [_asyncDelegate respondsToSelector:@selector(collectionView:didSelectItemAtIndexPath:)];
    _asyncDelegateFlags.collectionViewShouldDeselectItem = [_asyncDelegate respondsToSelector:@selector(collectionView:shouldDeselectItemAtIndexPath:)];
    _asyncDelegateFlags.collectionViewDidDeselectItem = [_asyncDelegate respondsToSelector:@selector(collectionView:didDeselectItemAtIndexPath:)];
    _asyncDelegateFlags.collectionViewShouldHighlightItem = [_asyncDelegate respondsToSelector:@selector(collectionView:shouldHighlightItemAtIndexPath:)];
    _asyncDelegateFlags.collectionViewDidHighlightItem = [_asyncDelegate respondsToSelector:@selector(collectionView:didHighlightItemAtIndexPath:)];
    _asyncDelegateFlags.collectionViewDidUnhighlightItem = [_asyncDelegate respondsToSelector:@selector(collectionView:didUnhighlightItemAtIndexPath:)];
    _asyncDelegateFlags.collectionViewShouldShowMenuForItem = [_asyncDelegate respondsToSelector:@selector(collectionView:shouldShowMenuForItemAtIndexPath:)];
    _asyncDelegateFlags.collectionViewCanPerformActionForItem = [_asyncDelegate respondsToSelector:@selector(collectionView:canPerformAction:forItemAtIndexPath:withSender:)];
    _asyncDelegateFlags.collectionViewPerformActionForItem = [_asyncDelegate respondsToSelector:@selector(collectionView:performAction:forItemAtIndexPath:withSender:)];
    _asyncDelegateFlags.collectionNodeWillDisplayItem = [_asyncDelegate respondsToSelector:@selector(collectionNode:willDisplayItemWithNode:)];
    _asyncDelegateFlags.collectionNodeDidEndDisplayingItem = [_asyncDelegate respondsToSelector:@selector(collectionNode:didEndDisplayingItemWithNode:)];
    _asyncDelegateFlags.collectionNodeWillBeginBatchFetch = [_asyncDelegate respondsToSelector:@selector(collectionNode:willBeginBatchFetchWithContext:)];
    _asyncDelegateFlags.shouldBatchFetchForCollectionNode = [_asyncDelegate respondsToSelector:@selector(shouldBatchFetchForCollectionNode:)];
    _asyncDelegateFlags.collectionNodeShouldSelectItem = [_asyncDelegate respondsToSelector:@selector(collectionNode:shouldSelectItemAtIndexPath:)];
    _asyncDelegateFlags.collectionNodeDidSelectItem = [_asyncDelegate respondsToSelector:@selector(collectionNode:didSelectItemAtIndexPath:)];
    _asyncDelegateFlags.collectionNodeShouldDeselectItem = [_asyncDelegate respondsToSelector:@selector(collectionNode:shouldDeselectItemAtIndexPath:)];
    _asyncDelegateFlags.collectionNodeDidDeselectItem = [_asyncDelegate respondsToSelector:@selector(collectionNode:didDeselectItemAtIndexPath:)];
    _asyncDelegateFlags.collectionNodeShouldHighlightItem = [_asyncDelegate respondsToSelector:@selector(collectionNode:shouldHighlightItemAtIndexPath:)];
    _asyncDelegateFlags.collectionNodeDidHighlightItem = [_asyncDelegate respondsToSelector:@selector(collectionNode:didHighlightItemAtIndexPath:)];
    _asyncDelegateFlags.collectionNodeDidUnhighlightItem = [_asyncDelegate respondsToSelector:@selector(collectionNode:didUnhighlightItemAtIndexPath:)];
    _asyncDelegateFlags.collectionNodeShouldShowMenuForItem = [_asyncDelegate respondsToSelector:@selector(collectionNode:shouldShowMenuForItemAtIndexPath:)];
    _asyncDelegateFlags.collectionNodeCanPerformActionForItem = [_asyncDelegate respondsToSelector:@selector(collectionNode:canPerformAction:forItemAtIndexPath:sender:)];
    _asyncDelegateFlags.collectionNodePerformActionForItem = [_asyncDelegate respondsToSelector:@selector(collectionNode:performAction:forItemAtIndexPath:sender:)];
    _asyncDelegateFlags.collectionNodeWillDisplaySupplementaryElement = [_asyncDelegate respondsToSelector:@selector(collectionNode:willDisplaySupplementaryElementWithNode:)];
    _asyncDelegateFlags.collectionNodeDidEndDisplayingSupplementaryElement = [_asyncDelegate respondsToSelector:@selector(collectionNode:didEndDisplayingSupplementaryElementWithNode:)];
    _asyncDelegateFlags.interop = [_asyncDelegate conformsToProtocol:@protocol(ASCollectionDelegateInterop)];
    if (_asyncDelegateFlags.interop) {
      id<ASCollectionDelegateInterop> interopDelegate = (id<ASCollectionDelegateInterop>)_asyncDelegate;
      _asyncDelegateFlags.interopWillDisplayCell = [interopDelegate respondsToSelector:@selector(collectionView:willDisplayCell:forItemAtIndexPath:)];
      _asyncDelegateFlags.interopDidEndDisplayingCell = [interopDelegate respondsToSelector:@selector(collectionView:didEndDisplayingCell:forItemAtIndexPath:)];
      _asyncDelegateFlags.interopWillDisplaySupplementaryView = [interopDelegate respondsToSelector:@selector(collectionView:willDisplaySupplementaryView:forElementKind:atIndexPath:)];
      _asyncDelegateFlags.interopdidEndDisplayingSupplementaryView = [interopDelegate respondsToSelector:@selector(collectionView:didEndDisplayingSupplementaryView:forElementOfKind:atIndexPath:)];
    }
  }

  super.delegate = (id<UICollectionViewDelegate>)_proxyDelegate;
  
  //Cache results of layoutInspector to ensure flags are up to date if getter lazily loads a new one.
  id<ASCollectionViewLayoutInspecting> layoutInspector = self.layoutInspector;
  if (_layoutInspectorFlags.didChangeCollectionViewDelegate) {
    [layoutInspector didChangeCollectionViewDelegate:asyncDelegate];
  }
}

- (void)setCollectionViewLayout:(nonnull UICollectionViewLayout *)collectionViewLayout
{
  ASDisplayNodeAssertMainThread();
  [super setCollectionViewLayout:collectionViewLayout];
  
  [self _configureCollectionViewLayout:collectionViewLayout];
  
  // Trigger recreation of layout inspector with new collection view layout
  if (_layoutInspector != nil) {
    _layoutInspector = nil;
    [self layoutInspector];
  }
}

- (id<ASCollectionViewLayoutInspecting>)layoutInspector
{
  if (_layoutInspector == nil) {
    UICollectionViewLayout *layout = self.collectionViewLayout;
    if (layout == nil) {
      // Layout hasn't been set yet, we're still init'ing
      return nil;
    }

    _defaultLayoutInspector = [layout asdk_layoutInspector];
    ASDisplayNodeAssertNotNil(_defaultLayoutInspector, @"You must not return nil from -asdk_layoutInspector. Return [super asdk_layoutInspector] if you have to! Layout: %@", layout);
    
    // Explicitly call the setter to wire up the _layoutInspectorFlags
    self.layoutInspector = _defaultLayoutInspector;
  }

  return _layoutInspector;
}

- (void)setLayoutInspector:(id<ASCollectionViewLayoutInspecting>)layoutInspector
{
  _layoutInspector = layoutInspector;
  
  _layoutInspectorFlags.constrainedSizeForSupplementaryNodeOfKindAtIndexPath = [_layoutInspector respondsToSelector:@selector(collectionView:constrainedSizeForSupplementaryNodeOfKind:atIndexPath:)];
  _layoutInspectorFlags.supplementaryNodesOfKindInSection = [_layoutInspector respondsToSelector:@selector(collectionView:supplementaryNodesOfKind:inSection:)];
  _layoutInspectorFlags.didChangeCollectionViewDataSource = [_layoutInspector respondsToSelector:@selector(didChangeCollectionViewDataSource:)];
  _layoutInspectorFlags.didChangeCollectionViewDelegate = [_layoutInspector respondsToSelector:@selector(didChangeCollectionViewDelegate:)];

  if (_layoutInspectorFlags.didChangeCollectionViewDataSource) {
    [_layoutInspector didChangeCollectionViewDataSource:self.asyncDataSource];
  }
  if (_layoutInspectorFlags.didChangeCollectionViewDelegate) {
    [_layoutInspector didChangeCollectionViewDelegate:self.asyncDelegate];
  }
}

- (void)setTuningParameters:(ASRangeTuningParameters)tuningParameters forRangeType:(ASLayoutRangeType)rangeType
{
  [_rangeController setTuningParameters:tuningParameters forRangeMode:ASLayoutRangeModeFull rangeType:rangeType];
}

- (ASRangeTuningParameters)tuningParametersForRangeType:(ASLayoutRangeType)rangeType
{
  return [_rangeController tuningParametersForRangeMode:ASLayoutRangeModeFull rangeType:rangeType];
}

- (void)setTuningParameters:(ASRangeTuningParameters)tuningParameters forRangeMode:(ASLayoutRangeMode)rangeMode rangeType:(ASLayoutRangeType)rangeType
{
  [_rangeController setTuningParameters:tuningParameters forRangeMode:rangeMode rangeType:rangeType];
}

- (ASRangeTuningParameters)tuningParametersForRangeMode:(ASLayoutRangeMode)rangeMode rangeType:(ASLayoutRangeType)rangeType
{
  return [_rangeController tuningParametersForRangeMode:rangeMode rangeType:rangeType];
}

- (void)setZeroContentInsets:(BOOL)zeroContentInsets
{
  _zeroContentInsets = zeroContentInsets;
}

- (BOOL)zeroContentInsets
{
  return _zeroContentInsets;
}

/// Uses latest size range from data source and -layoutThatFits:.
- (CGSize)sizeForElement:(ASCollectionElement *)element
{
  ASDisplayNodeAssertMainThread();
  if (element == nil) {
    return CGSizeZero;
  }

  ASCellNode *node = element.node;
  BOOL useUIKitCell = node.shouldUseUIKitCell;
  if (useUIKitCell) {
    // In this case, we should use the exact value that was stashed earlier by calling sizeForItem:, referenceSizeFor*, etc.
    // Although the node would use the preferredSize in layoutThatFits, we can skip this because there's no constrainedSize.
    ASDisplayNodeAssert([node.superclass isSubclassOfClass:[ASCellNode class]] == NO,
                        @"Placeholder cells for UIKit passthrough should be generic ASCellNodes: %@", node);
    return node.style.preferredSize;
  } else {
    return [node layoutThatFits:element.constrainedSize].size;
  }
}

- (CGSize)calculatedSizeForNodeAtIndexPath:(NSIndexPath *)indexPath
{
  ASDisplayNodeAssertMainThread();

  ASCollectionElement *e = [_dataController.visibleMap elementForItemAtIndexPath:indexPath];
  return [self sizeForElement:e];
}

- (ASCellNode *)nodeForItemAtIndexPath:(NSIndexPath *)indexPath
{
  return [_dataController.visibleMap elementForItemAtIndexPath:indexPath].node;
}

- (NSIndexPath *)convertIndexPathFromCollectionNode:(NSIndexPath *)indexPath waitingIfNeeded:(BOOL)wait
{
  if (indexPath == nil) {
    return nil;
  }

  NSIndexPath *viewIndexPath = [_dataController.visibleMap convertIndexPath:indexPath fromMap:_dataController.pendingMap];
  if (viewIndexPath == nil && wait) {
    [self waitUntilAllUpdatesAreCommitted];
    return [self convertIndexPathFromCollectionNode:indexPath waitingIfNeeded:NO];
  }
  return viewIndexPath;
}

/**
 * Asserts that the index path is a valid view-index-path, and returns it if so, nil otherwise.
 */
- (nullable NSIndexPath *)validateIndexPath:(nullable NSIndexPath *)indexPath
{
  if (indexPath == nil) {
    return nil;
  }

  NSInteger section = indexPath.section;
  if (section >= self.numberOfSections) {
    ASDisplayNodeFailAssert(@"Collection view index path has invalid section %lu, section count = %lu", (unsigned long)section, (unsigned long)self.numberOfSections);
    return nil;
  }

  NSInteger item = indexPath.item;
  // item == NSNotFound means e.g. "scroll to this section" and is acceptable
  if (item != NSNotFound && item >= [self numberOfItemsInSection:section]) {
    ASDisplayNodeFailAssert(@"Collection view index path has invalid item %lu in section %lu, item count = %lu", (unsigned long)indexPath.item, (unsigned long)section, (unsigned long)[self numberOfItemsInSection:section]);
    return nil;
  }

  return indexPath;
}

- (NSIndexPath *)convertIndexPathToCollectionNode:(NSIndexPath *)indexPath
{
  if ([self validateIndexPath:indexPath] == nil) {
    return nil;
  }

  return [_dataController.pendingMap convertIndexPath:indexPath fromMap:_dataController.visibleMap];
}

- (NSArray<NSIndexPath *> *)convertIndexPathsToCollectionNode:(NSArray<NSIndexPath *> *)indexPaths
{
  if (indexPaths == nil) {
    return nil;
  }

  NSMutableArray<NSIndexPath *> *indexPathsArray = [NSMutableArray arrayWithCapacity:indexPaths.count];

  for (NSIndexPath *indexPathInView in indexPaths) {
    NSIndexPath *indexPath = [self convertIndexPathToCollectionNode:indexPathInView];
    if (indexPath != nil) {
      [indexPathsArray addObject:indexPath];
    }
  }
  return indexPathsArray;
}

- (ASCellNode *)supplementaryNodeForElementKind:(NSString *)elementKind atIndexPath:(NSIndexPath *)indexPath
{
  return [_dataController.visibleMap supplementaryElementOfKind:elementKind atIndexPath:indexPath].node;
}

- (NSIndexPath *)indexPathForNode:(ASCellNode *)cellNode
{
  return [_dataController.visibleMap indexPathForElement:cellNode.collectionElement];
}

- (NSArray *)visibleNodes
{
  NSArray *indexPaths = [self indexPathsForVisibleItems];
  NSMutableArray *visibleNodes = [[NSMutableArray alloc] init];
  
  for (NSIndexPath *indexPath in indexPaths) {
    ASCellNode *node = [self nodeForItemAtIndexPath:indexPath];
    if (node) {
      // It is possible for UICollectionView to return indexPaths before the node is completed.
      [visibleNodes addObject:node];
    }
  }
  
  return visibleNodes;
}

- (BOOL)usesSynchronousDataLoading
{
  return self.dataController.usesSynchronousDataLoading;
}

- (void)setUsesSynchronousDataLoading:(BOOL)usesSynchronousDataLoading
{
  self.dataController.usesSynchronousDataLoading = usesSynchronousDataLoading;
}

- (void)invalidateFlowLayoutDelegateMetrics {
  for (ASCollectionElement *element in self.dataController.pendingMap) {
    // This may be either a Supplementary or Item type element.
    // For UIKit passthrough cells of either type, re-fetch their sizes from the standard UIKit delegate methods.
    ASCellNode *node = element.node;
    if (node.shouldUseUIKitCell) {
      NSIndexPath *indexPath = [self indexPathForNode:node];
      NSString *kind = [element supplementaryElementKind];
      CGSize previousSize = node.style.preferredSize;
      CGSize size = [self _sizeForUIKitCellWithKind:kind atIndexPath:indexPath];

      if (!CGSizeEqualToSize(previousSize, size)) {
        node.style.preferredSize = size;
        [node invalidateCalculatedLayout];
      }
    }
  }
}

#pragma mark Internal

- (void)_configureCollectionViewLayout:(nonnull UICollectionViewLayout *)layout
{
  _hasDataControllerLayoutDelegate = [layout conformsToProtocol:@protocol(ASDataControllerLayoutDelegate)];
  if (_hasDataControllerLayoutDelegate) {
    _dataController.layoutDelegate = (id<ASDataControllerLayoutDelegate>)layout;
  }
}

/**
 This method is called only for UIKit Passthrough cells - either regular Items or Supplementary elements.
 It checks if the delegate implements the UICollectionViewFlowLayout methods that provide sizes, and if not,
 uses the default values set on the flow layout. If a flow layout is not in use, UICollectionView Passthrough
 cells must be sized by logic in the Layout object, and Texture does not participate in these paths.
*/
- (CGSize)_sizeForUIKitCellWithKind:(NSString *)kind atIndexPath:(NSIndexPath *)indexPath
{
  CGSize size = CGSizeZero;
  UICollectionViewLayout *l = self.collectionViewLayout;

  if (kind == nil) {
    ASDisplayNodeAssert(_asyncDataSourceFlags.interop, @"This code should not be called except for UIKit passthrough compatibility");
    SEL sizeForItem = @selector(collectionView:layout:sizeForItemAtIndexPath:);
    if ([_asyncDelegate respondsToSelector:sizeForItem]) {
      size = [(id)_asyncDelegate collectionView:self layout:l sizeForItemAtIndexPath:indexPath];
    } else {
      size = ASFlowLayoutDefault(l, itemSize, CGSizeZero);
    }
  } else if ([kind isEqualToString:UICollectionElementKindSectionHeader]) {
    ASDisplayNodeAssert(_asyncDataSourceFlags.interopViewForSupplementaryElement, @"This code should not be called except for UIKit passthrough compatibility");
    SEL sizeForHeader = @selector(collectionView:layout:referenceSizeForHeaderInSection:);
    if ([_asyncDelegate respondsToSelector:sizeForHeader]) {
      size = [(id)_asyncDelegate collectionView:self layout:l referenceSizeForHeaderInSection:indexPath.section];
    } else {
      size = ASFlowLayoutDefault(l, headerReferenceSize, CGSizeZero);
    }
  } else if ([kind isEqualToString:UICollectionElementKindSectionFooter]) {
    ASDisplayNodeAssert(_asyncDataSourceFlags.interopViewForSupplementaryElement, @"This code should not be called except for UIKit passthrough compatibility");
    SEL sizeForFooter = @selector(collectionView:layout:referenceSizeForFooterInSection:);
    if ([_asyncDelegate respondsToSelector:sizeForFooter]) {
      size = [(id)_asyncDelegate collectionView:self layout:l referenceSizeForFooterInSection:indexPath.section];
    } else {
      size = ASFlowLayoutDefault(l, footerReferenceSize, CGSizeZero);
    }
  }

  return size;
}

/**
 Performing nested batch updates with super (e.g. resizing a cell node & updating collection view during same frame)
 can cause super to throw data integrity exceptions because it checks the data source counts before
 the update is complete.
 
 Always call [self _superPerform:] rather than [super performBatch:] so that we can keep our `superPerformingBatchUpdates` flag updated.
*/
- (void)_superPerformBatchUpdates:(void(^)())updates completion:(void(^)(BOOL finished))completion
{
  ASDisplayNodeAssertMainThread();
  
  _superBatchUpdateCount++;
  [super performBatchUpdates:updates completion:completion];
  _superBatchUpdateCount--;
}

#pragma mark Assertions.

- (ASDataController *)dataController
{
  return _dataController;
}

- (void)beginUpdates
{
  ASDisplayNodeAssertMainThread();
  // _changeSet must be available during batch update
  ASDisplayNodeAssertTrue((_batchUpdateCount > 0) == (_changeSet != nil));
  
  if (_batchUpdateCount == 0) {
    _changeSet = [[_ASHierarchyChangeSet alloc] initWithOldData:[_dataController itemCountsFromDataSource]];
    _changeSet.rootActivity = as_activity_create("Perform async collection update", AS_ACTIVITY_CURRENT, OS_ACTIVITY_FLAG_DEFAULT);
    _changeSet.submitActivity = as_activity_create("Submit changes for collection update", _changeSet.rootActivity, OS_ACTIVITY_FLAG_DEFAULT);
  }
  _batchUpdateCount++;  
}

- (void)endUpdatesAnimated:(BOOL)animated completion:(nullable void (^)(BOOL))completion
{
  ASDisplayNodeAssertMainThread();
  ASDisplayNodeAssertNotNil(_changeSet, @"_changeSet must be available when batch update ends");

  _batchUpdateCount--;
  // Prevent calling endUpdatesAnimated:completion: in an unbalanced way
  NSAssert(_batchUpdateCount >= 0, @"endUpdatesAnimated:completion: called without having a balanced beginUpdates call");
  
  [_changeSet addCompletionHandler:completion];
  
  if (_batchUpdateCount == 0) {
    _ASHierarchyChangeSet *changeSet = _changeSet;

    // Nil out _changeSet before forwarding to _dataController to allow the change set to cause subsequent batch updates on the same run loop
    _changeSet = nil;
    changeSet.animated = animated;
    [_dataController updateWithChangeSet:changeSet];
  }
}

- (void)performBatchAnimated:(BOOL)animated updates:(void (^)())updates completion:(void (^)(BOOL))completion
{
  ASDisplayNodeAssertMainThread();
  [self beginUpdates];
  as_activity_scope(_changeSet.rootActivity);
  {
    // Only include client code in the submit activity, the rest just lives in the root activity. 
    as_activity_scope(_changeSet.submitActivity);
    if (updates) {
      updates();
    }
  }
  [self endUpdatesAnimated:animated completion:completion];
}

- (void)performBatchUpdates:(void (^)())updates completion:(void (^)(BOOL))completion
{
  // We capture the current state of whether animations are enabled if they don't provide us with one.
  [self performBatchAnimated:[UIView areAnimationsEnabled] updates:updates completion:completion];
}

- (void)registerSupplementaryNodeOfKind:(NSString *)elementKind
{
  ASDisplayNodeAssert(elementKind != nil, @"A kind is needed for supplementary node registration");
  [_registeredSupplementaryKinds addObject:elementKind];
  [self registerClass:[_ASCollectionReusableView class] forSupplementaryViewOfKind:elementKind withReuseIdentifier:kReuseIdentifier];
}

- (void)insertSections:(NSIndexSet *)sections
{
  ASDisplayNodeAssertMainThread();
  if (sections.count == 0) { return; }
  [self performBatchUpdates:^{
    [_changeSet insertSections:sections animationOptions:kASCollectionViewAnimationNone];
  } completion:nil];
}

- (void)deleteSections:(NSIndexSet *)sections
{
  ASDisplayNodeAssertMainThread();
  if (sections.count == 0) { return; }
  [self performBatchUpdates:^{
    [_changeSet deleteSections:sections animationOptions:kASCollectionViewAnimationNone];
  } completion:nil];
}

- (void)reloadSections:(NSIndexSet *)sections
{
  ASDisplayNodeAssertMainThread();
  if (sections.count == 0) { return; }
  [self performBatchUpdates:^{
    [_changeSet reloadSections:sections animationOptions:kASCollectionViewAnimationNone];
  } completion:nil];
}

- (void)moveSection:(NSInteger)section toSection:(NSInteger)newSection
{
  ASDisplayNodeAssertMainThread();
  [self performBatchUpdates:^{
    [_changeSet moveSection:section toSection:newSection animationOptions:kASCollectionViewAnimationNone];
  } completion:nil];
}

- (id<ASSectionContext>)contextForSection:(NSInteger)section
{
  ASDisplayNodeAssertMainThread();
  return [_dataController.visibleMap contextForSection:section];
}

- (void)insertItemsAtIndexPaths:(NSArray *)indexPaths
{
  ASDisplayNodeAssertMainThread();
  if (indexPaths.count == 0) { return; }
  [self performBatchUpdates:^{
    [_changeSet insertItems:indexPaths animationOptions:kASCollectionViewAnimationNone];
  } completion:nil];
}

- (void)deleteItemsAtIndexPaths:(NSArray *)indexPaths
{
  ASDisplayNodeAssertMainThread();
  if (indexPaths.count == 0) { return; }
  [self performBatchUpdates:^{
    [_changeSet deleteItems:indexPaths animationOptions:kASCollectionViewAnimationNone];
  } completion:nil];
}

- (void)reloadItemsAtIndexPaths:(NSArray *)indexPaths
{
  ASDisplayNodeAssertMainThread();
  if (indexPaths.count == 0) { return; }
  [self performBatchUpdates:^{
    [_changeSet reloadItems:indexPaths animationOptions:kASCollectionViewAnimationNone];
  } completion:nil];
}

- (void)moveItemAtIndexPath:(NSIndexPath *)indexPath toIndexPath:(NSIndexPath *)newIndexPath
{
  ASDisplayNodeAssertMainThread();
  [self performBatchUpdates:^{
    [_changeSet moveItemAtIndexPath:indexPath toIndexPath:newIndexPath animationOptions:kASCollectionViewAnimationNone];
  } completion:nil];
}

#pragma mark -
#pragma mark Intercepted selectors.

- (NSInteger)numberOfSectionsInCollectionView:(UICollectionView *)collectionView
{
  if (_superIsPendingDataLoad) {
    [_rangeController setNeedsUpdate];
    [self _scheduleCheckForBatchFetchingForNumberOfChanges:1];
    _superIsPendingDataLoad = NO;
  }
  return _dataController.visibleMap.numberOfSections;
}

- (NSInteger)collectionView:(UICollectionView *)collectionView numberOfItemsInSection:(NSInteger)section
{
  return [_dataController.visibleMap numberOfItemsInSection:section];
}

- (CGSize)collectionView:(UICollectionView *)collectionView layout:(UICollectionViewLayout *)layout
                                            sizeForItemAtIndexPath:(NSIndexPath *)indexPath
{
  ASDisplayNodeAssertMainThread();
  ASCollectionElement *e = [_dataController.visibleMap elementForItemAtIndexPath:indexPath];
  return e ? [self sizeForElement:e] : ASFlowLayoutDefault(layout, itemSize, CGSizeZero);
}

- (CGSize)collectionView:(UICollectionView *)cv layout:(UICollectionViewLayout *)l
                       referenceSizeForHeaderInSection:(NSInteger)section
{
  ASDisplayNodeAssertMainThread();
  ASElementMap *map = _dataController.visibleMap;
  ASCollectionElement *e = [map supplementaryElementOfKind:UICollectionElementKindSectionHeader
                                               atIndexPath:[NSIndexPath indexPathForItem:0 inSection:section]];
  return e ? [self sizeForElement:e] : ASFlowLayoutDefault(l, headerReferenceSize, CGSizeZero);
}

- (CGSize)collectionView:(UICollectionView *)cv layout:(UICollectionViewLayout *)l
                       referenceSizeForFooterInSection:(NSInteger)section
{
  ASDisplayNodeAssertMainThread();
  ASElementMap *map = _dataController.visibleMap;
  ASCollectionElement *e = [map supplementaryElementOfKind:UICollectionElementKindSectionFooter
                                               atIndexPath:[NSIndexPath indexPathForItem:0 inSection:section]];
  return e ? [self sizeForElement:e] : ASFlowLayoutDefault(l, footerReferenceSize, CGSizeZero);
}

// For the methods that call delegateIndexPathForSection:withSelector:, translate the section from
// visibleMap to pendingMap. If the section no longer exists, or the delegate doesn't implement
// the selector, we will return NSNotFound (and then use the ASFlowLayoutDefault).
- (NSInteger)delegateIndexForSection:(NSInteger)section withSelector:(SEL)selector
{
  if ([_asyncDelegate respondsToSelector:selector]) {
    return [_dataController.pendingMap convertSection:section fromMap:_dataController.visibleMap];
  } else {
    return NSNotFound;
  }
}

- (UIEdgeInsets)collectionView:(UICollectionView *)cv layout:(UICollectionViewLayout *)l
                                      insetForSectionAtIndex:(NSInteger)section
{
  section = [self delegateIndexForSection:section withSelector:_cmd];
  if (section != NSNotFound) {
    return [(id)_asyncDelegate collectionView:cv layout:l insetForSectionAtIndex:section];
  }
  return ASFlowLayoutDefault(l, sectionInset, UIEdgeInsetsZero);
}

- (CGFloat)collectionView:(UICollectionView *)cv layout:(UICollectionViewLayout *)l
               minimumInteritemSpacingForSectionAtIndex:(NSInteger)section
{
  section = [self delegateIndexForSection:section withSelector:_cmd];
  if (section != NSNotFound) {
    return [(id)_asyncDelegate collectionView:cv layout:l
               minimumInteritemSpacingForSectionAtIndex:section];
  }
  return ASFlowLayoutDefault(l, minimumInteritemSpacing, 10.0); // Default is documented as 10.0
}

- (CGFloat)collectionView:(UICollectionView *)cv layout:(UICollectionViewLayout *)l
                    minimumLineSpacingForSectionAtIndex:(NSInteger)section
{
  section = [self delegateIndexForSection:section withSelector:_cmd];
  if (section != NSNotFound) {
    return [(id)_asyncDelegate collectionView:cv layout:l
                    minimumLineSpacingForSectionAtIndex:section];
  }
  return ASFlowLayoutDefault(l, minimumLineSpacing, 10.0);      // Default is documented as 10.0
}

- (UICollectionReusableView *)collectionView:(UICollectionView *)collectionView viewForSupplementaryElementOfKind:(NSString *)kind atIndexPath:(NSIndexPath *)indexPath
{
  if ([_registeredSupplementaryKinds containsObject:kind] == NO) {
    [self registerSupplementaryNodeOfKind:kind];
  }
  
  UICollectionReusableView *view = nil;
  ASCollectionElement *element = [_dataController.visibleMap supplementaryElementOfKind:kind atIndexPath:indexPath];
  ASCellNode *node = element.node;

  BOOL shouldDequeueExternally = _asyncDataSourceFlags.interopViewForSupplementaryElement && (_asyncDataSourceFlags.interopAlwaysDequeue || node.shouldUseUIKitCell);
  if (shouldDequeueExternally) {
    // This codepath is used for both IGListKit mode, and app-level UICollectionView interop.
    view = [(id<ASCollectionDataSourceInterop>)_asyncDataSource collectionView:collectionView viewForSupplementaryElementOfKind:kind atIndexPath:indexPath];
  } else {
    ASDisplayNodeAssert(node != nil, @"Supplementary node should exist.  Kind = %@, indexPath = %@, collectionDataSource = %@", kind, indexPath, self);
    view = [self dequeueReusableSupplementaryViewOfKind:kind withReuseIdentifier:kReuseIdentifier forIndexPath:indexPath];
  }
  
  if (_ASCollectionReusableView *reusableView = ASDynamicCastStrict(view, _ASCollectionReusableView)) {
    reusableView.element = element;
  }
  
  if (node) {
    [_rangeController configureContentView:view forCellNode:node];
  }

  return view;
}

- (UICollectionViewCell *)collectionView:(UICollectionView *)collectionView cellForItemAtIndexPath:(NSIndexPath *)indexPath
{
  UICollectionViewCell *cell = nil;
  ASCollectionElement *element = [_dataController.visibleMap elementForItemAtIndexPath:indexPath];
  ASCellNode *node = element.node;

  BOOL shouldDequeueExternally = _asyncDataSourceFlags.interopAlwaysDequeue || (_asyncDataSourceFlags.interop && node.shouldUseUIKitCell);
  if (shouldDequeueExternally) {
    cell = [(id<ASCollectionDataSourceInterop>)_asyncDataSource collectionView:collectionView cellForItemAtIndexPath:indexPath];
  } else {
    cell = [self dequeueReusableCellWithReuseIdentifier:kReuseIdentifier forIndexPath:indexPath];
  }

  ASDisplayNodeAssert(element != nil, @"Element should exist. indexPath = %@, collectionDataSource = %@", indexPath, self);

  if (_ASCollectionViewCell *asCell = ASDynamicCastStrict(cell, _ASCollectionViewCell)) {
    asCell.element = element;
    [_rangeController configureContentView:cell.contentView forCellNode:node];
  }
  
  return cell;
}

- (void)collectionView:(UICollectionView *)collectionView willDisplayCell:(UICollectionViewCell *)rawCell forItemAtIndexPath:(NSIndexPath *)indexPath
{
  if (_asyncDelegateFlags.interopWillDisplayCell) {
    ASCellNode *node = [self nodeForItemAtIndexPath:indexPath];
    if (node.shouldUseUIKitCell) {
      [(id <ASCollectionDelegateInterop>)_asyncDelegate collectionView:collectionView willDisplayCell:rawCell forItemAtIndexPath:indexPath];
    }
  }

  _ASCollectionViewCell *cell = ASDynamicCastStrict(rawCell, _ASCollectionViewCell);
  if (cell == nil) {
    [_rangeController setNeedsUpdate];
    return;
  }

  ASCollectionElement *element = cell.element;
  if (element) {
    ASDisplayNodeAssertTrue([_dataController.visibleMap elementForItemAtIndexPath:indexPath] == element);
    [_visibleElements addObject:element];
  } else {
    ASDisplayNodeAssert(NO, @"Unexpected nil element for willDisplayCell: %@, %@, %@", rawCell, self, indexPath);
    return;
  }

  ASCellNode *cellNode = element.node;
  cellNode.scrollView = collectionView;

  // Update the selected background view in collectionView:willDisplayCell:forItemAtIndexPath: otherwise it could be too
  // early e.g. if the selectedBackgroundView was set in didLoad()
  cell.selectedBackgroundView = cellNode.selectedBackgroundView;
  
  // Under iOS 10+, cells may be removed/re-added to the collection view without
  // receiving prepareForReuse/applyLayoutAttributes, as an optimization for e.g.
  // if the user is scrolling back and forth across a small set of items.
  // In this case, we have to fetch the layout attributes manually.
  // This may be possible under iOS < 10 but it has not been observed yet.
  if (cell.layoutAttributes == nil) {
    cell.layoutAttributes = [collectionView layoutAttributesForItemAtIndexPath:indexPath];
  }

  ASDisplayNodeAssertNotNil(cellNode, @"Expected node associated with cell that will be displayed not to be nil. indexPath: %@", indexPath);

  if (_asyncDelegateFlags.collectionNodeWillDisplayItem && self.collectionNode != nil) {
    [_asyncDelegate collectionNode:self.collectionNode willDisplayItemWithNode:cellNode];
  } else if (_asyncDelegateFlags.collectionViewWillDisplayNodeForItem) {
#pragma clang diagnostic push
#pragma clang diagnostic ignored "-Wdeprecated-declarations"
    [_asyncDelegate collectionView:self willDisplayNode:cellNode forItemAtIndexPath:indexPath];
  } else if (_asyncDelegateFlags.collectionViewWillDisplayNodeForItemDeprecated) {
    [_asyncDelegate collectionView:self willDisplayNodeForItemAtIndexPath:indexPath];
  }
#pragma clang diagnostic pop
  
  [_rangeController setNeedsUpdate];
  
  if ([cell consumesCellNodeVisibilityEvents]) {
    [_cellsForVisibilityUpdates addObject:cell];
  }
}

- (void)collectionView:(UICollectionView *)collectionView didEndDisplayingCell:(UICollectionViewCell *)rawCell forItemAtIndexPath:(NSIndexPath *)indexPath
{
  if (_asyncDelegateFlags.interopDidEndDisplayingCell) {
    ASCellNode *node = [self nodeForItemAtIndexPath:indexPath];
    if (node.shouldUseUIKitCell) {
      [(id <ASCollectionDelegateInterop>)_asyncDelegate collectionView:collectionView didEndDisplayingCell:rawCell forItemAtIndexPath:indexPath];
    }
  }

  _ASCollectionViewCell *cell = ASDynamicCastStrict(rawCell, _ASCollectionViewCell);
  if (cell == nil) {
    [_rangeController setNeedsUpdate];
    return;
  }

  // Retrieve the element from cell instead of visible map because at this point visible map could have been updated and no longer holds the element.
  ASCollectionElement *element = cell.element;
  if (element) {
    [_visibleElements removeObject:element];
  } else {
    ASDisplayNodeAssert(NO, @"Unexpected nil element for didEndDisplayingCell: %@, %@, %@", rawCell, self, indexPath);
    return;
  }

  ASCellNode *cellNode = element.node;

  if (_asyncDelegateFlags.collectionNodeDidEndDisplayingItem) {
    if (ASCollectionNode *collectionNode = self.collectionNode) {
    	[_asyncDelegate collectionNode:collectionNode didEndDisplayingItemWithNode:cellNode];
    }
  } else if (_asyncDelegateFlags.collectionViewDidEndDisplayingNodeForItem) {
#pragma clang diagnostic push
#pragma clang diagnostic ignored "-Wdeprecated-declarations"
    [_asyncDelegate collectionView:self didEndDisplayingNode:cellNode forItemAtIndexPath:indexPath];
#pragma clang diagnostic pop
  }
  
  [_rangeController setNeedsUpdate];
  
  [_cellsForVisibilityUpdates removeObject:cell];
  
  cellNode.scrollView = nil;
  cell.layoutAttributes = nil;
}

- (void)collectionView:(UICollectionView *)collectionView willDisplaySupplementaryView:(UICollectionReusableView *)rawView forElementKind:(NSString *)elementKind atIndexPath:(NSIndexPath *)indexPath
{
  if (_asyncDelegateFlags.interopWillDisplaySupplementaryView) {
    ASCellNode *node = [self supplementaryNodeForElementKind:elementKind atIndexPath:indexPath];
    if (node.shouldUseUIKitCell) {
      [(id <ASCollectionDelegateInterop>)_asyncDelegate collectionView:collectionView willDisplaySupplementaryView:rawView forElementKind:elementKind atIndexPath:indexPath];
    }
  }

  _ASCollectionReusableView *view = ASDynamicCastStrict(rawView, _ASCollectionReusableView);
  if (view == nil) {
    return;
  }

  ASCollectionElement *element = view.element;
  if (element) {
    ASDisplayNodeAssertTrue([_dataController.visibleMap supplementaryElementOfKind:elementKind atIndexPath:indexPath] == view.element);
    [_visibleElements addObject:element];
  } else {
    ASDisplayNodeAssert(NO, @"Unexpected nil element for willDisplaySupplementaryView: %@, %@, %@", rawView, self, indexPath);
    return;
  }

  // Under iOS 10+, cells may be removed/re-added to the collection view without
  // receiving prepareForReuse/applyLayoutAttributes, as an optimization for e.g.
  // if the user is scrolling back and forth across a small set of items.
  // In this case, we have to fetch the layout attributes manually.
  // This may be possible under iOS < 10 but it has not been observed yet.
  if (view.layoutAttributes == nil) {
    view.layoutAttributes = [collectionView layoutAttributesForSupplementaryElementOfKind:elementKind atIndexPath:indexPath];
  }

  if (_asyncDelegateFlags.collectionNodeWillDisplaySupplementaryElement) {
    GET_COLLECTIONNODE_OR_RETURN(collectionNode, (void)0);
    ASCellNode *node = element.node;
    ASDisplayNodeAssert([node.supplementaryElementKind isEqualToString:elementKind], @"Expected node for supplementary element to have kind '%@', got '%@'.", elementKind, node.supplementaryElementKind);
    [_asyncDelegate collectionNode:collectionNode willDisplaySupplementaryElementWithNode:node];
  }
}

- (void)collectionView:(UICollectionView *)collectionView didEndDisplayingSupplementaryView:(UICollectionReusableView *)rawView forElementOfKind:(NSString *)elementKind atIndexPath:(NSIndexPath *)indexPath
{
  if (_asyncDelegateFlags.interopdidEndDisplayingSupplementaryView) {
    ASCellNode *node = [self supplementaryNodeForElementKind:elementKind atIndexPath:indexPath];
    if (node.shouldUseUIKitCell) {
      [(id <ASCollectionDelegateInterop>)_asyncDelegate collectionView:collectionView didEndDisplayingSupplementaryView:rawView forElementOfKind:elementKind atIndexPath:indexPath];
    }
  }

  _ASCollectionReusableView *view = ASDynamicCastStrict(rawView, _ASCollectionReusableView);
  if (view == nil) {
    return;
  }

  // Retrieve the element from cell instead of visible map because at this point visible map could have been updated and no longer holds the element.
  ASCollectionElement *element = view.element;
  if (element) {
    [_visibleElements removeObject:element];
  } else {
    ASDisplayNodeAssert(NO, @"Unexpected nil element for didEndDisplayingSupplementaryView: %@, %@, %@", rawView, self, indexPath);
    return;
  }

  if (_asyncDelegateFlags.collectionNodeDidEndDisplayingSupplementaryElement) {
    GET_COLLECTIONNODE_OR_RETURN(collectionNode, (void)0);
    ASCellNode *node = element.node;
    ASDisplayNodeAssert([node.supplementaryElementKind isEqualToString:elementKind], @"Expected node for supplementary element to have kind '%@', got '%@'.", elementKind, node.supplementaryElementKind);
    [_asyncDelegate collectionNode:collectionNode didEndDisplayingSupplementaryElementWithNode:node];
  }
}

- (BOOL)collectionView:(UICollectionView *)collectionView shouldSelectItemAtIndexPath:(NSIndexPath *)indexPath
{
  if (_asyncDelegateFlags.collectionNodeShouldSelectItem) {
    GET_COLLECTIONNODE_OR_RETURN(collectionNode, NO);
    indexPath = [self convertIndexPathToCollectionNode:indexPath];
    if (indexPath != nil) {
      return [_asyncDelegate collectionNode:collectionNode shouldSelectItemAtIndexPath:indexPath];
    }
  } else if (_asyncDelegateFlags.collectionViewShouldSelectItem) {
#pragma clang diagnostic push
#pragma clang diagnostic ignored "-Wdeprecated-declarations"
    return [_asyncDelegate collectionView:self shouldSelectItemAtIndexPath:indexPath];
#pragma clang diagnostic pop
  }
  return YES;
}

- (void)collectionView:(UICollectionView *)collectionView didSelectItemAtIndexPath:(nonnull NSIndexPath *)indexPath
{
  if (_asyncDelegateFlags.collectionNodeDidSelectItem) {
    GET_COLLECTIONNODE_OR_RETURN(collectionNode, (void)0);
    indexPath = [self convertIndexPathToCollectionNode:indexPath];
    if (indexPath != nil) {
      [_asyncDelegate collectionNode:collectionNode didSelectItemAtIndexPath:indexPath];
    }
  } else if (_asyncDelegateFlags.collectionViewDidSelectItem) {
#pragma clang diagnostic push
#pragma clang diagnostic ignored "-Wdeprecated-declarations"
    [_asyncDelegate collectionView:self didSelectItemAtIndexPath:indexPath];
#pragma clang diagnostic pop
  }
}

- (BOOL)collectionView:(UICollectionView *)collectionView shouldDeselectItemAtIndexPath:(NSIndexPath *)indexPath
{
  if (_asyncDelegateFlags.collectionNodeShouldDeselectItem) {
    GET_COLLECTIONNODE_OR_RETURN(collectionNode, NO);
    indexPath = [self convertIndexPathToCollectionNode:indexPath];
    if (indexPath != nil) {
      return [_asyncDelegate collectionNode:collectionNode shouldDeselectItemAtIndexPath:indexPath];
    }
  } else if (_asyncDelegateFlags.collectionViewShouldDeselectItem) {
#pragma clang diagnostic push
#pragma clang diagnostic ignored "-Wdeprecated-declarations"
    return [_asyncDelegate collectionView:self shouldDeselectItemAtIndexPath:indexPath];
#pragma clang diagnostic pop
  }
  return YES;
}

- (void)collectionView:(UICollectionView *)collectionView didDeselectItemAtIndexPath:(nonnull NSIndexPath *)indexPath
{
  if (_asyncDelegateFlags.collectionNodeDidDeselectItem) {
    GET_COLLECTIONNODE_OR_RETURN(collectionNode, (void)0);
    indexPath = [self convertIndexPathToCollectionNode:indexPath];
    if (indexPath != nil) {
      [_asyncDelegate collectionNode:collectionNode didDeselectItemAtIndexPath:indexPath];
    }
  } else if (_asyncDelegateFlags.collectionViewDidDeselectItem) {
#pragma clang diagnostic push
#pragma clang diagnostic ignored "-Wdeprecated-declarations"
    [_asyncDelegate collectionView:self didDeselectItemAtIndexPath:indexPath];
#pragma clang diagnostic pop
  }
}

- (BOOL)collectionView:(UICollectionView *)collectionView shouldHighlightItemAtIndexPath:(NSIndexPath *)indexPath
{
  if (_asyncDelegateFlags.collectionNodeShouldHighlightItem) {
    GET_COLLECTIONNODE_OR_RETURN(collectionNode, NO);
    indexPath = [self convertIndexPathToCollectionNode:indexPath];
    if (indexPath != nil) {
      return [_asyncDelegate collectionNode:collectionNode shouldHighlightItemAtIndexPath:indexPath];
    } else {
      return YES;
    }
  } else if (_asyncDelegateFlags.collectionViewShouldHighlightItem) {
#pragma clang diagnostic push
#pragma clang diagnostic ignored "-Wdeprecated-declarations"
    return [_asyncDelegate collectionView:self shouldHighlightItemAtIndexPath:indexPath];
#pragma clang diagnostic pop
  }
  return YES;
}

- (void)collectionView:(UICollectionView *)collectionView didHighlightItemAtIndexPath:(nonnull NSIndexPath *)indexPath
{
  if (_asyncDelegateFlags.collectionNodeDidHighlightItem) {
    GET_COLLECTIONNODE_OR_RETURN(collectionNode, (void)0);
    indexPath = [self convertIndexPathToCollectionNode:indexPath];
    if (indexPath != nil) {
      [_asyncDelegate collectionNode:collectionNode didHighlightItemAtIndexPath:indexPath];
    }
  } else if (_asyncDelegateFlags.collectionViewDidHighlightItem) {
#pragma clang diagnostic push
#pragma clang diagnostic ignored "-Wdeprecated-declarations"
    [_asyncDelegate collectionView:self didHighlightItemAtIndexPath:indexPath];
#pragma clang diagnostic pop
  }
}

- (void)collectionView:(UICollectionView *)collectionView didUnhighlightItemAtIndexPath:(nonnull NSIndexPath *)indexPath
{
  if (_asyncDelegateFlags.collectionNodeDidUnhighlightItem) {
    GET_COLLECTIONNODE_OR_RETURN(collectionNode, (void)0);
    indexPath = [self convertIndexPathToCollectionNode:indexPath];
    if (indexPath != nil) {
      [_asyncDelegate collectionNode:collectionNode didUnhighlightItemAtIndexPath:indexPath];
    }
  } else if (_asyncDelegateFlags.collectionViewDidUnhighlightItem) {
#pragma clang diagnostic push
#pragma clang diagnostic ignored "-Wdeprecated-declarations"
    [_asyncDelegate collectionView:self didUnhighlightItemAtIndexPath:indexPath];
#pragma clang diagnostic pop
  }
}

- (BOOL)collectionView:(UICollectionView *)collectionView shouldShowMenuForItemAtIndexPath:(nonnull NSIndexPath *)indexPath
{
  if (_asyncDelegateFlags.collectionNodeShouldShowMenuForItem) {
    GET_COLLECTIONNODE_OR_RETURN(collectionNode, NO);
    indexPath = [self convertIndexPathToCollectionNode:indexPath];
    if (indexPath != nil) {
      return [_asyncDelegate collectionNode:collectionNode shouldShowMenuForItemAtIndexPath:indexPath];
    }
  } else if (_asyncDelegateFlags.collectionViewShouldShowMenuForItem) {
#pragma clang diagnostic push
#pragma clang diagnostic ignored "-Wdeprecated-declarations"
    return [_asyncDelegate collectionView:self shouldShowMenuForItemAtIndexPath:indexPath];
#pragma clang diagnostic pop
  }
  return NO;
}

- (BOOL)collectionView:(UICollectionView *)collectionView canPerformAction:(nonnull SEL)action forItemAtIndexPath:(nonnull NSIndexPath *)indexPath withSender:(nullable id)sender
{
  if (_asyncDelegateFlags.collectionNodeCanPerformActionForItem) {
    GET_COLLECTIONNODE_OR_RETURN(collectionNode, NO);
    indexPath = [self convertIndexPathToCollectionNode:indexPath];
    if (indexPath != nil) {
      return [_asyncDelegate collectionNode:collectionNode canPerformAction:action forItemAtIndexPath:indexPath sender:sender];
    }
  } else if (_asyncDelegateFlags.collectionViewCanPerformActionForItem) {
#pragma clang diagnostic push
#pragma clang diagnostic ignored "-Wdeprecated-declarations"
    return [_asyncDelegate collectionView:self canPerformAction:action forItemAtIndexPath:indexPath withSender:sender];
#pragma clang diagnostic pop
  }
  return NO;
}

- (void)collectionView:(UICollectionView *)collectionView performAction:(nonnull SEL)action forItemAtIndexPath:(nonnull NSIndexPath *)indexPath withSender:(nullable id)sender
{
  if (_asyncDelegateFlags.collectionNodePerformActionForItem) {
    GET_COLLECTIONNODE_OR_RETURN(collectionNode, (void)0);
    indexPath = [self convertIndexPathToCollectionNode:indexPath];
    if (indexPath != nil) {
      [_asyncDelegate collectionNode:collectionNode performAction:action forItemAtIndexPath:indexPath sender:sender];
    }
  } else if (_asyncDelegateFlags.collectionViewPerformActionForItem) {
#pragma clang diagnostic push
#pragma clang diagnostic ignored "-Wdeprecated-declarations"
    [_asyncDelegate collectionView:self performAction:action forItemAtIndexPath:indexPath withSender:sender];
#pragma clang diagnostic pop
  }
}

- (BOOL)collectionView:(UICollectionView *)collectionView canMoveItemAtIndexPath:(NSIndexPath *)indexPath
{
  // Mimic UIKit's gating logic.
  // If the data source doesn't support moving, then all bets are off.
  if (!_asyncDataSourceFlags.collectionNodeMoveItem) {
    return NO;
  }
  
  // Currently we do not support interactive moves when using async layout. The reason is, we do not have a mechanism
  // to propagate the "presentation data" element map (containing the speculative in-progress moves) to the layout delegate,
  // and this can cause exceptions to be thrown from UICV. For example, if you drag an item out of a section,
  // the element map will still contain N items in that section, even though there's only N-1 shown, and UICV will
  // throw an exception that you specified an element that doesn't exist.
  //
  // In iOS >= 11, this is made much easier by the UIDataSourceTranslating API. In previous versions of iOS our best bet
  // would be to capture the invalidation contexts that are sent during interactive moves and make our own data source translator.
  if ([self.collectionViewLayout isKindOfClass:[ASCollectionLayout class]]) {
    static dispatch_once_t onceToken;
    dispatch_once(&onceToken, ^{
      as_log_debug(ASCollectionLog(), "Collection node item interactive movement is not supported when using a layout delegate. This message will only be logged once. Node: %@", ASObjectDescriptionMakeTiny(self));
    });
    return NO;
  }

  // If the data source implements canMoveItem, let them decide.
  if (_asyncDataSourceFlags.collectionNodeCanMoveItem) {
    if (auto cellNode = [self nodeForItemAtIndexPath:indexPath]) {
      GET_COLLECTIONNODE_OR_RETURN(collectionNode, NO);
      return [_asyncDataSource collectionNode:collectionNode canMoveItemWithNode:cellNode];
    }
  }
  
  // Otherwise allow the move for all items.
  return YES;
}

- (void)collectionView:(UICollectionView *)collectionView moveItemAtIndexPath:(NSIndexPath *)sourceIndexPath toIndexPath:(NSIndexPath *)destinationIndexPath
{
  ASDisplayNodeAssert(_asyncDataSourceFlags.collectionNodeMoveItem, @"Should not allow interactive collection item movement if data source does not support it.");
  
  // Inform the data source first, in case they call nodeForItemAtIndexPath:.
  // We want to make sure we return them the node for the item they have in mind.
  if (auto collectionNode = self.collectionNode) {
    [_asyncDataSource collectionNode:collectionNode moveItemAtIndexPath:sourceIndexPath toIndexPath:destinationIndexPath];
  }
  
  // Now we update our data controller's store.
  // Get up to date
  [self waitUntilAllUpdatesAreCommitted];
  // Set our flag to suppress informing super about the change.
  ASDisplayNodeAssertFalse(_updatingInResponseToInteractiveMove);
  _updatingInResponseToInteractiveMove = YES;
  // Submit the move
  [self moveItemAtIndexPath:sourceIndexPath toIndexPath:destinationIndexPath];
  // Wait for it to finish – should be fast!
  [self waitUntilAllUpdatesAreCommitted];
  // Clear the flag
  _updatingInResponseToInteractiveMove = NO;
}

- (void)scrollViewDidScroll:(UIScrollView *)scrollView
{
  ASInterfaceState interfaceState = [self interfaceStateForRangeController:_rangeController];
  if (ASInterfaceStateIncludesVisible(interfaceState)) {
    [self _checkForBatchFetching];
  }
  for (_ASCollectionViewCell *cell in _cellsForVisibilityUpdates) {
    // _cellsForVisibilityUpdates only includes cells for ASCellNode subclasses with overrides of the visibility method.
    [cell cellNodeVisibilityEvent:ASCellNodeVisibilityEventVisibleRectChanged inScrollView:scrollView];
  }
  if (_asyncDelegateFlags.scrollViewDidScroll) {
    [_asyncDelegate scrollViewDidScroll:scrollView];
  }
}

- (void)scrollViewWillEndDragging:(UIScrollView *)scrollView withVelocity:(CGPoint)velocity targetContentOffset:(inout CGPoint *)targetContentOffset
{
  CGPoint contentOffset = scrollView.contentOffset;
  _deceleratingVelocity = CGPointMake(
    contentOffset.x - ((targetContentOffset != NULL) ? targetContentOffset->x : 0),
    contentOffset.y - ((targetContentOffset != NULL) ? targetContentOffset->y : 0)
  );

  if (targetContentOffset != NULL) {
    ASDisplayNodeAssert(_batchContext != nil, @"Batch context should exist");
    [self _beginBatchFetchingIfNeededWithContentOffset:*targetContentOffset velocity:velocity];
  }
  
  if (_asyncDelegateFlags.scrollViewWillEndDragging) {
    [_asyncDelegate scrollViewWillEndDragging:scrollView withVelocity:velocity targetContentOffset:(targetContentOffset ? : &contentOffset)];
  }
}

- (void)scrollViewDidEndDecelerating:(UIScrollView *)scrollView
{
  _deceleratingVelocity = CGPointZero;
    
  if (_asyncDelegateFlags.scrollViewDidEndDecelerating) {
    [_asyncDelegate scrollViewDidEndDecelerating:scrollView];
  }
}

- (void)scrollViewWillBeginDragging:(UIScrollView *)scrollView
{
  // If a scroll happens the current range mode needs to go to full
  _rangeController.contentHasBeenScrolled = YES;
  [_rangeController updateCurrentRangeWithMode:ASLayoutRangeModeFull];

  for (_ASCollectionViewCell *cell in _cellsForVisibilityUpdates) {
    [cell cellNodeVisibilityEvent:ASCellNodeVisibilityEventWillBeginDragging inScrollView:scrollView];
  }
  if (_asyncDelegateFlags.scrollViewWillBeginDragging) {
    [_asyncDelegate scrollViewWillBeginDragging:scrollView];
  }
}

- (void)scrollViewDidEndDragging:(UIScrollView *)scrollView willDecelerate:(BOOL)decelerate
{
  for (_ASCollectionViewCell *cell in _cellsForVisibilityUpdates) {
    [cell cellNodeVisibilityEvent:ASCellNodeVisibilityEventDidEndDragging inScrollView:scrollView];
  }
  if (_asyncDelegateFlags.scrollViewDidEndDragging) {
    [_asyncDelegate scrollViewDidEndDragging:scrollView willDecelerate:decelerate];
  }
}

#pragma mark - Scroll Direction.

- (BOOL)inverted
{
  return _inverted;
}

- (void)setInverted:(BOOL)inverted
{
  _inverted = inverted;
}

- (void)setLeadingScreensForBatching:(CGFloat)leadingScreensForBatching
{
  if (_leadingScreensForBatching != leadingScreensForBatching) {
    _leadingScreensForBatching = leadingScreensForBatching;
    ASPerformBlockOnMainThread(^{
      [self _checkForBatchFetching];
    });
  }
}

- (CGFloat)leadingScreensForBatching
{
  return _leadingScreensForBatching;
}

- (ASScrollDirection)scrollDirection
{
  CGPoint scrollVelocity;
  if (self.isTracking) {
    scrollVelocity = [self.panGestureRecognizer velocityInView:self.superview];
  } else {
    scrollVelocity = _deceleratingVelocity;
  }
  
  ASScrollDirection scrollDirection = [self _scrollDirectionForVelocity:scrollVelocity];
  return ASScrollDirectionApplyTransform(scrollDirection, self.transform);
}

- (ASScrollDirection)_scrollDirectionForVelocity:(CGPoint)scrollVelocity
{
  ASScrollDirection direction = ASScrollDirectionNone;
  ASScrollDirection scrollableDirections = [self scrollableDirections];
  
  if (ASScrollDirectionContainsHorizontalDirection(scrollableDirections)) { // Can scroll horizontally.
    if (scrollVelocity.x < 0.0) {
      direction |= ASScrollDirectionRight;
    } else if (scrollVelocity.x > 0.0) {
      direction |= ASScrollDirectionLeft;
    }
  }
  if (ASScrollDirectionContainsVerticalDirection(scrollableDirections)) { // Can scroll vertically.
    if (scrollVelocity.y < 0.0) {
      direction |= ASScrollDirectionDown;
    } else if (scrollVelocity.y > 0.0) {
      direction |= ASScrollDirectionUp;
    }
  }
  
  return direction;
}

- (ASScrollDirection)scrollableDirections
{
  ASDisplayNodeAssertNotNil(self.layoutInspector, @"Layout inspector should be assigned.");
  return [self.layoutInspector scrollableDirections];
}

- (void)layoutSubviews
{
  if (_cellsForLayoutUpdates.count > 0) {
    NSMutableArray<ASCellNode *> *nodesSizesChanged = [NSMutableArray array];
    [_dataController relayoutNodes:_cellsForLayoutUpdates nodesSizeChanged:nodesSizesChanged];
    [self nodesDidRelayout:nodesSizesChanged];
  }
  [_cellsForLayoutUpdates removeAllObjects];

  // Flush any pending invalidation action if needed.
  ASCollectionViewInvalidationStyle invalidationStyle = _nextLayoutInvalidationStyle;
  _nextLayoutInvalidationStyle = ASCollectionViewInvalidationStyleNone;
  switch (invalidationStyle) {
    case ASCollectionViewInvalidationStyleWithAnimation:
      if (0 == _superBatchUpdateCount) {
        [self _superPerformBatchUpdates:^{ } completion:nil];
      }
      break;
    case ASCollectionViewInvalidationStyleWithoutAnimation:
      [self.collectionViewLayout invalidateLayout];
      break;
    default:
      break;
  }
  
  // To ensure _maxSizeForNodesConstrainedSize is up-to-date for every usage, this call to super must be done last
  [super layoutSubviews];
    
  if (_zeroContentInsets) {
    self.contentInset = UIEdgeInsetsZero;
  }
  
  // Update range controller immediately if possible & needed.
  // Calling -updateIfNeeded in here with self.window == nil (early in the collection view's life)
  // may cause UICollectionView data related crashes. We'll update in -didMoveToWindow anyway.
  if (self.window != nil) {
    [_rangeController updateIfNeeded];
  }
}


#pragma mark - Batch Fetching

- (ASBatchContext *)batchContext
{
  return _batchContext;
}

- (BOOL)canBatchFetch
{
  // if the delegate does not respond to this method, there is no point in starting to fetch
  BOOL canFetch = _asyncDelegateFlags.collectionNodeWillBeginBatchFetch || _asyncDelegateFlags.collectionViewWillBeginBatchFetch;
  if (canFetch && _asyncDelegateFlags.shouldBatchFetchForCollectionNode) {
    GET_COLLECTIONNODE_OR_RETURN(collectionNode, NO);
    return [_asyncDelegate shouldBatchFetchForCollectionNode:collectionNode];
  } else if (canFetch && _asyncDelegateFlags.shouldBatchFetchForCollectionView) {
#pragma clang diagnostic push
#pragma clang diagnostic ignored "-Wdeprecated-declarations"
    return [_asyncDelegate shouldBatchFetchForCollectionView:self];
#pragma clang diagnostic pop
  } else {
    return canFetch;
  }
}

- (id<ASBatchFetchingDelegate>)batchFetchingDelegate{
  return self.collectionNode.batchFetchingDelegate;
}

- (void)_scheduleCheckForBatchFetchingForNumberOfChanges:(NSUInteger)changes
{
  // Prevent fetching will continually trigger in a loop after reaching end of content and no new content was provided
  if (changes == 0 && _hasEverCheckedForBatchFetchingDueToUpdate) {
    return;
  }
  _hasEverCheckedForBatchFetchingDueToUpdate = YES;
  
  // Push this to the next runloop to be sure the scroll view has the right content size
  dispatch_async(dispatch_get_main_queue(), ^{
    [self _checkForBatchFetching];
  });
}

- (void)_checkForBatchFetching
{
  // Dragging will be handled in scrollViewWillEndDragging:withVelocity:targetContentOffset:
  if (self.isDragging || self.isTracking) {
    return;
  }
  
  [self _beginBatchFetchingIfNeededWithContentOffset:self.contentOffset velocity:CGPointZero];
}

- (void)_beginBatchFetchingIfNeededWithContentOffset:(CGPoint)contentOffset velocity:(CGPoint)velocity
{
  if (ASDisplayShouldFetchBatchForScrollView(self, self.scrollDirection, self.scrollableDirections, contentOffset, velocity)) {
    [self _beginBatchFetching];
  }
}

- (void)_beginBatchFetching
{
  as_activity_create_for_scope("Batch fetch for collection node");
  [_batchContext beginBatchFetching];
  if (_asyncDelegateFlags.collectionNodeWillBeginBatchFetch) {
    dispatch_async(dispatch_get_global_queue(DISPATCH_QUEUE_PRIORITY_DEFAULT, 0), ^{
      GET_COLLECTIONNODE_OR_RETURN(collectionNode, (void)0);
      as_log_debug(ASCollectionLog(), "Beginning batch fetch for %@ with context %@", collectionNode, _batchContext);
      [_asyncDelegate collectionNode:collectionNode willBeginBatchFetchWithContext:_batchContext];
    });
  } else if (_asyncDelegateFlags.collectionViewWillBeginBatchFetch) {
    dispatch_async(dispatch_get_global_queue(DISPATCH_QUEUE_PRIORITY_DEFAULT, 0), ^{
#pragma clang diagnostic push
#pragma clang diagnostic ignored "-Wdeprecated-declarations"
      [_asyncDelegate collectionView:self willBeginBatchFetchWithContext:_batchContext];
#pragma clang diagnostic pop
    });
  }
}

#pragma mark - ASDataControllerSource

- (id)dataController:(ASDataController *)dataController nodeModelForItemAtIndexPath:(NSIndexPath *)indexPath
{
  if (!_asyncDataSourceFlags.nodeModelForItem) {
    return nil;
  }

  GET_COLLECTIONNODE_OR_RETURN(collectionNode, nil);
  return [_asyncDataSource collectionNode:collectionNode nodeModelForItemAtIndexPath:indexPath];
}

- (ASCellNodeBlock)dataController:(ASDataController *)dataController nodeBlockAtIndexPath:(NSIndexPath *)indexPath
{
  ASDisplayNodeAssertMainThread();
  ASCellNodeBlock block = nil;
  ASCellNode *cell = nil;

  if (_asyncDataSourceFlags.collectionNodeNodeBlockForItem) {
    GET_COLLECTIONNODE_OR_RETURN(collectionNode, ^{ return [[ASCellNode alloc] init]; });
    block = [_asyncDataSource collectionNode:collectionNode nodeBlockForItemAtIndexPath:indexPath];
  } else if (_asyncDataSourceFlags.collectionNodeNodeForItem) {
    GET_COLLECTIONNODE_OR_RETURN(collectionNode, ^{ return [[ASCellNode alloc] init]; });
    cell = [_asyncDataSource collectionNode:collectionNode nodeForItemAtIndexPath:indexPath];
#pragma clang diagnostic push
#pragma clang diagnostic ignored "-Wdeprecated-declarations"
  } else if (_asyncDataSourceFlags.collectionViewNodeBlockForItem) {
    block = [_asyncDataSource collectionView:self nodeBlockForItemAtIndexPath:indexPath];
  } else if (_asyncDataSourceFlags.collectionViewNodeForItem) {
    cell = [_asyncDataSource collectionView:self nodeForItemAtIndexPath:indexPath];
  }
#pragma clang diagnostic pop

  // Handle nil node block or cell
  if (cell && [cell isKindOfClass:[ASCellNode class]]) {
    block = ^{
      return cell;
    };
  }

  if (block == nil) {
    if (_asyncDataSourceFlags.interop) {
      CGSize preferredSize = [self _sizeForUIKitCellWithKind:nil atIndexPath:indexPath];
      block = ^{
        ASCellNode *node = [[ASCellNode alloc] init];
        node.shouldUseUIKitCell = YES;
        node.style.preferredSize = preferredSize;
        return node;
      };
    } else {
      ASDisplayNodeFailAssert(@"ASCollection could not get a node block for item at index path %@: %@, %@. If you are trying to display a UICollectionViewCell, make sure your dataSource conforms to the <ASCollectionDataSourceInterop> protocol!", indexPath, cell, block);
      block = ^{
        return [[ASCellNode alloc] init];
      };
    }
  }

  // Wrap the node block
  __weak __typeof__(self) weakSelf = self;
  return ^{
    __typeof__(self) strongSelf = weakSelf;
    ASCellNode *node = (block != nil ? block() : [[ASCellNode alloc] init]);
    [node enterHierarchyState:ASHierarchyStateRangeManaged];
    if (node.interactionDelegate == nil) {
      node.interactionDelegate = strongSelf;
    }
    if (strongSelf.inverted) {
      node.transform = CATransform3DMakeScale(1, -1, 1) ;
    }
    return node;
  };
  return block;
}

- (NSUInteger)dataController:(ASDataController *)dataController rowsInSection:(NSUInteger)section
{
  if (_asyncDataSourceFlags.collectionNodeNumberOfItemsInSection) {
    GET_COLLECTIONNODE_OR_RETURN(collectionNode, 0);
    return [_asyncDataSource collectionNode:collectionNode numberOfItemsInSection:section];
  } else if (_asyncDataSourceFlags.collectionViewNumberOfItemsInSection) {
#pragma clang diagnostic push
#pragma clang diagnostic ignored "-Wdeprecated-declarations"
    return [_asyncDataSource collectionView:self numberOfItemsInSection:section];
#pragma clang diagnostic pop
  } else {
    return 0;
  }
}

- (NSUInteger)numberOfSectionsInDataController:(ASDataController *)dataController {
  if (_asyncDataSourceFlags.numberOfSectionsInCollectionNode) {
    GET_COLLECTIONNODE_OR_RETURN(collectionNode, 0);
    return [_asyncDataSource numberOfSectionsInCollectionNode:collectionNode];
  } else if (_asyncDataSourceFlags.numberOfSectionsInCollectionView) {
#pragma clang diagnostic push
#pragma clang diagnostic ignored "-Wdeprecated-declarations"
    return [_asyncDataSource numberOfSectionsInCollectionView:self];
#pragma clang diagnostic pop
  } else {
    return 1;
  }
}

- (BOOL)dataController:(ASDataController *)dataController presentedSizeForElement:(ASCollectionElement *)element matchesSize:(CGSize)size
{
  NSIndexPath *indexPath = [self indexPathForNode:element.node];
  if (indexPath == nil) {
    ASDisplayNodeFailAssert(@"Data controller should not ask for presented size for element that is not presented.");
    return YES;
  }
  UICollectionViewLayoutAttributes *attributes = [self layoutAttributesForItemAtIndexPath:indexPath];
  return CGSizeEqualToSizeWithIn(attributes.size, size, FLT_EPSILON);
}

#pragma mark - ASDataControllerSource optional methods

- (ASCellNodeBlock)dataController:(ASDataController *)dataController supplementaryNodeBlockOfKind:(NSString *)kind atIndexPath:(NSIndexPath *)indexPath
{
  ASDisplayNodeAssertMainThread();
  ASCellNodeBlock nodeBlock = nil;
  ASCellNode *node = nil;
  if (_asyncDataSourceFlags.collectionNodeNodeBlockForSupplementaryElement) {
    GET_COLLECTIONNODE_OR_RETURN(collectionNode, ^{ return [[ASCellNode alloc] init]; });
    nodeBlock = [_asyncDataSource collectionNode:collectionNode nodeBlockForSupplementaryElementOfKind:kind atIndexPath:indexPath];
  } else if (_asyncDataSourceFlags.collectionNodeNodeForSupplementaryElement) {
    GET_COLLECTIONNODE_OR_RETURN(collectionNode, ^{ return [[ASCellNode alloc] init]; });
    node = [_asyncDataSource collectionNode:collectionNode nodeForSupplementaryElementOfKind:kind atIndexPath:indexPath];
  } else if (_asyncDataSourceFlags.collectionViewNodeForSupplementaryElement) {
#pragma clang diagnostic push
#pragma clang diagnostic ignored "-Wdeprecated-declarations"
    node = [_asyncDataSource collectionView:self nodeForSupplementaryElementOfKind:kind atIndexPath:indexPath];
#pragma clang diagnostic pop
  }

  if (nodeBlock == nil) {
    if (node) {
      nodeBlock = ^{ return node; };
    } else {
      // In this case, the app code returned nil for the node and the nodeBlock.
      // If the UIKit method is implemented, then we should use it. Otherwise the CGSizeZero default will cause UIKit to not show it.
      CGSize preferredSize = CGSizeZero;
      BOOL useUIKitCell = _asyncDataSourceFlags.interopViewForSupplementaryElement;
      if (useUIKitCell) {
        preferredSize = [self _sizeForUIKitCellWithKind:kind atIndexPath:indexPath];
      }
      nodeBlock = ^{
        ASCellNode *node = [[ASCellNode alloc] init];
        node.shouldUseUIKitCell = useUIKitCell;
        node.style.preferredSize = preferredSize;
        return node;
      };
    }
  }

  return nodeBlock;
}

- (NSArray<NSString *> *)dataController:(ASDataController *)dataController supplementaryNodeKindsInSections:(NSIndexSet *)sections
{
  if (_asyncDataSourceFlags.collectionNodeSupplementaryElementKindsInSection) {
    NSMutableSet *kinds = [NSMutableSet set];
    GET_COLLECTIONNODE_OR_RETURN(collectionNode, @[]);
    [sections enumerateIndexesUsingBlock:^(NSUInteger section, BOOL * _Nonnull stop) {
      NSArray<NSString *> *kindsForSection = [_asyncDataSource collectionNode:collectionNode supplementaryElementKindsInSection:section];
      [kinds addObjectsFromArray:kindsForSection];
    }];
    return [kinds allObjects];
  } else {
    // TODO: Lock this
    return [_registeredSupplementaryKinds allObjects];
  }
}

- (ASSizeRange)dataController:(ASDataController *)dataController constrainedSizeForNodeAtIndexPath:(NSIndexPath *)indexPath
{
  return [self.layoutInspector collectionView:self constrainedSizeForNodeAtIndexPath:indexPath];
}

- (ASSizeRange)dataController:(ASDataController *)dataController constrainedSizeForSupplementaryNodeOfKind:(NSString *)kind atIndexPath:(NSIndexPath *)indexPath
{
  if (_layoutInspectorFlags.constrainedSizeForSupplementaryNodeOfKindAtIndexPath) {
    return [self.layoutInspector collectionView:self constrainedSizeForSupplementaryNodeOfKind:kind atIndexPath:indexPath];
  }
  
  ASDisplayNodeAssert(NO, @"To support supplementary nodes in ASCollectionView, it must have a layoutInspector for layout inspection. (See ASCollectionViewFlowLayoutInspector for an example.)");
  return ASSizeRangeMake(CGSizeZero, CGSizeZero);
}

- (NSUInteger)dataController:(ASDataController *)dataController supplementaryNodesOfKind:(NSString *)kind inSection:(NSUInteger)section
{
  if (_asyncDataSource == nil) {
    return 0;
  }
  
  if (_layoutInspectorFlags.supplementaryNodesOfKindInSection) {
    return [self.layoutInspector collectionView:self supplementaryNodesOfKind:kind inSection:section];
  }

  ASDisplayNodeAssert(NO, @"To support supplementary nodes in ASCollectionView, it must have a layoutInspector for layout inspection. (See ASCollectionViewFlowLayoutInspector for an example.)");
  return 0;
}

- (id<ASSectionContext>)dataController:(ASDataController *)dataController contextForSection:(NSInteger)section
{
  ASDisplayNodeAssertMainThread();
  id<ASSectionContext> context = nil;
  
  if (_asyncDataSourceFlags.collectionNodeContextForSection) {
    GET_COLLECTIONNODE_OR_RETURN(collectionNode, nil);
    context = [_asyncDataSource collectionNode:collectionNode contextForSection:section];
  }
  
  if (context != nil) {
    context.collectionView = self;
  }
  return context;
}

#pragma mark - ASRangeControllerDataSource

- (ASRangeController *)rangeController
{
  return _rangeController;
}

- (NSHashTable<ASCollectionElement *> *)visibleElementsForRangeController:(ASRangeController *)rangeController
{
  return ASPointerTableByFlatMapping(_visibleElements, id element, element);
}

- (ASElementMap *)elementMapForRangeController:(ASRangeController *)rangeController
{
  return _dataController.visibleMap;
}

- (ASScrollDirection)scrollDirectionForRangeController:(ASRangeController *)rangeController
{
  return self.scrollDirection;
}

- (ASInterfaceState)interfaceStateForRangeController:(ASRangeController *)rangeController
{
  return ASInterfaceStateForDisplayNode(self.collectionNode, self.window);
}

- (NSString *)nameForRangeControllerDataSource
{
  return self.asyncDataSource ? NSStringFromClass([self.asyncDataSource class]) : NSStringFromClass([self class]);
}

#pragma mark - ASRangeControllerDelegate

- (void)rangeController:(ASRangeController *)rangeController updateWithChangeSet:(_ASHierarchyChangeSet *)changeSet updates:(dispatch_block_t)updates
{
  ASDisplayNodeAssertMainThread();
  if (!self.asyncDataSource || _superIsPendingDataLoad || _updatingInResponseToInteractiveMove) {
    updates();
    [changeSet executeCompletionHandlerWithFinished:NO];
    return; // if the asyncDataSource has become invalid while we are processing, ignore this request to avoid crashes
  }

  //TODO Do we need to notify _layoutFacilitator before reloadData?
  for (_ASHierarchyItemChange *change in [changeSet itemChangesOfType:_ASHierarchyChangeTypeDelete]) {
    [_layoutFacilitator collectionViewWillEditCellsAtIndexPaths:change.indexPaths batched:YES];
  }

  for (_ASHierarchySectionChange *change in [changeSet sectionChangesOfType:_ASHierarchyChangeTypeDelete]) {
    [_layoutFacilitator collectionViewWillEditSectionsAtIndexSet:change.indexSet batched:YES];
  }

  for (_ASHierarchySectionChange *change in [changeSet sectionChangesOfType:_ASHierarchyChangeTypeInsert]) {
    [_layoutFacilitator collectionViewWillEditSectionsAtIndexSet:change.indexSet batched:YES];
  }

  for (_ASHierarchyItemChange *change in [changeSet itemChangesOfType:_ASHierarchyChangeTypeInsert]) {
    [_layoutFacilitator collectionViewWillEditCellsAtIndexPaths:change.indexPaths batched:YES];
  }

  ASPerformBlockWithoutAnimation(!changeSet.animated, ^{
    as_activity_scope(as_activity_create("Commit collection update", changeSet.rootActivity, OS_ACTIVITY_FLAG_DEFAULT));
    if (changeSet.includesReloadData) {
      _superIsPendingDataLoad = YES;
      updates();
      [super reloadData];
      as_log_debug(ASCollectionLog(), "Did reloadData %@", self.collectionNode);
      [changeSet executeCompletionHandlerWithFinished:YES];
    } else {
      [_layoutFacilitator collectionViewWillPerformBatchUpdates];
      
      __block NSUInteger numberOfUpdates = 0;
      [self _superPerformBatchUpdates:^{
        updates();

        for (_ASHierarchyItemChange *change in [changeSet itemChangesOfType:_ASHierarchyChangeTypeReload]) {
          [super reloadItemsAtIndexPaths:change.indexPaths];
          numberOfUpdates++;
        }
        
        for (_ASHierarchySectionChange *change in [changeSet sectionChangesOfType:_ASHierarchyChangeTypeReload]) {
          [super reloadSections:change.indexSet];
          numberOfUpdates++;
        }
        
        for (_ASHierarchyItemChange *change in [changeSet itemChangesOfType:_ASHierarchyChangeTypeOriginalDelete]) {
          [super deleteItemsAtIndexPaths:change.indexPaths];
          numberOfUpdates++;
        }
        
        for (_ASHierarchySectionChange *change in [changeSet sectionChangesOfType:_ASHierarchyChangeTypeOriginalDelete]) {
          [super deleteSections:change.indexSet];
          numberOfUpdates++;
        }
        
        for (_ASHierarchySectionChange *change in [changeSet sectionChangesOfType:_ASHierarchyChangeTypeOriginalInsert]) {
          [super insertSections:change.indexSet];
          numberOfUpdates++;
        }
        
        for (_ASHierarchyItemChange *change in [changeSet itemChangesOfType:_ASHierarchyChangeTypeOriginalInsert]) {
          [super insertItemsAtIndexPaths:change.indexPaths];
          numberOfUpdates++;
        }
      } completion:^(BOOL finished){
        as_activity_scope(as_activity_create("Handle collection update completion", changeSet.rootActivity, OS_ACTIVITY_FLAG_DEFAULT));
        as_log_verbose(ASCollectionLog(), "Update animation finished %{public}@", self.collectionNode);
        // Flush any range changes that happened as part of the update animations ending.
        [_rangeController updateIfNeeded];
        [self _scheduleCheckForBatchFetchingForNumberOfChanges:numberOfUpdates];
        [changeSet executeCompletionHandlerWithFinished:finished];
      }];
      as_log_debug(ASCollectionLog(), "Completed batch update %{public}@", self.collectionNode);
      
      // Flush any range changes that happened as part of submitting the update.
      as_activity_scope(changeSet.rootActivity);
      [_rangeController updateIfNeeded];
    }
  });
}

#pragma mark - ASCellNodeDelegate

- (void)nodeSelectedStateDidChange:(ASCellNode *)node
{
  NSIndexPath *indexPath = [self indexPathForNode:node];
  if (indexPath) {
    if (node.isSelected) {
      [super selectItemAtIndexPath:indexPath animated:NO scrollPosition:UICollectionViewScrollPositionNone];
    } else {
      [super deselectItemAtIndexPath:indexPath animated:NO];
    }
  }
}

- (void)nodeHighlightedStateDidChange:(ASCellNode *)node
{
  NSIndexPath *indexPath = [self indexPathForNode:node];
  if (indexPath) {
    [self cellForItemAtIndexPath:indexPath].highlighted = node.isHighlighted;
  }
}

- (void)nodeDidInvalidateSize:(ASCellNode *)node
{
  [_cellsForLayoutUpdates addObject:node];
  [self setNeedsLayout];
}

- (void)nodesDidRelayout:(NSArray<ASCellNode *> *)nodes
{
  ASDisplayNodeAssertMainThread();
  
  if (nodes.count == 0) {
    return;
  }

  NSMutableArray<NSIndexPath *> *uikitIndexPaths = [NSMutableArray arrayWithCapacity:nodes.count];
  for (ASCellNode *node in nodes) {
    NSIndexPath *uikitIndexPath = [self indexPathForNode:node];
    if (uikitIndexPath != nil) {
      [uikitIndexPaths addObject:uikitIndexPath];
    }
  }
  
  [_layoutFacilitator collectionViewWillEditCellsAtIndexPaths:uikitIndexPaths batched:NO];
  
  ASCollectionViewInvalidationStyle invalidationStyle = _nextLayoutInvalidationStyle;
  for (ASCellNode *node in nodes) {
    if (invalidationStyle == ASCollectionViewInvalidationStyleNone) {
      // We nodesDidRelayout also while we are in layoutSubviews. This should be no problem as CA will ignore this
      // call while be in a layout pass
      [self setNeedsLayout];
      invalidationStyle = ASCollectionViewInvalidationStyleWithAnimation;
    }
    
    // If we think we're going to animate, check if this node will prevent it.
    if (invalidationStyle == ASCollectionViewInvalidationStyleWithAnimation) {
      // TODO: Incorporate `shouldAnimateSizeChanges` into ASEnvironmentState for performance benefit.
      static dispatch_once_t onceToken;
      static BOOL (^shouldNotAnimateBlock)(ASDisplayNode *);
      dispatch_once(&onceToken, ^{
        shouldNotAnimateBlock = ^BOOL(ASDisplayNode * _Nonnull node) {
          return (node.shouldAnimateSizeChanges == NO);
        };
      });
      if (ASDisplayNodeFindFirstNode(node, shouldNotAnimateBlock) != nil) {
        // One single non-animated node causes the whole layout update to be non-animated
        invalidationStyle = ASCollectionViewInvalidationStyleWithoutAnimation;
        break;
      }
    }
  }
  _nextLayoutInvalidationStyle = invalidationStyle;
}

#pragma mark - _ASDisplayView behavior substitutions
// Need these to drive interfaceState so we know when we are visible, if not nested in another range-managing element.
// Because our superclass is a true UIKit class, we cannot also subclass _ASDisplayView.
- (void)willMoveToWindow:(UIWindow *)newWindow
{
  BOOL visible = (newWindow != nil);
  ASDisplayNode *node = self.collectionNode;
  if (visible && !node.inHierarchy) {
    [node __enterHierarchy];
  }
}

- (void)didMoveToWindow
{
  BOOL visible = (self.window != nil);
  ASDisplayNode *node = self.collectionNode;
  if (!visible && node.inHierarchy) {
    [node __exitHierarchy];
  }

  // Updating the visible node index paths only for not range managed nodes. Range managed nodes will get their
  // their update in the layout pass
  if (![node supportsRangeManagedInterfaceState]) {
    [_rangeController setNeedsUpdate];
    [_rangeController updateIfNeeded];
  }

  // When we aren't visible, we will only fetch up to the visible area. Now that we are visible,
  // we will fetch visible area + leading screens, so we need to check.
  if (visible) {
    [self _checkForBatchFetching];
  }
}

- (void)willMoveToSuperview:(UIView *)newSuperview
{
  if (self.superview == nil && newSuperview != nil) {
    _keepalive_node = self.collectionNode;
  }
}

- (void)didMoveToSuperview
{
  if (self.superview == nil) {
    _keepalive_node = nil;
  }
}

#pragma mark ASCALayerExtendedDelegate

/**
 * TODO: This code was added when we used @c calculatedSize as the size for 
 * items (e.g. collectionView:layout:sizeForItemAtIndexPath:) and so it
 * was critical that we remeasured all nodes at this time.
 *
 * The assumption was that cv-bounds-size-change -> constrained-size-change, so
 * this was the time when we get new constrained sizes for all items and remeasure
 * them. However, the constrained sizes for items can be invalidated for many other
 * reasons, hence why we never reuse the old constrained size anymore.
 *
 * UICollectionView inadvertently triggers a -prepareLayout call to its layout object
 * between [super setFrame:] and [self layoutSubviews] during size changes. So we need
 * to get in there and re-measure our nodes before that -prepareLayout call.
 * We can't wait until -layoutSubviews or the end of -setFrame:.
 *
 * @see @p testThatNodeCalculatedSizesAreUpdatedBeforeFirstPrepareLayoutAfterRotation
 */
- (void)layer:(CALayer *)layer didChangeBoundsWithOldValue:(CGRect)oldBounds newValue:(CGRect)newBounds
{
  CGSize newSize = newBounds.size;
  CGSize lastUsedSize = _lastBoundsSizeUsedForMeasuringNodes;
  if (CGSizeEqualToSize(lastUsedSize, newSize)) {
    return;
  }
  if (_hasDataControllerLayoutDelegate || self.collectionViewLayout == nil) {
    // Let the layout delegate handle bounds changes if it's available. If no layout, it will init in the new state.
    return;
  }

  _lastBoundsSizeUsedForMeasuringNodes = newSize;

  // Laying out all nodes is expensive.
  // We only need to do this if the bounds changed in the non-scrollable direction.
  // If, for example, a vertical flow layout has its height changed due to a status bar
  // appearance update, we do not need to relayout all nodes.
  // For a more permanent fix to the unsafety mentioned above, see https://github.com/facebook/AsyncDisplayKit/pull/2182
  ASScrollDirection scrollDirection = self.scrollableDirections;
  BOOL fixedVertically   = (ASScrollDirectionContainsVerticalDirection  (scrollDirection) == NO);
  BOOL fixedHorizontally = (ASScrollDirectionContainsHorizontalDirection(scrollDirection) == NO);

  BOOL changedInNonScrollingDirection = (fixedHorizontally && newSize.width  != lastUsedSize.width) ||
                                        (fixedVertically   && newSize.height != lastUsedSize.height);

  if (changedInNonScrollingDirection) {
    [self relayoutItems];
  }
}

#pragma mark - UICollectionView dead-end intercepts

- (void)setPrefetchDataSource:(id<UICollectionViewDataSourcePrefetching>)prefetchDataSource
{
  return;
}

- (void)setPrefetchingEnabled:(BOOL)prefetchingEnabled
{
  return;
}

<<<<<<< HEAD
#if ASDISPLAYNODE_ASSERTIONS_ENABLED // Remove implementations entirely for efficiency if not asserting.

// intercepted due to not being supported by ASCollectionView (prevent bugs caused by usage)

- (BOOL)collectionView:(UICollectionView *)collectionView canMoveItemAtIndexPath:(NSIndexPath *)indexPath NS_AVAILABLE_IOS(9_0)
{
  ASDisplayNodeAssert(![self.asyncDataSource respondsToSelector:_cmd], @"%@ is not supported by ASCollectionView - please remove or disable this data source method.", NSStringFromSelector(_cmd));
  return NO;
}

- (void)collectionView:(UICollectionView *)collectionView moveItemAtIndexPath:(NSIndexPath *)sourceIndexPath toIndexPath:(NSIndexPath*)destinationIndexPath NS_AVAILABLE_IOS(9_0)
{
  ASDisplayNodeAssert(![self.asyncDataSource respondsToSelector:_cmd], @"%@ is not supported by ASCollectionView - please remove or disable this data source method.", NSStringFromSelector(_cmd));
}

#endif

@end

#endif
=======
@end
>>>>>>> 2618c500
<|MERGE_RESOLUTION|>--- conflicted
+++ resolved
@@ -2331,27 +2331,6 @@
   return;
 }
 
-<<<<<<< HEAD
-#if ASDISPLAYNODE_ASSERTIONS_ENABLED // Remove implementations entirely for efficiency if not asserting.
-
-// intercepted due to not being supported by ASCollectionView (prevent bugs caused by usage)
-
-- (BOOL)collectionView:(UICollectionView *)collectionView canMoveItemAtIndexPath:(NSIndexPath *)indexPath NS_AVAILABLE_IOS(9_0)
-{
-  ASDisplayNodeAssert(![self.asyncDataSource respondsToSelector:_cmd], @"%@ is not supported by ASCollectionView - please remove or disable this data source method.", NSStringFromSelector(_cmd));
-  return NO;
-}
-
-- (void)collectionView:(UICollectionView *)collectionView moveItemAtIndexPath:(NSIndexPath *)sourceIndexPath toIndexPath:(NSIndexPath*)destinationIndexPath NS_AVAILABLE_IOS(9_0)
-{
-  ASDisplayNodeAssert(![self.asyncDataSource respondsToSelector:_cmd], @"%@ is not supported by ASCollectionView - please remove or disable this data source method.", NSStringFromSelector(_cmd));
-}
-
-#endif
-
 @end
 
-#endif
-=======
-@end
->>>>>>> 2618c500
+#endif