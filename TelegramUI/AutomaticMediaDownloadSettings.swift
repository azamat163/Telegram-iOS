import Foundation
import Postbox
import SwiftSignalKit
import TelegramCore

public struct AutomaticMediaDownloadCategory: PostboxCoding, Equatable {
    public var cellular: Bool
    public var wifi: Bool
    public var sizeLimit: Int32
    
    public init(cellular: Bool, wifi: Bool, sizeLimit: Int32) {
        self.cellular = cellular
        self.wifi = wifi
        self.sizeLimit = sizeLimit
    }
    
    public init(decoder: PostboxDecoder) {
        self.cellular = decoder.decodeInt32ForKey("cellular", orElse: 0) != 0
        self.wifi = decoder.decodeInt32ForKey("wifi", orElse: 0) != 0
        self.sizeLimit = decoder.decodeInt32ForKey("sizeLimit", orElse: 0)
    }
    
    public func encode(_ encoder: PostboxEncoder) {
        encoder.encodeInt32(self.cellular ? 1 : 0, forKey: "cellular")
        encoder.encodeInt32(self.wifi ? 1 : 0, forKey: "wifi")
        encoder.encodeInt32(self.sizeLimit, forKey: "sizeLimit")
    }
}

public struct AutomaticMediaDownloadCategories: Equatable, PostboxCoding {
    public var photo: AutomaticMediaDownloadCategory
    public var video: AutomaticMediaDownloadCategory
    public var file: AutomaticMediaDownloadCategory
    public var voiceMessage: AutomaticMediaDownloadCategory
    public var videoMessage: AutomaticMediaDownloadCategory
    public var saveDownloadedPhotos: Bool
    
    public init(photo: AutomaticMediaDownloadCategory, video: AutomaticMediaDownloadCategory, file: AutomaticMediaDownloadCategory, voiceMessage: AutomaticMediaDownloadCategory, videoMessage: AutomaticMediaDownloadCategory, saveDownloadedPhotos: Bool) {
        self.photo = photo
        self.video = video
        self.file = file
        self.voiceMessage = voiceMessage
        self.videoMessage = videoMessage
        self.saveDownloadedPhotos = saveDownloadedPhotos
    }
    
    public init(decoder: PostboxDecoder) {
        self.photo = decoder.decodeObjectForKey("photo", decoder: AutomaticMediaDownloadCategory.init(decoder:)) as! AutomaticMediaDownloadCategory
        self.video = decoder.decodeObjectForKey("video", decoder: AutomaticMediaDownloadCategory.init(decoder:)) as! AutomaticMediaDownloadCategory
        self.file = decoder.decodeObjectForKey("file", decoder: AutomaticMediaDownloadCategory.init(decoder:)) as! AutomaticMediaDownloadCategory
        self.voiceMessage = decoder.decodeObjectForKey("voiceMessage", decoder: AutomaticMediaDownloadCategory.init(decoder:)) as! AutomaticMediaDownloadCategory
        self.videoMessage = decoder.decodeObjectForKey("videoMessage", decoder: AutomaticMediaDownloadCategory.init(decoder:)) as! AutomaticMediaDownloadCategory
        self.saveDownloadedPhotos = decoder.decodeInt32ForKey("saveDownloadedPhotos", orElse: 0) != 0
    }
    
    public func encode(_ encoder: PostboxEncoder) {
        encoder.encodeObject(self.photo, forKey: "photo")
        encoder.encodeObject(self.video, forKey: "video")
        encoder.encodeObject(self.file, forKey: "file")
        encoder.encodeObject(self.voiceMessage, forKey: "voiceMessage")
        encoder.encodeObject(self.videoMessage, forKey: "videoMessage")
        encoder.encodeInt32(self.saveDownloadedPhotos ? 1 : 0, forKey: "saveDownloadedPhotos")
    }
}

public struct AutomaticMediaDownloadPeers: Equatable, PostboxCoding {
    public var contacts: AutomaticMediaDownloadCategories
    public var otherPrivate: AutomaticMediaDownloadCategories
    public var groups: AutomaticMediaDownloadCategories
    public var channels: AutomaticMediaDownloadCategories
    
    public init(contacts: AutomaticMediaDownloadCategories, otherPrivate: AutomaticMediaDownloadCategories, groups: AutomaticMediaDownloadCategories, channels: AutomaticMediaDownloadCategories) {
        self.contacts = contacts
        self.otherPrivate = otherPrivate
        self.groups = groups
        self.channels = channels
    }
    
    public init(decoder: PostboxDecoder) {
        self.contacts = decoder.decodeObjectForKey("contacts", decoder: AutomaticMediaDownloadCategories.init(decoder:)) as! AutomaticMediaDownloadCategories
        self.otherPrivate = decoder.decodeObjectForKey("otherPrivate", decoder: AutomaticMediaDownloadCategories.init(decoder:)) as! AutomaticMediaDownloadCategories
        self.groups = decoder.decodeObjectForKey("groups", decoder: AutomaticMediaDownloadCategories.init(decoder:)) as! AutomaticMediaDownloadCategories
        self.channels = decoder.decodeObjectForKey("channels", decoder: AutomaticMediaDownloadCategories.init(decoder:)) as! AutomaticMediaDownloadCategories
    }
    
    public func encode(_ encoder: PostboxEncoder) {
        encoder.encodeObject(self.contacts, forKey: "contacts")
        encoder.encodeObject(self.otherPrivate, forKey: "otherPrivate")
        encoder.encodeObject(self.groups, forKey: "groups")
        encoder.encodeObject(self.channels, forKey: "channels")
    }
}

public struct AutomaticMediaDownloadSettings: PreferencesEntry, Equatable {
    public var masterEnabled: Bool
    public var peers: AutomaticMediaDownloadPeers
    public var autoplayGifs: Bool
    public var downloadInBackground: Bool
    
    public static var defaultSettings: AutomaticMediaDownloadSettings {
        let defaultCategory = AutomaticMediaDownloadCategories(
<<<<<<< HEAD
            photo: AutomaticMediaDownloadCategory(cellular: true, wifi: true, sizeLimit: 1 * 1024 * 1024),
            video: AutomaticMediaDownloadCategory(cellular: false, wifi: false, sizeLimit: 1 * 1024 * 1024),
=======
            photo: AutomaticMediaDownloadCategory(cellular: true, wifi: true, sizeLimit: Int32.max),
            video: AutomaticMediaDownloadCategory(cellular: true, wifi: true, sizeLimit: 10 * 1024 * 1024),
>>>>>>> b6e2e462
            file: AutomaticMediaDownloadCategory(cellular: false, wifi: false, sizeLimit: 1 * 1024 * 1024),
            voiceMessage: AutomaticMediaDownloadCategory(cellular: true, wifi: true, sizeLimit: 1 * 1024 * 1024),
            videoMessage: AutomaticMediaDownloadCategory(cellular: true, wifi: true, sizeLimit: 4 * 1024 * 1024),
            saveDownloadedPhotos: false
        )
        return AutomaticMediaDownloadSettings(masterEnabled: true, peers: AutomaticMediaDownloadPeers(
            contacts: defaultCategory,
            otherPrivate: defaultCategory,
            groups: defaultCategory,
            channels: defaultCategory
        ), autoplayGifs: true, downloadInBackground: true)
    }
    
    init(masterEnabled: Bool, peers: AutomaticMediaDownloadPeers, autoplayGifs: Bool, downloadInBackground: Bool) {
        self.masterEnabled = masterEnabled
        self.peers = peers
        self.autoplayGifs = autoplayGifs
        self.downloadInBackground = downloadInBackground
    }
    
    public init(decoder: PostboxDecoder) {
        self.masterEnabled = decoder.decodeInt32ForKey("masterEnabled", orElse: 1) != 0
        self.peers = (decoder.decodeObjectForKey("peers", decoder: AutomaticMediaDownloadPeers.init(decoder:)) as? AutomaticMediaDownloadPeers) ?? AutomaticMediaDownloadSettings.defaultSettings.peers
        self.autoplayGifs = decoder.decodeInt32ForKey("autoplayGifs", orElse: 1) != 0
        self.downloadInBackground = decoder.decodeInt32ForKey("downloadInBackground", orElse: 1) != 0
    }
    
    public func encode(_ encoder: PostboxEncoder) {
        encoder.encodeInt32(self.masterEnabled ? 1 : 0, forKey: "masterEnabled")
        encoder.encodeObject(self.peers, forKey: "peers")
        encoder.encodeInt32(self.autoplayGifs ? 1 : 0, forKey: "autoplayGifs")
        encoder.encodeInt32(self.downloadInBackground ? 1 : 0, forKey: "downloadInBackground")
    }
    
    public func isEqual(to: PreferencesEntry) -> Bool {
        if let to = to as? AutomaticMediaDownloadSettings {
            return self == to
        } else {
            return false
        }
    }
}

public func updatedAutomaticMediaDownloadSettings(accountManager: AccountManager) -> Signal<AutomaticMediaDownloadSettings, NoError> {
    return accountManager.sharedData(keys: [ApplicationSpecificSharedDataKeys.automaticMediaDownloadSettings])
    |> map { view -> AutomaticMediaDownloadSettings in
        let automaticMediaDownloadSettings: AutomaticMediaDownloadSettings
        if let value = view.entries[ApplicationSpecificSharedDataKeys.automaticMediaDownloadSettings] as? AutomaticMediaDownloadSettings {
            automaticMediaDownloadSettings = value
        } else {
            automaticMediaDownloadSettings = AutomaticMediaDownloadSettings.defaultSettings
        }
        return automaticMediaDownloadSettings
    }
}

func updateMediaDownloadSettingsInteractively(accountManager: AccountManager, _ f: @escaping (AutomaticMediaDownloadSettings) -> AutomaticMediaDownloadSettings) -> Signal<Void, NoError> {
    return accountManager.transaction { transaction -> Void in
        transaction.updateSharedData(ApplicationSpecificSharedDataKeys.automaticMediaDownloadSettings, { entry in
            let currentSettings: AutomaticMediaDownloadSettings
            if let entry = entry as? AutomaticMediaDownloadSettings {
                currentSettings = entry
            } else {
                currentSettings = AutomaticMediaDownloadSettings.defaultSettings
            }
            let updated = f(currentSettings)
            return updated
        })
    }
}

public enum AutomaticMediaDownloadPeerType {
    case contact
    case otherPrivate
    case group
    case channel
}

public enum AutomaticDownloadNetworkType {
    case wifi
    case cellular
}

private func categoriesForPeerType(_ type: AutomaticMediaDownloadPeerType, settings: AutomaticMediaDownloadSettings) -> AutomaticMediaDownloadCategories {
    switch type {
        case .contact:
            return settings.peers.contacts
        case .otherPrivate:
            return settings.peers.otherPrivate
        case .group:
            return settings.peers.groups
        case .channel:
            return settings.peers.channels
    }
}

private func categoryForPeerAndMedia(settings: AutomaticMediaDownloadSettings, peerType: AutomaticMediaDownloadPeerType, media: Media) -> (AutomaticMediaDownloadCategory, Int32?)? {
    let categories = categoriesForPeerType(peerType, settings: settings)
    if media is TelegramMediaImage || media is TelegramMediaWebFile {
        return (categories.photo, nil)
    } else if let file = media as? TelegramMediaFile {
        for attribute in file.attributes {
            switch attribute {
                case let .Video(_, _, flags):
                    if flags.contains(.instantRoundVideo) {
                        var category = categories.videoMessage
                        category.sizeLimit = max(category.sizeLimit, 4 * 1024 * 1024)
                        return (category, file.size.flatMap(Int32.init))
                    } else {
                        if file.isAnimated {
                            var category = categories.videoMessage
                            category.sizeLimit = max(category.sizeLimit, 1 * 1024 * 1024)
                            return (category, file.size.flatMap(Int32.init))
                        } else {
                            return (categories.video, file.size.flatMap(Int32.init))
                        }
                    }
                case let .Audio(isVoice, _, _, _, _):
                    if isVoice {
                        return (categories.voiceMessage, file.size.flatMap(Int32.init))
                    }
                case .Animated:
                    return (categories.videoMessage, file.size.flatMap(Int32.init))
                default:
                    break
            }
        }
        return (categories.file, file.size.flatMap(Int32.init))
    } else {
        return nil
    }
}

public func shouldDownloadMediaAutomatically(settings: AutomaticMediaDownloadSettings, peerType: AutomaticMediaDownloadPeerType, networkType: AutomaticDownloadNetworkType, media: Media) -> Bool {
    if !settings.masterEnabled {
        return false
    }
    if let file = media as? TelegramMediaFile, file.isSticker {
        return true
    }
    if let (category, size) = categoryForPeerAndMedia(settings: settings, peerType: peerType, media: media) {
        switch networkType {
            case .cellular:
                if let size = size {
                    return category.cellular && size <= category.sizeLimit
                } else if category.sizeLimit == Int32.max {
                    return category.cellular
                } else {
                    return false
                }
            case .wifi:
                if let size = size {
                    return category.wifi && size <= category.sizeLimit
                } else if category.sizeLimit == Int32.max {
                    return category.wifi
                } else {
                    return false
                }
        }
    } else {
        return false
    }
}<|MERGE_RESOLUTION|>--- conflicted
+++ resolved
@@ -99,13 +99,8 @@
     
     public static var defaultSettings: AutomaticMediaDownloadSettings {
         let defaultCategory = AutomaticMediaDownloadCategories(
-<<<<<<< HEAD
-            photo: AutomaticMediaDownloadCategory(cellular: true, wifi: true, sizeLimit: 1 * 1024 * 1024),
-            video: AutomaticMediaDownloadCategory(cellular: false, wifi: false, sizeLimit: 1 * 1024 * 1024),
-=======
             photo: AutomaticMediaDownloadCategory(cellular: true, wifi: true, sizeLimit: Int32.max),
             video: AutomaticMediaDownloadCategory(cellular: true, wifi: true, sizeLimit: 10 * 1024 * 1024),
->>>>>>> b6e2e462
             file: AutomaticMediaDownloadCategory(cellular: false, wifi: false, sizeLimit: 1 * 1024 * 1024),
             voiceMessage: AutomaticMediaDownloadCategory(cellular: true, wifi: true, sizeLimit: 1 * 1024 * 1024),
             videoMessage: AutomaticMediaDownloadCategory(cellular: true, wifi: true, sizeLimit: 4 * 1024 * 1024),
