import Foundation
import AsyncDisplayKit
import Display
import Postbox
import TelegramCore
import SwiftSignalKit
import LegacyComponents

enum ChatTitleContent {
    case peer(peerView: PeerView, onlineMemberCount: Int32?)
    case group([Peer])
}

private final class ChatTitleNetworkStatusNode: ASDisplayNode {
    private var theme: PresentationTheme
    
    private let titleNode: ImmediateTextNode
    private let activityIndicator: ActivityIndicator
    
    var title: String = "" {
        didSet {
            if self.title != oldValue {
                self.titleNode.attributedText = NSAttributedString(string: title, font: Font.bold(17.0), textColor: self.theme.rootController.navigationBar.primaryTextColor)
            }
        }
    }
    
    init(theme: PresentationTheme) {
        self.theme = theme
        
        self.titleNode = ImmediateTextNode()
        self.titleNode.isLayerBacked = true
        self.titleNode.displaysAsynchronously = false
        self.titleNode.maximumNumberOfLines = 1
        self.titleNode.isOpaque = false
        self.titleNode.isUserInteractionEnabled = false
        
        self.activityIndicator = ActivityIndicator(type: .custom(theme.rootController.navigationBar.primaryTextColor, 22.0, 1.5), speed: .slow)
        let activityIndicatorSize = self.activityIndicator.measure(CGSize(width: 100.0, height: 100.0))
        self.activityIndicator.frame = CGRect(origin: CGPoint(), size: activityIndicatorSize)
        
        super.init()
        
        self.addSubnode(self.titleNode)
        self.addSubnode(self.activityIndicator)
    }
    
    func updateTheme(theme: PresentationTheme) {
        self.theme = theme
        
        self.titleNode.attributedText = NSAttributedString(string: self.title, font: Font.bold(17.0), textColor: self.theme.rootController.navigationBar.primaryTextColor)
        self.activityIndicator.type = .custom(self.theme.rootController.navigationBar.primaryTextColor, 22.0, 1.5)
    }
    
    func updateLayout(size: CGSize, transition: ContainedViewLayoutTransition) {
        let indicatorSize = self.activityIndicator.bounds.size
        let indicatorPadding = indicatorSize.width + 6.0
        
        let titleSize = self.titleNode.updateLayout(CGSize(width: max(1.0, size.width - indicatorPadding), height: size.height))
        let combinedHeight = titleSize.height
        
        let titleFrame = CGRect(origin: CGPoint(x: indicatorPadding + floor((size.width - titleSize.width - indicatorPadding) / 2.0), y: floor((size.height - combinedHeight) / 2.0)), size: titleSize)
        transition.updateFrame(node: self.titleNode, frame: titleFrame)
        
        transition.updateFrame(node: self.activityIndicator, frame: CGRect(origin: CGPoint(x: titleFrame.minX - indicatorSize.width - 6.0, y: titleFrame.minY - 1.0), size: indicatorSize))
    }
}

private enum ChatTitleIcon {
    case none
    case lock
    case mute
}

final class ChatTitleView: UIView, NavigationBarTitleView {
    private let account: Account
    
    private var theme: PresentationTheme
    private var strings: PresentationStrings
    private var dateTimeFormat: PresentationDateTimeFormat
    
    private let contentContainer: ASDisplayNode
    private let titleNode: ImmediateTextNode
    private let titleLeftIconNode: ASImageNode
    private let titleRightIconNode: ASImageNode
    private let infoNode: ImmediateTextNode
    private let typingNode: ImmediateTextNode
    private var typingIndicator: TGModernConversationTitleActivityIndicator?
    private let button: HighlightTrackingButtonNode
    
    private var validLayout: (CGSize, CGRect)?
    
    private var titleLeftIcon: ChatTitleIcon = .none
    private var titleRightIcon: ChatTitleIcon = .none
    
    private var networkStatusNode: ChatTitleNetworkStatusNode?
    
    private var presenceManager: PeerPresenceStatusManager?
    
    var inputActivities: (PeerId, [(Peer, PeerInputActivity)])? {
        didSet {
            if let (peerId, inputActivities) = self.inputActivities, !inputActivities.isEmpty {
                self.typingNode.isHidden = false
                self.infoNode.isHidden = true
                var stringValue = ""
                var first = true
                var mergedActivity = inputActivities[0].1
                for (_, activity) in inputActivities {
                    if activity != mergedActivity {
                        mergedActivity = .typingText
                        break
                    }
                }
                if peerId.namespace == Namespaces.Peer.CloudUser || peerId.namespace == Namespaces.Peer.SecretChat {
                    switch mergedActivity {
                        case .typingText:
                            stringValue = strings.Conversation_typing
                        case .uploadingFile:
                            stringValue = strings.Activity_UploadingDocument
                        case .recordingVoice:
                            stringValue = strings.Activity_RecordingAudio
                        case .uploadingPhoto:
                            stringValue = strings.Activity_UploadingPhoto
                        case .uploadingVideo:
                            stringValue = strings.Activity_UploadingVideo
                        case .playingGame:
                            stringValue = strings.Activity_PlayingGame
                        case .recordingInstantVideo:
                            stringValue = strings.Activity_RecordingVideoMessage
                        case .uploadingInstantVideo:
                            stringValue = strings.Activity_UploadingVideoMessage
                    }
                } else {
                    for (peer, _) in inputActivities {
                        let title = peer.compactDisplayTitle
                        if !title.isEmpty {
                            if first {
                                first = false
                            } else {
                                stringValue += ", "
                            }
                            stringValue += title
                        }
                    }
                }
                let string = NSAttributedString(string: stringValue, font: Font.regular(13.0), textColor: self.theme.rootController.navigationBar.accentTextColor)
                if self.typingNode.attributedText == nil || !self.typingNode.attributedText!.isEqual(to: string) {
                    self.typingNode.attributedText = string
                    self.setNeedsLayout()
                }
                if self.typingIndicator == nil {
                    let typingIndicator = TGModernConversationTitleActivityIndicator()
                    typingIndicator.setColor(self.theme.rootController.navigationBar.accentTextColor)
                    self.contentContainer.view.addSubview(typingIndicator)
                    self.typingIndicator = typingIndicator
                }
                switch mergedActivity {
                    case .typingText:
                        self.typingIndicator?.setTyping()
                    case .recordingVoice:
                        self.typingIndicator?.setAudioRecording()
                    case .uploadingFile:
                        self.typingIndicator?.setUploading()
                    case .playingGame:
                        self.typingIndicator?.setPlaying()
                    case .recordingInstantVideo:
                        self.typingIndicator?.setVideoRecording()
                    case .uploadingInstantVideo:
                        self.typingIndicator?.setUploading()
                    case .uploadingPhoto:
                        self.typingIndicator?.setUploading()
                    case .uploadingVideo:
                        self.typingIndicator?.setUploading()
                }
            } else {
                self.typingNode.isHidden = true
                self.infoNode.isHidden = false
                self.typingNode.attributedText = nil
                if let typingIndicator = self.typingIndicator {
                    typingIndicator.removeFromSuperview()
                    self.typingIndicator = nil
                }
            }
        }
    }
    
    private func updateNetworkStatusNode(networkState: AccountNetworkState, layout: ContainerViewLayout) {
        var isOnline = false
        if case .online = networkState {
            isOnline = true
        }
        
        if isOnline || layout.metrics.widthClass == .regular {
            self.contentContainer.isHidden = false
            if let networkStatusNode = self.networkStatusNode {
                self.networkStatusNode = nil
                networkStatusNode.removeFromSupernode()
            }
        } else {
            self.contentContainer.isHidden = true
            let statusNode: ChatTitleNetworkStatusNode
            if let current = self.networkStatusNode {
                statusNode = current
            } else {
                statusNode = ChatTitleNetworkStatusNode(theme: self.theme)
                self.networkStatusNode = statusNode
                self.insertSubview(statusNode.view, belowSubview: self.button.view)
            }
            switch self.networkState {
                case .waitingForNetwork:
                    statusNode.title = self.strings.State_WaitingForNetwork
<<<<<<< HEAD
                case let .connecting(proxy):
                    if proxy != nil && layout.size.width > 320.0 {
                        statusNode.title = self.strings.State_ConnectingToProxy
                    } else {
                        statusNode.title = self.strings.State_Connecting
                    }
=======
                case .connecting:
                    statusNode.title = self.strings.State_Connecting
>>>>>>> fc8fa045
                case .updating:
                    statusNode.title = self.strings.State_Updating
                case .online:
                    break
            }
        }
        
        self.setNeedsLayout()
    }
    
    var networkState: AccountNetworkState = .online(proxy: nil) {
        didSet {
            if self.networkState != oldValue {
                updateNetworkStatusNode(networkState: self.networkState, layout: self.layout)
            }
        }
    }
    
    var layout: ContainerViewLayout = ContainerViewLayout()() {
        didSet {
            if self.layout != oldValue {
                updateNetworkStatusNode(networkState: self.networkState, layout: self.layout)
            }
        }
    }
    
    var pressed: (() -> Void)?
    
    var titleContent: ChatTitleContent? {
        didSet {
            if let titleContent = self.titleContent {
                var string: NSAttributedString?
                var titleLeftIcon: ChatTitleIcon = .none
                var titleRightIcon: ChatTitleIcon = .none
                switch titleContent {
                    case let .peer(peerView, _):
                        if let peer = peerViewMainPeer(peerView) {
                            if peerView.peerId == self.account.peerId {
                                string = NSAttributedString(string: self.strings.Conversation_SavedMessages, font: Font.medium(17.0), textColor: self.theme.rootController.navigationBar.primaryTextColor)
                            } else {
                                string = NSAttributedString(string: peer.displayTitle(strings: self.strings), font: Font.medium(17.0), textColor: self.theme.rootController.navigationBar.primaryTextColor)
                            }
                        }
                        if peerView.peerId.namespace == Namespaces.Peer.SecretChat {
                            titleLeftIcon = .lock
                        }
                        if let notificationSettings = peerView.notificationSettings as? TelegramPeerNotificationSettings {
                            if case .muted = notificationSettings.muteState {
                                titleRightIcon = .mute
                            }
                        }
                    case .group:
                        string = NSAttributedString(string: "Feed", font: Font.medium(17.0), textColor: self.theme.rootController.navigationBar.primaryTextColor)
                }
                
                if let string = string, self.titleNode.attributedText == nil || !self.titleNode.attributedText!.isEqual(to: string) {
                    self.titleNode.attributedText = string
                    self.setNeedsLayout()
                }
                
                if titleLeftIcon != self.titleLeftIcon {
                    self.titleLeftIcon = titleLeftIcon
                    switch titleLeftIcon {
                        case .lock:
                            self.titleLeftIconNode.image = PresentationResourcesChat.chatTitleLockIcon(self.theme)
                        default:
                            self.titleLeftIconNode.image = nil
                    }
                    self.setNeedsLayout()
                }
                
                if titleRightIcon != self.titleRightIcon {
                    self.titleRightIcon = titleRightIcon
                    switch titleRightIcon {
                        case .mute:
                            self.titleRightIconNode.image = PresentationResourcesChat.chatTitleMuteIcon(self.theme)
                        default:
                            self.titleRightIconNode.image = nil
                    }
                    self.setNeedsLayout()
                }
                
                self.updateStatus()
            }
        }
    }
    
    private func updateStatus() {
        var shouldUpdateLayout = false
        if let titleContent = self.titleContent {
            switch titleContent {
                case let .peer(peerView, onlineMemberCount):
                    if let peer = peerViewMainPeer(peerView) {
                        if peer.id == self.account.peerId {
                            let string = NSAttributedString(string: "", font: Font.regular(13.0), textColor: self.theme.rootController.navigationBar.secondaryTextColor)
                            if self.infoNode.attributedText == nil || !self.infoNode.attributedText!.isEqual(to: string) {
                                self.infoNode.attributedText = string
                                shouldUpdateLayout = true
                            }
                        } else if let user = peer as? TelegramUser {
                            if user.id.namespace == Namespaces.Peer.CloudUser && user.id.id == 777000 {
                                let string = NSAttributedString(string: "", font: Font.regular(13.0), textColor: self.theme.rootController.navigationBar.secondaryTextColor)
                                if self.infoNode.attributedText == nil || !self.infoNode.attributedText!.isEqual(to: string) {
                                    self.infoNode.attributedText = string
                                    shouldUpdateLayout = true
                                }
                            } else if let _ = user.botInfo {
                                let string = NSAttributedString(string: self.strings.Bot_GenericBotStatus, font: Font.regular(13.0), textColor: self.theme.rootController.navigationBar.secondaryTextColor)
                                if self.infoNode.attributedText == nil || !self.infoNode.attributedText!.isEqual(to: string) {
                                    self.infoNode.attributedText = string
                                    shouldUpdateLayout = true
                                }
                            } else if let peer = peerViewMainPeer(peerView) {
                                let timestamp = CFAbsoluteTimeGetCurrent() + NSTimeIntervalSince1970
                                let userPresence: TelegramUserPresence
                                if let presence = peerView.peerPresences[peer.id] as? TelegramUserPresence {
                                    userPresence = presence
                                    self.presenceManager?.reset(presence: presence)
                                } else {
                                    userPresence = TelegramUserPresence(status: .none)
                                }
                                let (string, activity) = stringAndActivityForUserPresence(strings: self.strings, dateTimeFormat: self.dateTimeFormat, presence: userPresence, relativeTo: Int32(timestamp))
                                let attributedString = NSAttributedString(string: string, font: Font.regular(13.0), textColor: activity ? self.theme.rootController.navigationBar.accentTextColor : self.theme.rootController.navigationBar.secondaryTextColor)
                                if self.infoNode.attributedText == nil || !self.infoNode.attributedText!.isEqual(to: attributedString) {
                                    self.infoNode.attributedText = attributedString
                                    shouldUpdateLayout = true
                                }
                            } else {
                                let string = NSAttributedString(string: "", font: Font.regular(13.0), textColor: self.theme.rootController.navigationBar.secondaryTextColor)
                                if self.infoNode.attributedText == nil || !self.infoNode.attributedText!.isEqual(to: string) {
                                    self.infoNode.attributedText = string
                                    shouldUpdateLayout = true
                                }
                            }
                        } else if let group = peer as? TelegramGroup {
                            var onlineCount = 0
                            if let cachedGroupData = peerView.cachedData as? CachedGroupData, let participants = cachedGroupData.participants {
                                let timestamp = CFAbsoluteTimeGetCurrent() + NSTimeIntervalSince1970
                                for participant in participants.participants {
                                    if let presence = peerView.peerPresences[participant.peerId] as? TelegramUserPresence {
                                        let relativeStatus = relativeUserPresenceStatus(presence, relativeTo: Int32(timestamp))
                                        switch relativeStatus {
                                            case .online:
                                                onlineCount += 1
                                            default:
                                                break
                                        }
                                    }
                                }
                            }
                            if onlineCount > 1 {
                                let string = NSMutableAttributedString()
                                
                                string.append(NSAttributedString(string: "\(strings.Conversation_StatusMembers(Int32(group.participantCount))), ", font: Font.regular(13.0), textColor: self.theme.rootController.navigationBar.secondaryTextColor))
                                string.append(NSAttributedString(string: strings.Conversation_StatusOnline(Int32(onlineCount)), font: Font.regular(13.0), textColor: self.theme.rootController.navigationBar.secondaryTextColor))
                                if self.infoNode.attributedText == nil || !self.infoNode.attributedText!.isEqual(to: string) {
                                    self.infoNode.attributedText = string
                                    shouldUpdateLayout = true
                                }
                            } else {
                                let string = NSAttributedString(string: strings.Conversation_StatusMembers(Int32(group.participantCount)), font: Font.regular(13.0), textColor: self.theme.rootController.navigationBar.secondaryTextColor)
                                if self.infoNode.attributedText == nil || !self.infoNode.attributedText!.isEqual(to: string) {
                                    self.infoNode.attributedText = string
                                    shouldUpdateLayout = true
                                }
                            }
                        } else if let channel = peer as? TelegramChannel {
                            if let cachedChannelData = peerView.cachedData as? CachedChannelData, let memberCount = cachedChannelData.participantsSummary.memberCount {
                                if case .group = channel.info, let onlineMemberCount = onlineMemberCount, onlineMemberCount > 1 {
                                    let string = NSMutableAttributedString()
                                    
                                    string.append(NSAttributedString(string: "\(strings.Conversation_StatusMembers(Int32(memberCount))), ", font: Font.regular(13.0), textColor: self.theme.rootController.navigationBar.secondaryTextColor))
                                    string.append(NSAttributedString(string: strings.Conversation_StatusOnline(Int32(onlineMemberCount)), font: Font.regular(13.0), textColor: self.theme.rootController.navigationBar.secondaryTextColor))
                                    if self.infoNode.attributedText == nil || !self.infoNode.attributedText!.isEqual(to: string) {
                                        self.infoNode.attributedText = string
                                        shouldUpdateLayout = true
                                    }
                                } else {
                                    let membersString: String
                                    if case .group = channel.info {
                                        membersString = strings.Conversation_StatusMembers(memberCount)
                                    } else {
                                        membersString = strings.Conversation_StatusSubscribers(memberCount)
                                    }
                                    let string = NSAttributedString(string: membersString, font: Font.regular(13.0), textColor: self.theme.rootController.navigationBar.secondaryTextColor)
                                    if self.infoNode.attributedText == nil || !self.infoNode.attributedText!.isEqual(to: string) {
                                        self.infoNode.attributedText = string
                                        shouldUpdateLayout = true
                                    }
                                }
                            } else {
                                switch channel.info {
                                    case .group:
                                        let string = NSAttributedString(string: strings.Group_Status, font: Font.regular(13.0), textColor: self.theme.rootController.navigationBar.secondaryTextColor)
                                        if self.infoNode.attributedText == nil || !self.infoNode.attributedText!.isEqual(to: string) {
                                            self.infoNode.attributedText = string
                                            shouldUpdateLayout = true
                                        }
                                    case .broadcast:
                                        let string = NSAttributedString(string: strings.Channel_Status, font: Font.regular(13.0), textColor: self.theme.rootController.navigationBar.secondaryTextColor)
                                        if self.infoNode.attributedText == nil || !self.infoNode.attributedText!.isEqual(to: string) {
                                            self.infoNode.attributedText = string
                                            shouldUpdateLayout = true
                                        }
                                }
                            }
                        }
                    }
                case .group:
                    break
            }
            
            if shouldUpdateLayout {
                self.setNeedsLayout()
            }
        }
    }
    
    init(account: Account, theme: PresentationTheme, strings: PresentationStrings, dateTimeFormat: PresentationDateTimeFormat) {
        self.account = account
        self.theme = theme
        self.strings = strings
        self.dateTimeFormat = dateTimeFormat
        
        self.contentContainer = ASDisplayNode()
        
        self.titleNode = ImmediateTextNode()
        self.titleNode.displaysAsynchronously = false
        self.titleNode.maximumNumberOfLines = 1
        self.titleNode.isOpaque = false
        
        self.titleLeftIconNode = ASImageNode()
        self.titleLeftIconNode.isLayerBacked = true
        self.titleLeftIconNode.displayWithoutProcessing = true
        self.titleLeftIconNode.displaysAsynchronously = false
        
        self.titleRightIconNode = ASImageNode()
        self.titleRightIconNode.isLayerBacked = true
        self.titleRightIconNode.displayWithoutProcessing = true
        self.titleRightIconNode.displaysAsynchronously = false
        
        self.infoNode = ImmediateTextNode()
        self.infoNode.displaysAsynchronously = false
        self.infoNode.maximumNumberOfLines = 1
        self.infoNode.isOpaque = false
        
        self.typingNode = ImmediateTextNode()
        self.typingNode.displaysAsynchronously = false
        self.typingNode.maximumNumberOfLines = 1
        self.typingNode.isOpaque = false
        
        self.button = HighlightTrackingButtonNode()
        
        super.init(frame: CGRect())
        
        self.addSubnode(self.contentContainer)
        self.contentContainer.addSubnode(self.titleNode)
        self.contentContainer.addSubnode(self.infoNode)
        self.contentContainer.addSubnode(self.typingNode)
        self.addSubnode(self.button)
        
        self.presenceManager = PeerPresenceStatusManager(update: { [weak self] in
            self?.updateStatus()
        })
        
        self.button.addTarget(self, action: #selector(buttonPressed), forControlEvents: [.touchUpInside])
        self.button.highligthedChanged = { [weak self] highlighted in
            if let strongSelf = self {
                if highlighted {
                    strongSelf.titleNode.layer.removeAnimation(forKey: "opacity")
                    strongSelf.infoNode.layer.removeAnimation(forKey: "opacity")
                    strongSelf.typingNode.layer.removeAnimation(forKey: "opacity")
                    strongSelf.titleNode.alpha = 0.4
                    strongSelf.infoNode.alpha = 0.4
                    strongSelf.typingNode.alpha = 0.4
                } else {
                    strongSelf.titleNode.alpha = 1.0
                    strongSelf.infoNode.alpha = 1.0
                    strongSelf.typingNode.alpha = 1.0
                    strongSelf.titleNode.layer.animateAlpha(from: 0.4, to: 1.0, duration: 0.2)
                    strongSelf.infoNode.layer.animateAlpha(from: 0.4, to: 1.0, duration: 0.2)
                    strongSelf.typingNode.layer.animateAlpha(from: 0.4, to: 1.0, duration: 0.2)
                }
            }
        }
    }
    
    required init?(coder aDecoder: NSCoder) {
        fatalError("init(coder:) has not been implemented")
    }
    
    override func layoutSubviews() {
        super.layoutSubviews()
        
        if let (size, clearBounds) = self.validLayout {
            self.updateLayout(size: size, clearBounds: clearBounds, transition: .immediate)
        }
    }
    
    func updateThemeAndStrings(theme: PresentationTheme, strings: PresentationStrings) {
        self.theme = theme
        self.strings = strings
        
        self.networkStatusNode?.updateTheme(theme: theme)
        let titleContent = self.titleContent
        self.titleContent = titleContent
        self.updateStatus()
        
        if let (size, clearBounds) = self.validLayout {
            self.updateLayout(size: size, clearBounds: clearBounds, transition: .immediate)
        }
    }
    
    func updateLayout(size: CGSize, clearBounds: CGRect, transition: ContainedViewLayoutTransition) {
        self.validLayout = (size, clearBounds)
        
        let transition: ContainedViewLayoutTransition = .immediate
        
        self.button.frame = clearBounds
        self.contentContainer.frame = clearBounds
        
        var leftIconWidth: CGFloat = 0.0
        var rightIconWidth: CGFloat = 0.0
        
        if let image = self.titleLeftIconNode.image {
            if self.titleLeftIconNode.supernode == nil {
                self.contentContainer.addSubnode(titleLeftIconNode)
            }
            leftIconWidth = image.size.width + 6.0
        } else if self.titleLeftIconNode.supernode != nil {
            self.titleLeftIconNode.removeFromSupernode()
        }
        
        if let image = self.titleRightIconNode.image {
            if self.titleRightIconNode.supernode == nil {
                self.contentContainer.addSubnode(titleRightIconNode)
            }
            rightIconWidth = image.size.width + 3.0
        } else if self.titleRightIconNode.supernode != nil {
            self.titleRightIconNode.removeFromSupernode()
        }
        
        let titleSideInset: CGFloat = 3.0
        if size.height > 40.0 {
            let titleSize = self.titleNode.updateLayout(CGSize(width: clearBounds.width - leftIconWidth - rightIconWidth - titleSideInset * 2.0, height: size.height))
            let infoSize = self.infoNode.updateLayout(clearBounds.size)
            let typingSize = self.typingNode.updateLayout(clearBounds.size)
            let titleInfoSpacing: CGFloat = 0.0
            
            var titleFrame: CGRect
            
            if infoSize.width.isZero && typingSize.width.isZero {
                titleFrame = CGRect(origin: CGPoint(x: floor((clearBounds.width - titleSize.width) / 2.0), y: floor((size.height - titleSize.height) / 2.0)), size: titleSize)
                if titleFrame.size.width < size.width {
                    titleFrame.origin.x = -clearBounds.minX + floor((size.width - titleFrame.width) / 2.0)
                }
                self.titleNode.frame = titleFrame
            } else {
                let combinedHeight = titleSize.height + infoSize.height + titleInfoSpacing
                
                titleFrame = CGRect(origin: CGPoint(x: floor((clearBounds.width - titleSize.width) / 2.0), y: floor((size.height - combinedHeight) / 2.0)), size: titleSize)
                if titleFrame.size.width < size.width {
                    titleFrame.origin.x = -clearBounds.minX + floor((size.width - titleFrame.width) / 2.0)
                }
                titleFrame.origin.x = max(titleFrame.origin.x, clearBounds.minX + leftIconWidth)
                self.titleNode.frame = titleFrame
                
                var infoFrame = CGRect(origin: CGPoint(x: floor((clearBounds.width - infoSize.width) / 2.0), y: floor((size.height - combinedHeight) / 2.0) + titleSize.height + titleInfoSpacing), size: infoSize)
                if infoFrame.size.width < size.width {
                    infoFrame.origin.x = -clearBounds.minX + floor((size.width - infoFrame.width) / 2.0)
                }
                self.infoNode.frame = infoFrame
                self.typingNode.frame = CGRect(origin: CGPoint(x: floor((clearBounds.width - typingSize.width + 14.0) / 2.0), y: floor((size.height - combinedHeight) / 2.0) + titleSize.height + titleInfoSpacing), size: typingSize)
                
                if let typingIndicator = self.typingIndicator {
                    typingIndicator.frame = CGRect(x: self.typingNode.frame.origin.x - 24.0, y: self.typingNode.frame.origin.y, width: 24.0, height: 16.0)
                }
            }
            
            if let image = self.titleLeftIconNode.image {
                self.titleLeftIconNode.frame = CGRect(origin: CGPoint(x: titleFrame.minX - image.size.width - 3.0 - UIScreenPixel, y: titleFrame.minY + 4.0), size: image.size)
            }
            if let image = self.titleRightIconNode.image {
                self.titleRightIconNode.frame = CGRect(origin: CGPoint(x: titleFrame.maxX + 3.0, y: titleFrame.minY + 7.0), size: image.size)
            }
        } else {
            let titleSize = self.titleNode.updateLayout(CGSize(width: floor(clearBounds.width / 2.0 - leftIconWidth - rightIconWidth - titleSideInset * 2.0), height: size.height))
            let infoSize = self.infoNode.updateLayout(CGSize(width: floor(clearBounds.width / 2.0), height: size.height))
            let typingSize = self.typingNode.updateLayout(CGSize(width: floor(clearBounds.width / 2.0), height: size.height))
            
            let titleInfoSpacing: CGFloat = 8.0
            let combinedWidth = titleSize.width + leftIconWidth + rightIconWidth + infoSize.width + titleInfoSpacing
            
            let titleFrame = CGRect(origin: CGPoint(x: leftIconWidth + floor((clearBounds.width - combinedWidth) / 2.0), y: floor((size.height - titleSize.height) / 2.0)), size: titleSize)
            self.titleNode.frame = titleFrame
            self.infoNode.frame = CGRect(origin: CGPoint(x: floor((clearBounds.width - combinedWidth) / 2.0 + titleSize.width + leftIconWidth + rightIconWidth + titleInfoSpacing), y: floor((size.height - infoSize.height) / 2.0)), size: infoSize)
            self.typingNode.frame = CGRect(origin: CGPoint(x: floor((clearBounds.width - combinedWidth) / 2.0 + titleSize.width + leftIconWidth + rightIconWidth + titleInfoSpacing), y: floor((size.height - typingSize.height) / 2.0)), size: typingSize)
            
            if let image = self.titleLeftIconNode.image {
                self.titleLeftIconNode.frame = CGRect(origin: CGPoint(x: titleFrame.minX, y: titleFrame.minY + 4.0), size: image.size)
            }
            if let image = self.titleRightIconNode.image {
                self.titleRightIconNode.frame = CGRect(origin: CGPoint(x: titleFrame.maxX - image.size.width - 1.0, y: titleFrame.minY + 6.0), size: image.size)
            }
        }
        
        if let networkStatusNode = self.networkStatusNode {
            transition.updateFrame(node: networkStatusNode, frame: CGRect(origin: CGPoint(), size: size))
            networkStatusNode.updateLayout(size: size, transition: transition)
        }
    }
    
    @objc func buttonPressed() {
        if let pressed = self.pressed {
            pressed()
        }
    }
    
    func animateLayoutTransition() {
        UIView.transition(with: self, duration: 0.25, options: [.transitionCrossDissolve], animations: {
            
        }, completion: nil)
    }
}<|MERGE_RESOLUTION|>--- conflicted
+++ resolved
@@ -184,13 +184,13 @@
         }
     }
     
-    private func updateNetworkStatusNode(networkState: AccountNetworkState, layout: ContainerViewLayout) {
+    private func updateNetworkStatusNode(networkState: AccountNetworkState, layout: ContainerViewLayout?) {
         var isOnline = false
         if case .online = networkState {
             isOnline = true
         }
         
-        if isOnline || layout.metrics.widthClass == .regular {
+        if isOnline || layout?.metrics.widthClass == .regular {
             self.contentContainer.isHidden = false
             if let networkStatusNode = self.networkStatusNode {
                 self.networkStatusNode = nil
@@ -209,17 +209,12 @@
             switch self.networkState {
                 case .waitingForNetwork:
                     statusNode.title = self.strings.State_WaitingForNetwork
-<<<<<<< HEAD
                 case let .connecting(proxy):
-                    if proxy != nil && layout.size.width > 320.0 {
+                    if let layout = layout, proxy != nil && layout.size.width > 320.0 {
                         statusNode.title = self.strings.State_ConnectingToProxy
                     } else {
                         statusNode.title = self.strings.State_Connecting
                     }
-=======
-                case .connecting:
-                    statusNode.title = self.strings.State_Connecting
->>>>>>> fc8fa045
                 case .updating:
                     statusNode.title = self.strings.State_Updating
                 case .online:
@@ -238,7 +233,7 @@
         }
     }
     
-    var layout: ContainerViewLayout = ContainerViewLayout()() {
+    var layout: ContainerViewLayout? {
         didSet {
             if self.layout != oldValue {
                 updateNetworkStatusNode(networkState: self.networkState, layout: self.layout)
