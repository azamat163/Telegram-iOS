--- conflicted
+++ resolved
@@ -19,11 +19,7 @@
     
     override func viewDidLoad() {
         super.viewDidLoad()
-<<<<<<< HEAD
-                
-=======
         
->>>>>>> fab2c71b
         let appBundleIdentifier = Bundle.main.bundleIdentifier!
         guard let lastDotRange = appBundleIdentifier.range(of: ".", options: [.backwards]) else {
             return
