<<<<<<< HEAD
#import "BITChannelPrivate.h"
=======
#import "HockeySDKFeatureConfig.h"
>>>>>>> 655edfd3

#if HOCKEYSDK_FEATURE_METRICS

#import "HockeySDKPrivate.h"
#import "BITChannel.h"
#import "BITHockeyHelper.h"
#import "BITTelemetryContext.h"
#import "BITTelemetryData.h"
#import "HockeySDKPrivate.h"
#import "BITEnvelope.h"
#import "BITData.h"
#import "BITDevice.h"
#import "BITPersistencePrivate.h"

static char *const BITDataItemsOperationsQueue = "net.hockeyapp.senderQueue";
char *BITSafeJsonEventsString;

<<<<<<< HEAD
static NSInteger const BITDefaultMaxBatchCount = 1;
static NSInteger const BITSchemaVersion = 2;
=======
static NSInteger const BITDefaultMaxBatchSize  = 50;
static NSInteger const BITDefaultBatchInterval = 15;
static NSInteger const BITSchemaVersion  = 2;
>>>>>>> 655edfd3

static NSInteger const BITDebugMaxBatchSize = 5;
static NSInteger const BITDebugBatchInterval = 3;

NS_ASSUME_NONNULL_BEGIN

@implementation BITChannel

@synthesize persistence = _persistence;

#pragma mark - Initialisation

- (instancetype)init {
  if (self = [super init]) {
    bit_resetSafeJsonStream(&BITSafeJsonEventsString);
    _dataItemCount = 0;
    if (bit_isDebuggerAttached()) {
      _maxBatchSize = BITDebugMaxBatchSize;
      _batchInterval = BITDebugBatchInterval;
    } else {
      _maxBatchSize = BITDefaultMaxBatchSize;
      _batchInterval = BITDefaultBatchInterval;
    }
    dispatch_queue_t serialQueue = dispatch_queue_create(BITDataItemsOperationsQueue, DISPATCH_QUEUE_SERIAL);
    _dataItemsOperations = serialQueue;
  }
  return self;
}

- (instancetype)initWithTelemetryContext:(BITTelemetryContext *)telemetryContext persistence:(BITPersistence *)persistence {
  if (self = [self init]) {
    _telemetryContext = telemetryContext;
    _persistence = persistence;
  }
  return self;
}

#pragma mark - Queue management

- (BOOL)isQueueBusy {
  return [self.persistence isFreeSpaceAvailable];
}

- (void)persistDataItemQueue {
<<<<<<< HEAD
  if (!BITSafeJsonEventsString || strlen(BITSafeJsonEventsString) == 0) {
=======
  [self invalidateTimer];
  if(!BITSafeJsonEventsString || strlen(BITSafeJsonEventsString) == 0) {
>>>>>>> 655edfd3
    return;
  }

  NSData *bundle = [NSData dataWithBytes:BITSafeJsonEventsString length:strlen(BITSafeJsonEventsString)];
  [self.persistence persistBundle:bundle];

  // Reset both, the async-signal-safe and item counter.
  [self resetQueue];
}

- (void)resetQueue {
  bit_resetSafeJsonStream(&BITSafeJsonEventsString);
  _dataItemCount = 0;
}

#pragma mark - Adding to queue

<<<<<<< HEAD
- (BOOL)enqueueTelemetryItem:(BITTelemetryData *)item {
  if (!item) {
    BITHockeyLog(@"WARNING: TelemetryItem was nil.");
    return NO;
=======
- (void)enqueueTelemetryItem:(BITTelemetryData *)item {
  if(item) {
    NSDictionary *dict = [self dictionaryForTelemetryData:item];
    __weak typeof(self) weakSelf = self;
    
    dispatch_async(self.dataItemsOperations, ^{
      typeof(self) strongSelf = weakSelf;
      
      // Enqueue item
      [strongSelf appendDictionaryToJsonStream:dict];
      
      if(strongSelf->_dataItemCount >= strongSelf.maxBatchSize) {
        // Max batch count has been reached, so write queue to disk and delete all items.
        [strongSelf persistDataItemQueue];
        
      } else if(strongSelf->_dataItemCount == 1) {
        // It is the first item, let's start the timer
        [strongSelf startTimer];
      }
    });
>>>>>>> 655edfd3
  }

  if (self.isQueueBusy) {
    BITHockeyLog(@"The channel is saturated. %@ was dropped.", item.name);
    return NO;
  }

  BITOrderedDictionary *dict = [self dictionaryForTelemetryData:item];
  __weak typeof(self) weakSelf = self;

  dispatch_async(self.dataItemsOperations, ^{
    typeof(self) strongSelf = weakSelf;

    // Enqueue item
    [strongSelf appendDictionaryToJsonStream:dict];

    if (strongSelf->_dataItemCount >= self.maxBatchCount) {
      // Max batch count has been reached, so write queue to disk and delete all items.
      [strongSelf persistDataItemQueue];
    }
  });
  return YES;
}

#pragma mark - Envelope telemerty items

<<<<<<< HEAD
- (BITOrderedDictionary *)dictionaryForTelemetryData:(BITTelemetryData *)telemetryData {

=======
- (NSDictionary *)dictionaryForTelemetryData:(BITTelemetryData *) telemetryData {
  
>>>>>>> 655edfd3
  BITEnvelope *envelope = [self envelopeForTelemetryData:telemetryData];
  NSDictionary *dict = [envelope serializeToDictionary];
  return dict;
}

- (BITEnvelope *)envelopeForTelemetryData:(BITTelemetryData *)telemetryData {
  telemetryData.version = @(BITSchemaVersion);

  BITData *data = [BITData new];
  data.baseData = telemetryData;
  data.baseType = telemetryData.dataTypeName;

  BITEnvelope *envelope = [BITEnvelope new];
  envelope.time = bit_utcDateString([NSDate date]);
  envelope.iKey = _telemetryContext.appIdentifier;

  envelope.tags = _telemetryContext.contextDictionary;
  envelope.data = data;
  envelope.name = telemetryData.envelopeTypeName;

  return envelope;
}

#pragma mark - Serialization Helper

- (NSString *)serializeDictionaryToJSONString:(NSDictionary *)dictionary {
  NSError *error;
  NSData *data = [NSJSONSerialization dataWithJSONObject:dictionary options:(NSJSONWritingOptions)0 error:&error];
  if (!data) {
    BITHockeyLog(@"ERROR: JSONSerialization error: %@", error.localizedDescription);
    return @"{}";
  } else {
    return [[NSString alloc] initWithData:data encoding:NSUTF8StringEncoding];
  }
}

#pragma mark JSON Stream

<<<<<<< HEAD
- (void)appendDictionaryToJsonStream:(BITOrderedDictionary *)dictionary {
  if (dictionary) {
=======
- (void)appendDictionaryToJsonStream:(NSDictionary *)dictionary {
  if(dictionary) {
>>>>>>> 655edfd3
    NSString *string = [self serializeDictionaryToJSONString:dictionary];

    // Since we can't persist every event right away, we write it to a simple C string.
    // This can then be written to disk by a signal handler in case of a crash.
    bit_appendStringToSafeJsonStream(string, &(BITSafeJsonEventsString));
    _dataItemCount += 1;
  }
}

void bit_appendStringToSafeJsonStream(NSString *string, char **jsonString) {
  if (jsonString == NULL) { return; }

  if (!string) { return; }

  if (*jsonString == NULL || strlen(*jsonString) == 0) {
    bit_resetSafeJsonStream(jsonString);
  }

  if (string.length == 0) { return; }

  char *new_string = NULL;
  // Concatenate old string with new JSON string and add a comma.
  asprintf(&new_string, "%s%.*s\n", *jsonString, (int)MIN(string.length, (NSUInteger)INT_MAX), string.UTF8String);
  free(*jsonString);
  *jsonString = new_string;
}

void bit_resetSafeJsonStream(char **string) {
  if (!string) { return; }
  free(*string);
  *string = strdup("");
}

#pragma mark - Batching

<<<<<<< HEAD
- (NSUInteger)maxBatchCount {
  if (_maxBatchCount <= 0) {
    return BITDefaultMaxBatchCount;
=======
- (NSUInteger)maxBatchSize {
  if(_maxBatchSize <= 0){
    return BITDefaultMaxBatchSize;
>>>>>>> 655edfd3
  }
  return _maxBatchSize;
}

#pragma mark - Batching

- (void)invalidateTimer {
  if (self.timerSource) {
    dispatch_source_cancel(self.timerSource);
    self.timerSource = nil;
  }
}

- (void)startTimer {
  // Reset timer, if it is already running
  if (self.timerSource) {
    [self invalidateTimer];
  }
  
  self.timerSource = dispatch_source_create(DISPATCH_SOURCE_TYPE_TIMER, 0, 0, self.dataItemsOperations);
  dispatch_source_set_timer(self.timerSource, dispatch_walltime(NULL, NSEC_PER_SEC * self.batchInterval), 1ull * NSEC_PER_SEC, 1ull * NSEC_PER_SEC);
  dispatch_source_set_event_handler(self.timerSource, ^{
    // On completion: Reset timer and persist items
    [self persistDataItemQueue];
  });
  dispatch_resume(self.timerSource);
}

@end

NS_ASSUME_NONNULL_END

#endif /* HOCKEYSDK_FEATURE_METRICS */<|MERGE_RESOLUTION|>--- conflicted
+++ resolved
@@ -1,13 +1,9 @@
-<<<<<<< HEAD
+#import "HockeySDKFeatureConfig.h"
+
+#if HOCKEYSDK_FEATURE_METRICS
+
+#import "HockeySDKPrivate.h"
 #import "BITChannelPrivate.h"
-=======
-#import "HockeySDKFeatureConfig.h"
->>>>>>> 655edfd3
-
-#if HOCKEYSDK_FEATURE_METRICS
-
-#import "HockeySDKPrivate.h"
-#import "BITChannel.h"
 #import "BITHockeyHelper.h"
 #import "BITTelemetryContext.h"
 #import "BITTelemetryData.h"
@@ -20,14 +16,9 @@
 static char *const BITDataItemsOperationsQueue = "net.hockeyapp.senderQueue";
 char *BITSafeJsonEventsString;
 
-<<<<<<< HEAD
-static NSInteger const BITDefaultMaxBatchCount = 1;
-static NSInteger const BITSchemaVersion = 2;
-=======
 static NSInteger const BITDefaultMaxBatchSize  = 50;
 static NSInteger const BITDefaultBatchInterval = 15;
-static NSInteger const BITSchemaVersion  = 2;
->>>>>>> 655edfd3
+static NSInteger const BITSchemaVersion = 2;
 
 static NSInteger const BITDebugMaxBatchSize = 5;
 static NSInteger const BITDebugBatchInterval = 3;
@@ -72,12 +63,8 @@
 }
 
 - (void)persistDataItemQueue {
-<<<<<<< HEAD
+  [self invalidateTimer];
   if (!BITSafeJsonEventsString || strlen(BITSafeJsonEventsString) == 0) {
-=======
-  [self invalidateTimer];
-  if(!BITSafeJsonEventsString || strlen(BITSafeJsonEventsString) == 0) {
->>>>>>> 655edfd3
     return;
   }
 
@@ -95,66 +82,42 @@
 
 #pragma mark - Adding to queue
 
-<<<<<<< HEAD
 - (BOOL)enqueueTelemetryItem:(BITTelemetryData *)item {
   if (!item) {
     BITHockeyLog(@"WARNING: TelemetryItem was nil.");
     return NO;
-=======
-- (void)enqueueTelemetryItem:(BITTelemetryData *)item {
-  if(item) {
-    NSDictionary *dict = [self dictionaryForTelemetryData:item];
-    __weak typeof(self) weakSelf = self;
-    
-    dispatch_async(self.dataItemsOperations, ^{
-      typeof(self) strongSelf = weakSelf;
+  }
+
+  if (self.isQueueBusy) {
+    BITHockeyLog(@"The channel is saturated. %@ was dropped.", item.name);
+    return NO;
+  }
+
+  NSDictionary *dict = [self dictionaryForTelemetryData:item];
+  __weak typeof(self) weakSelf = self;
+
+  dispatch_async(self.dataItemsOperations, ^{
+    typeof(self) strongSelf = weakSelf;
+
+    // Enqueue item
+    [strongSelf appendDictionaryToJsonStream:dict];
+
+    if (strongSelf->_dataItemCount >= self.maxBatchSize) {
+      // Max batch count has been reached, so write queue to disk and delete all items.
+      [strongSelf persistDataItemQueue];
       
-      // Enqueue item
-      [strongSelf appendDictionaryToJsonStream:dict];
-      
-      if(strongSelf->_dataItemCount >= strongSelf.maxBatchSize) {
-        // Max batch count has been reached, so write queue to disk and delete all items.
-        [strongSelf persistDataItemQueue];
-        
-      } else if(strongSelf->_dataItemCount == 1) {
+    } else if (strongSelf->_dataItemCount == 1) {
         // It is the first item, let's start the timer
         [strongSelf startTimer];
       }
-    });
->>>>>>> 655edfd3
-  }
-
-  if (self.isQueueBusy) {
-    BITHockeyLog(@"The channel is saturated. %@ was dropped.", item.name);
-    return NO;
-  }
-
-  BITOrderedDictionary *dict = [self dictionaryForTelemetryData:item];
-  __weak typeof(self) weakSelf = self;
-
-  dispatch_async(self.dataItemsOperations, ^{
-    typeof(self) strongSelf = weakSelf;
-
-    // Enqueue item
-    [strongSelf appendDictionaryToJsonStream:dict];
-
-    if (strongSelf->_dataItemCount >= self.maxBatchCount) {
-      // Max batch count has been reached, so write queue to disk and delete all items.
-      [strongSelf persistDataItemQueue];
-    }
   });
   return YES;
 }
 
 #pragma mark - Envelope telemerty items
 
-<<<<<<< HEAD
-- (BITOrderedDictionary *)dictionaryForTelemetryData:(BITTelemetryData *)telemetryData {
-
-=======
 - (NSDictionary *)dictionaryForTelemetryData:(BITTelemetryData *) telemetryData {
   
->>>>>>> 655edfd3
   BITEnvelope *envelope = [self envelopeForTelemetryData:telemetryData];
   NSDictionary *dict = [envelope serializeToDictionary];
   return dict;
@@ -193,13 +156,8 @@
 
 #pragma mark JSON Stream
 
-<<<<<<< HEAD
-- (void)appendDictionaryToJsonStream:(BITOrderedDictionary *)dictionary {
+- (void)appendDictionaryToJsonStream:(NSDictionary *)dictionary {
   if (dictionary) {
-=======
-- (void)appendDictionaryToJsonStream:(NSDictionary *)dictionary {
-  if(dictionary) {
->>>>>>> 655edfd3
     NSString *string = [self serializeDictionaryToJSONString:dictionary];
 
     // Since we can't persist every event right away, we write it to a simple C string.
@@ -235,20 +193,12 @@
 
 #pragma mark - Batching
 
-<<<<<<< HEAD
-- (NSUInteger)maxBatchCount {
-  if (_maxBatchCount <= 0) {
-    return BITDefaultMaxBatchCount;
-=======
 - (NSUInteger)maxBatchSize {
   if(_maxBatchSize <= 0){
     return BITDefaultMaxBatchSize;
->>>>>>> 655edfd3
   }
   return _maxBatchSize;
 }
-
-#pragma mark - Batching
 
 - (void)invalidateTimer {
   if (self.timerSource) {
