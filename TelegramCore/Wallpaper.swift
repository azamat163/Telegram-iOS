--- conflicted
+++ resolved
@@ -95,24 +95,14 @@
 
 extension TelegramWallpaper {
     init(apiWallpaper: Api.WallPaper) {
-<<<<<<< HEAD
-        self = TelegramWallpaper.builtin
-        /*switch apiWallpaper {
-            case let .wallPaper(wallPaper):
-                self = .image(telegramMediaImageRepresentationsFromApiSizes(wallPaper.sizes).1)
-            case let .wallPaperSolid(_, _, bgColor, _):
-                self = .color(bgColor)
-            case let .wallPaperDocument(flags, id, accessHash, title, slug, document, color):
-=======
         switch apiWallpaper {
             case let .wallPaper(id, flags, accessHash, slug, document, color):
->>>>>>> ee2a4c78
                 if let file = telegramMediaFileFromApiDocument(document) {
                     self = .file(id: id, accessHash: accessHash, isCreator: (flags & 1 << 0) != 0, slug: slug, file: file, color: color)
                 } else {
                     assertionFailure()
                     self = .color(0xffffff)
                 }
-        }*/
+        }
     }
 }