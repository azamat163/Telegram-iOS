// !$*UTF8*$!
{
	archiveVersion = 1;
	classes = {
	};
	objectVersion = 46;
	objects = {

/* Begin PBXBuildFile section */
		C22EE61B1E67418000334C38 /* ToggleChannelSignatures.swift in Sources */ = {isa = PBXBuildFile; fileRef = C22EE61A1E67418000334C38 /* ToggleChannelSignatures.swift */; };
		C22EE61C1E67418000334C38 /* ToggleChannelSignatures.swift in Sources */ = {isa = PBXBuildFile; fileRef = C22EE61A1E67418000334C38 /* ToggleChannelSignatures.swift */; };
		C2366C831E4F3EAA0097CCFF /* GroupReturnAndLeft.swift in Sources */ = {isa = PBXBuildFile; fileRef = C2366C821E4F3EAA0097CCFF /* GroupReturnAndLeft.swift */; };
		C2366C841E4F3EAA0097CCFF /* GroupReturnAndLeft.swift in Sources */ = {isa = PBXBuildFile; fileRef = C2366C821E4F3EAA0097CCFF /* GroupReturnAndLeft.swift */; };
		C2366C861E4F403C0097CCFF /* AddressNames.swift in Sources */ = {isa = PBXBuildFile; fileRef = C2366C851E4F403C0097CCFF /* AddressNames.swift */; };
		C2366C871E4F403C0097CCFF /* AddressNames.swift in Sources */ = {isa = PBXBuildFile; fileRef = C2366C851E4F403C0097CCFF /* AddressNames.swift */; };
		C2366C891E4F40480097CCFF /* SupportPeerId.swift in Sources */ = {isa = PBXBuildFile; fileRef = C2366C881E4F40480097CCFF /* SupportPeerId.swift */; };
		C2366C8A1E4F40480097CCFF /* SupportPeerId.swift in Sources */ = {isa = PBXBuildFile; fileRef = C2366C881E4F40480097CCFF /* SupportPeerId.swift */; };
		C239BE971E62EE1E00C2C453 /* LoadMessagesIfNecessary.swift in Sources */ = {isa = PBXBuildFile; fileRef = C239BE961E62EE1E00C2C453 /* LoadMessagesIfNecessary.swift */; };
		C239BE981E62F0D200C2C453 /* LoadMessagesIfNecessary.swift in Sources */ = {isa = PBXBuildFile; fileRef = C239BE961E62EE1E00C2C453 /* LoadMessagesIfNecessary.swift */; };
		C239BE9C1E630CA700C2C453 /* UpdatePinnedMessage.swift in Sources */ = {isa = PBXBuildFile; fileRef = C239BE9B1E630CA700C2C453 /* UpdatePinnedMessage.swift */; };
		C239BE9D1E630CB300C2C453 /* UpdatePinnedMessage.swift in Sources */ = {isa = PBXBuildFile; fileRef = C239BE9B1E630CA700C2C453 /* UpdatePinnedMessage.swift */; };
		C251D7431E65E50500283EDE /* StickerSetInstallation.swift in Sources */ = {isa = PBXBuildFile; fileRef = C251D7421E65E50500283EDE /* StickerSetInstallation.swift */; };
		C251D7441E65E50500283EDE /* StickerSetInstallation.swift in Sources */ = {isa = PBXBuildFile; fileRef = C251D7421E65E50500283EDE /* StickerSetInstallation.swift */; };
		C26A37EF1E5E0C41006977AC /* ChannelParticipants.swift in Sources */ = {isa = PBXBuildFile; fileRef = D0BB7C591E5C8074001527C3 /* ChannelParticipants.swift */; };
		C2A315C01E2E776A00D89000 /* RequestStartBot.swift in Sources */ = {isa = PBXBuildFile; fileRef = D01749581E1092BC0057C89A /* RequestStartBot.swift */; };
		D001F3E81E128A1C007A8C60 /* ChannelState.swift in Sources */ = {isa = PBXBuildFile; fileRef = D03B0CFF1D62255C00955575 /* ChannelState.swift */; };
		D001F3E91E128A1C007A8C60 /* SecretChatState.swift in Sources */ = {isa = PBXBuildFile; fileRef = D0177B7A1DF8A16C00A5083A /* SecretChatState.swift */; };
		D001F3EA1E128A1C007A8C60 /* TelegramPeerNotificationSettings.swift in Sources */ = {isa = PBXBuildFile; fileRef = D03121011DA57E93006A2A60 /* TelegramPeerNotificationSettings.swift */; };
		D001F3EB1E128A1C007A8C60 /* EnqueueMessage.swift in Sources */ = {isa = PBXBuildFile; fileRef = D03B0D001D62255C00955575 /* EnqueueMessage.swift */; };
		D001F3EC1E128A1C007A8C60 /* Holes.swift in Sources */ = {isa = PBXBuildFile; fileRef = D03B0D011D62255C00955575 /* Holes.swift */; };
		D001F3EE1E128A1C007A8C60 /* AccountStateManager.swift in Sources */ = {isa = PBXBuildFile; fileRef = D017495D1E118F790057C89A /* AccountStateManager.swift */; };
		D001F3EF1E128A1C007A8C60 /* AccountIntermediateState.swift in Sources */ = {isa = PBXBuildFile; fileRef = D017495F1E118FC30057C89A /* AccountIntermediateState.swift */; };
		D001F3F01E128A1C007A8C60 /* AccountStateManagementUtils.swift in Sources */ = {isa = PBXBuildFile; fileRef = D03B0D031D62255C00955575 /* AccountStateManagementUtils.swift */; };
		D001F3F11E128A1C007A8C60 /* SynchronizePeerReadState.swift in Sources */ = {isa = PBXBuildFile; fileRef = D03B0D041D62255C00955575 /* SynchronizePeerReadState.swift */; };
		D001F3F21E128A1C007A8C60 /* UpdateGroup.swift in Sources */ = {isa = PBXBuildFile; fileRef = D03B0D051D62255C00955575 /* UpdateGroup.swift */; };
		D001F3F31E128A1C007A8C60 /* UpdateMessageService.swift in Sources */ = {isa = PBXBuildFile; fileRef = D03B0D061D62255C00955575 /* UpdateMessageService.swift */; };
		D001F3F41E128A1C007A8C60 /* UpdatesApiUtils.swift in Sources */ = {isa = PBXBuildFile; fileRef = D03B0D071D62255C00955575 /* UpdatesApiUtils.swift */; };
		D001F3F51E128A1C007A8C60 /* PendingMessageManager.swift in Sources */ = {isa = PBXBuildFile; fileRef = D09BB6B31DB02C2B00A905C0 /* PendingMessageManager.swift */; };
		D001F3F61E128A1C007A8C60 /* PendingMessageUploadedContent.swift in Sources */ = {isa = PBXBuildFile; fileRef = D09BB6B51DB0428000A905C0 /* PendingMessageUploadedContent.swift */; };
		D001F3F71E128A1C007A8C60 /* ApplyUpdateMessage.swift in Sources */ = {isa = PBXBuildFile; fileRef = D01AC9221DD5E9A200E8160F /* ApplyUpdateMessage.swift */; };
		D003702B1DA42586004308D3 /* PhoneNumber.swift in Sources */ = {isa = PBXBuildFile; fileRef = D003702A1DA42586004308D3 /* PhoneNumber.swift */; };
		D00C7CCC1E3620C30080C3D5 /* CachedChannelParticipants.swift in Sources */ = {isa = PBXBuildFile; fileRef = D00C7CCB1E3620C30080C3D5 /* CachedChannelParticipants.swift */; };
		D00C7CCD1E3620C30080C3D5 /* CachedChannelParticipants.swift in Sources */ = {isa = PBXBuildFile; fileRef = D00C7CCB1E3620C30080C3D5 /* CachedChannelParticipants.swift */; };
		D00C7CCF1E3628180080C3D5 /* UpdateCachedChannelParticipants.swift in Sources */ = {isa = PBXBuildFile; fileRef = D00C7CCE1E3628180080C3D5 /* UpdateCachedChannelParticipants.swift */; };
		D00C7CD01E3628180080C3D5 /* UpdateCachedChannelParticipants.swift in Sources */ = {isa = PBXBuildFile; fileRef = D00C7CCE1E3628180080C3D5 /* UpdateCachedChannelParticipants.swift */; };
		D00C7CE01E3785710080C3D5 /* MarkMessageContentAsConsumedInteractively.swift in Sources */ = {isa = PBXBuildFile; fileRef = D00C7CDF1E3785700080C3D5 /* MarkMessageContentAsConsumedInteractively.swift */; };
		D00C7CE11E3785710080C3D5 /* MarkMessageContentAsConsumedInteractively.swift in Sources */ = {isa = PBXBuildFile; fileRef = D00C7CDF1E3785700080C3D5 /* MarkMessageContentAsConsumedInteractively.swift */; };
		D00C7CEB1E37A8540080C3D5 /* SetSecretChatMessageAutoremoveTimeoutInteractively.swift in Sources */ = {isa = PBXBuildFile; fileRef = D00C7CEA1E37A8540080C3D5 /* SetSecretChatMessageAutoremoveTimeoutInteractively.swift */; };
		D00C7CEC1E37A8540080C3D5 /* SetSecretChatMessageAutoremoveTimeoutInteractively.swift in Sources */ = {isa = PBXBuildFile; fileRef = D00C7CEA1E37A8540080C3D5 /* SetSecretChatMessageAutoremoveTimeoutInteractively.swift */; };
		D00D97C71E32901700E5C2B6 /* PeerInputActivity.swift in Sources */ = {isa = PBXBuildFile; fileRef = D00D97C61E32901700E5C2B6 /* PeerInputActivity.swift */; };
		D00D97C81E32901700E5C2B6 /* PeerInputActivity.swift in Sources */ = {isa = PBXBuildFile; fileRef = D00D97C61E32901700E5C2B6 /* PeerInputActivity.swift */; };
		D00D97CA1E32917C00E5C2B6 /* PeerInputActivityManager.swift in Sources */ = {isa = PBXBuildFile; fileRef = D00D97C91E32917C00E5C2B6 /* PeerInputActivityManager.swift */; };
		D00D97CB1E32917C00E5C2B6 /* PeerInputActivityManager.swift in Sources */ = {isa = PBXBuildFile; fileRef = D00D97C91E32917C00E5C2B6 /* PeerInputActivityManager.swift */; };
		D00DBBD71E64E41100DB5485 /* CreateSecretChat.swift in Sources */ = {isa = PBXBuildFile; fileRef = D00DBBD61E64E41100DB5485 /* CreateSecretChat.swift */; };
		D00DBBD81E64E41100DB5485 /* CreateSecretChat.swift in Sources */ = {isa = PBXBuildFile; fileRef = D00DBBD61E64E41100DB5485 /* CreateSecretChat.swift */; };
		D00DBBDA1E64E67E00DB5485 /* UpdateSecretChat.swift in Sources */ = {isa = PBXBuildFile; fileRef = D00DBBD91E64E67E00DB5485 /* UpdateSecretChat.swift */; };
		D00DBBDB1E64E67E00DB5485 /* UpdateSecretChat.swift in Sources */ = {isa = PBXBuildFile; fileRef = D00DBBD91E64E67E00DB5485 /* UpdateSecretChat.swift */; };
		D01749591E1092BC0057C89A /* RequestStartBot.swift in Sources */ = {isa = PBXBuildFile; fileRef = D01749581E1092BC0057C89A /* RequestStartBot.swift */; };
		D017495E1E118F790057C89A /* AccountStateManager.swift in Sources */ = {isa = PBXBuildFile; fileRef = D017495D1E118F790057C89A /* AccountStateManager.swift */; };
		D01749601E118FC30057C89A /* AccountIntermediateState.swift in Sources */ = {isa = PBXBuildFile; fileRef = D017495F1E118FC30057C89A /* AccountIntermediateState.swift */; };
		D0177B7B1DF8A16C00A5083A /* SecretChatState.swift in Sources */ = {isa = PBXBuildFile; fileRef = D0177B7A1DF8A16C00A5083A /* SecretChatState.swift */; };
		D018D3371E648ACF00C5E089 /* CreateChannel.swift in Sources */ = {isa = PBXBuildFile; fileRef = D018D3361E648ACF00C5E089 /* CreateChannel.swift */; };
		D018D3381E648ACF00C5E089 /* CreateChannel.swift in Sources */ = {isa = PBXBuildFile; fileRef = D018D3361E648ACF00C5E089 /* CreateChannel.swift */; };
		D019B1CC1E2E3B6A00F80DB3 /* SecretChatRekeySession.swift in Sources */ = {isa = PBXBuildFile; fileRef = D019B1CB1E2E3B6A00F80DB3 /* SecretChatRekeySession.swift */; };
		D019B1CD1E2E3B6A00F80DB3 /* SecretChatRekeySession.swift in Sources */ = {isa = PBXBuildFile; fileRef = D019B1CB1E2E3B6A00F80DB3 /* SecretChatRekeySession.swift */; };
		D01AC91D1DD5DA5E00E8160F /* RequestMessageActionCallback.swift in Sources */ = {isa = PBXBuildFile; fileRef = D01AC91C1DD5DA5E00E8160F /* RequestMessageActionCallback.swift */; };
		D01AC9211DD5E7E500E8160F /* RequestEditMessage.swift in Sources */ = {isa = PBXBuildFile; fileRef = D01AC9201DD5E7E500E8160F /* RequestEditMessage.swift */; };
		D01AC9231DD5E9A200E8160F /* ApplyUpdateMessage.swift in Sources */ = {isa = PBXBuildFile; fileRef = D01AC9221DD5E9A200E8160F /* ApplyUpdateMessage.swift */; };
		D01B27A21E394D8B0022A4C0 /* PrivacySettings.swift in Sources */ = {isa = PBXBuildFile; fileRef = D01B27A11E394D8B0022A4C0 /* PrivacySettings.swift */; };
		D01D6BF91E42A713006151C6 /* SearchStickers.swift in Sources */ = {isa = PBXBuildFile; fileRef = D01D6BF81E42A713006151C6 /* SearchStickers.swift */; };
		D01D6BFA1E42A718006151C6 /* SearchStickers.swift in Sources */ = {isa = PBXBuildFile; fileRef = D01D6BF81E42A713006151C6 /* SearchStickers.swift */; };
		D021E0DF1DB539FC00C6B04F /* StickerPack.swift in Sources */ = {isa = PBXBuildFile; fileRef = D021E0DE1DB539FC00C6B04F /* StickerPack.swift */; };
		D021E0E21DB5401A00C6B04F /* StickerManagement.swift in Sources */ = {isa = PBXBuildFile; fileRef = D021E0E11DB5401A00C6B04F /* StickerManagement.swift */; };
		D02ABC7B1E30058F00CAE539 /* DeleteMessagesInteractively.swift in Sources */ = {isa = PBXBuildFile; fileRef = D02ABC7A1E30058F00CAE539 /* DeleteMessagesInteractively.swift */; };
		D02ABC7C1E30058F00CAE539 /* DeleteMessagesInteractively.swift in Sources */ = {isa = PBXBuildFile; fileRef = D02ABC7A1E30058F00CAE539 /* DeleteMessagesInteractively.swift */; };
		D02ABC7E1E3109F000CAE539 /* CloudChatRemoveMessagesOperation.swift in Sources */ = {isa = PBXBuildFile; fileRef = D02ABC7D1E3109F000CAE539 /* CloudChatRemoveMessagesOperation.swift */; };
		D02ABC7F1E3109F000CAE539 /* CloudChatRemoveMessagesOperation.swift in Sources */ = {isa = PBXBuildFile; fileRef = D02ABC7D1E3109F000CAE539 /* CloudChatRemoveMessagesOperation.swift */; };
		D02ABC811E310E5D00CAE539 /* ManagedCloudChatRemoveMessagesOperations.swift in Sources */ = {isa = PBXBuildFile; fileRef = D02ABC801E310E5D00CAE539 /* ManagedCloudChatRemoveMessagesOperations.swift */; };
		D02ABC821E310E5D00CAE539 /* ManagedCloudChatRemoveMessagesOperations.swift in Sources */ = {isa = PBXBuildFile; fileRef = D02ABC801E310E5D00CAE539 /* ManagedCloudChatRemoveMessagesOperations.swift */; };
		D02ABC841E32183300CAE539 /* ManagedSynchronizePinnedCloudChatsOperations.swift in Sources */ = {isa = PBXBuildFile; fileRef = D02ABC831E32183300CAE539 /* ManagedSynchronizePinnedCloudChatsOperations.swift */; };
		D02ABC851E32183300CAE539 /* ManagedSynchronizePinnedCloudChatsOperations.swift in Sources */ = {isa = PBXBuildFile; fileRef = D02ABC831E32183300CAE539 /* ManagedSynchronizePinnedCloudChatsOperations.swift */; };
		D03121021DA57E93006A2A60 /* TelegramPeerNotificationSettings.swift in Sources */ = {isa = PBXBuildFile; fileRef = D03121011DA57E93006A2A60 /* TelegramPeerNotificationSettings.swift */; };
		D033FEB01E61EB0200644997 /* PeerReportStatus.swift in Sources */ = {isa = PBXBuildFile; fileRef = D033FEAF1E61EB0200644997 /* PeerReportStatus.swift */; };
		D033FEB11E61EB0200644997 /* PeerReportStatus.swift in Sources */ = {isa = PBXBuildFile; fileRef = D033FEAF1E61EB0200644997 /* PeerReportStatus.swift */; };
		D033FEB31E61F3C000644997 /* ReportPeer.swift in Sources */ = {isa = PBXBuildFile; fileRef = D033FEB21E61F3C000644997 /* ReportPeer.swift */; };
		D033FEB41E61F3C000644997 /* ReportPeer.swift in Sources */ = {isa = PBXBuildFile; fileRef = D033FEB21E61F3C000644997 /* ReportPeer.swift */; };
		D033FEB61E61F3F900644997 /* BlockedPeers.swift in Sources */ = {isa = PBXBuildFile; fileRef = D033FEB51E61F3F900644997 /* BlockedPeers.swift */; };
		D033FEB71E61F3F900644997 /* BlockedPeers.swift in Sources */ = {isa = PBXBuildFile; fileRef = D033FEB51E61F3F900644997 /* BlockedPeers.swift */; };
		D03B0CB91D62233400955575 /* Either.swift in Sources */ = {isa = PBXBuildFile; fileRef = D03B0CB81D62233400955575 /* Either.swift */; };
		D03B0CBB1D62233C00955575 /* MergeLists.swift in Sources */ = {isa = PBXBuildFile; fileRef = D03B0CBA1D62233C00955575 /* MergeLists.swift */; };
		D03B0CBD1D62234300955575 /* Regex.swift in Sources */ = {isa = PBXBuildFile; fileRef = D03B0CBC1D62234300955575 /* Regex.swift */; };
		D03B0CBF1D62234A00955575 /* Log.swift in Sources */ = {isa = PBXBuildFile; fileRef = D03B0CBE1D62234A00955575 /* Log.swift */; };
		D03B0CC11D62235000955575 /* StringFormat.swift in Sources */ = {isa = PBXBuildFile; fileRef = D03B0CC01D62235000955575 /* StringFormat.swift */; };
		D03B0CCE1D62239600955575 /* PhoneNumbers.swift in Sources */ = {isa = PBXBuildFile; fileRef = D03B0CCD1D62239600955575 /* PhoneNumbers.swift */; };
		D03B0CD31D62244300955575 /* Namespaces.swift in Sources */ = {isa = PBXBuildFile; fileRef = D03B0CD21D62244300955575 /* Namespaces.swift */; };
		D03B0CD61D62245300955575 /* TelegramUser.swift in Sources */ = {isa = PBXBuildFile; fileRef = D03B0CD41D62245300955575 /* TelegramUser.swift */; };
		D03B0CD71D62245300955575 /* TelegramGroup.swift in Sources */ = {isa = PBXBuildFile; fileRef = D03B0CD51D62245300955575 /* TelegramGroup.swift */; };
		D03B0CD91D62245B00955575 /* PeerUtils.swift in Sources */ = {isa = PBXBuildFile; fileRef = D03B0CD81D62245B00955575 /* PeerUtils.swift */; };
		D03B0CDB1D62245F00955575 /* ApiUtils.swift in Sources */ = {isa = PBXBuildFile; fileRef = D03B0CDA1D62245F00955575 /* ApiUtils.swift */; };
		D03B0CE01D62249100955575 /* StoreMessage_Telegram.swift in Sources */ = {isa = PBXBuildFile; fileRef = D03B0CDF1D62249100955575 /* StoreMessage_Telegram.swift */; };
		D03B0CE21D62249B00955575 /* InlineBotMessageAttribute.swift in Sources */ = {isa = PBXBuildFile; fileRef = D03B0CE11D62249B00955575 /* InlineBotMessageAttribute.swift */; };
		D03B0CE41D62249F00955575 /* TextEntitiesMessageAttribute.swift in Sources */ = {isa = PBXBuildFile; fileRef = D03B0CE31D62249F00955575 /* TextEntitiesMessageAttribute.swift */; };
		D03B0CE61D6224A700955575 /* ReplyMessageAttribute.swift in Sources */ = {isa = PBXBuildFile; fileRef = D03B0CE51D6224A700955575 /* ReplyMessageAttribute.swift */; };
		D03B0CE81D6224AD00955575 /* ViewCountMessageAttribute.swift in Sources */ = {isa = PBXBuildFile; fileRef = D03B0CE71D6224AD00955575 /* ViewCountMessageAttribute.swift */; };
		D03B0CF41D62250800955575 /* TelegramMediaAction.swift in Sources */ = {isa = PBXBuildFile; fileRef = D03B0CEC1D62250800955575 /* TelegramMediaAction.swift */; };
		D03B0CF51D62250800955575 /* TelegramMediaContact.swift in Sources */ = {isa = PBXBuildFile; fileRef = D03B0CED1D62250800955575 /* TelegramMediaContact.swift */; };
		D03B0CF61D62250800955575 /* TelegramMediaFile.swift in Sources */ = {isa = PBXBuildFile; fileRef = D03B0CEE1D62250800955575 /* TelegramMediaFile.swift */; };
		D03B0CF71D62250800955575 /* TelegramMediaImage.swift in Sources */ = {isa = PBXBuildFile; fileRef = D03B0CEF1D62250800955575 /* TelegramMediaImage.swift */; };
		D03B0CF91D62250800955575 /* TelegramMediaMap.swift in Sources */ = {isa = PBXBuildFile; fileRef = D03B0CF11D62250800955575 /* TelegramMediaMap.swift */; };
		D03B0CFB1D62250800955575 /* TelegramMediaWebpage.swift in Sources */ = {isa = PBXBuildFile; fileRef = D03B0CF31D62250800955575 /* TelegramMediaWebpage.swift */; };
		D03B0D081D62255C00955575 /* ChannelState.swift in Sources */ = {isa = PBXBuildFile; fileRef = D03B0CFF1D62255C00955575 /* ChannelState.swift */; };
		D03B0D091D62255C00955575 /* EnqueueMessage.swift in Sources */ = {isa = PBXBuildFile; fileRef = D03B0D001D62255C00955575 /* EnqueueMessage.swift */; };
		D03B0D0A1D62255C00955575 /* Holes.swift in Sources */ = {isa = PBXBuildFile; fileRef = D03B0D011D62255C00955575 /* Holes.swift */; };
		D03B0D0C1D62255C00955575 /* AccountStateManagementUtils.swift in Sources */ = {isa = PBXBuildFile; fileRef = D03B0D031D62255C00955575 /* AccountStateManagementUtils.swift */; };
		D03B0D0D1D62255C00955575 /* SynchronizePeerReadState.swift in Sources */ = {isa = PBXBuildFile; fileRef = D03B0D041D62255C00955575 /* SynchronizePeerReadState.swift */; };
		D03B0D0E1D62255C00955575 /* UpdateGroup.swift in Sources */ = {isa = PBXBuildFile; fileRef = D03B0D051D62255C00955575 /* UpdateGroup.swift */; };
		D03B0D0F1D62255C00955575 /* UpdateMessageService.swift in Sources */ = {isa = PBXBuildFile; fileRef = D03B0D061D62255C00955575 /* UpdateMessageService.swift */; };
		D03B0D101D62255C00955575 /* UpdatesApiUtils.swift in Sources */ = {isa = PBXBuildFile; fileRef = D03B0D071D62255C00955575 /* UpdatesApiUtils.swift */; };
		D03B0D3D1D6319E200955575 /* Fetch.swift in Sources */ = {isa = PBXBuildFile; fileRef = D03B0D391D6319E200955575 /* Fetch.swift */; };
		D03B0D441D6319F900955575 /* CloudFileMediaResource.swift in Sources */ = {isa = PBXBuildFile; fileRef = D03B0D431D6319F900955575 /* CloudFileMediaResource.swift */; };
		D03B0D5A1D631A6900955575 /* Api.swift in Sources */ = {isa = PBXBuildFile; fileRef = D03B0D541D631A6900955575 /* Api.swift */; };
		D03B0D5B1D631A6900955575 /* Buffer.swift in Sources */ = {isa = PBXBuildFile; fileRef = D03B0D551D631A6900955575 /* Buffer.swift */; };
		D03B0D5C1D631A6900955575 /* Download.swift in Sources */ = {isa = PBXBuildFile; fileRef = D03B0D561D631A6900955575 /* Download.swift */; };
		D03B0D5D1D631A6900955575 /* MultipartFetch.swift in Sources */ = {isa = PBXBuildFile; fileRef = D03B0D571D631A6900955575 /* MultipartFetch.swift */; };
		D03B0D5E1D631A6900955575 /* Network.swift in Sources */ = {isa = PBXBuildFile; fileRef = D03B0D581D631A6900955575 /* Network.swift */; };
		D03B0D5F1D631A6900955575 /* Serialization.swift in Sources */ = {isa = PBXBuildFile; fileRef = D03B0D591D631A6900955575 /* Serialization.swift */; };
		D03B0D651D631A8B00955575 /* Account.swift in Sources */ = {isa = PBXBuildFile; fileRef = D03B0D611D631A8B00955575 /* Account.swift */; };
		D03B0D661D631A8B00955575 /* AccountSettings.swift in Sources */ = {isa = PBXBuildFile; fileRef = D03B0D621D631A8B00955575 /* AccountSettings.swift */; };
		D03B0D671D631A8B00955575 /* AccountViewTracker.swift in Sources */ = {isa = PBXBuildFile; fileRef = D03B0D631D631A8B00955575 /* AccountViewTracker.swift */; };
		D03B0D681D631A8B00955575 /* RecentPeers.swift in Sources */ = {isa = PBXBuildFile; fileRef = D03B0D641D631A8B00955575 /* RecentPeers.swift */; };
		D03B0D6B1D631A9D00955575 /* Phonebook.swift in Sources */ = {isa = PBXBuildFile; fileRef = D03B0D6A1D631A9D00955575 /* Phonebook.swift */; };
		D03B0D6D1D631AA300955575 /* ContactManagement.swift in Sources */ = {isa = PBXBuildFile; fileRef = D03B0D6C1D631AA300955575 /* ContactManagement.swift */; };
		D03B0D721D631ABA00955575 /* SearchMessages.swift in Sources */ = {isa = PBXBuildFile; fileRef = D03B0D711D631ABA00955575 /* SearchMessages.swift */; };
		D03B0E431D631E6600955575 /* NetworkLogging.h in Headers */ = {isa = PBXBuildFile; fileRef = D03B0E411D631E6600955575 /* NetworkLogging.h */; };
		D03B0E441D631E6600955575 /* NetworkLogging.m in Sources */ = {isa = PBXBuildFile; fileRef = D03B0E421D631E6600955575 /* NetworkLogging.m */; };
		D03B0E5C1D63241D00955575 /* TelegramCoreIncludes.h in Headers */ = {isa = PBXBuildFile; fileRef = D03B0E5B1D63240700955575 /* TelegramCoreIncludes.h */; };
		D03C53671DAD5CA9004C17B3 /* ApiUtils.swift in Sources */ = {isa = PBXBuildFile; fileRef = D03B0CDA1D62245F00955575 /* ApiUtils.swift */; };
		D03C53681DAD5CA9004C17B3 /* PeerUtils.swift in Sources */ = {isa = PBXBuildFile; fileRef = D03B0CD81D62245B00955575 /* PeerUtils.swift */; };
		D03C53691DAD5CA9004C17B3 /* PeerAccessRestrictionInfo.swift in Sources */ = {isa = PBXBuildFile; fileRef = D09A2FEA1D7CDC320018FB72 /* PeerAccessRestrictionInfo.swift */; };
		D03C536A1DAD5CA9004C17B3 /* TelegramUser.swift in Sources */ = {isa = PBXBuildFile; fileRef = D03B0CD41D62245300955575 /* TelegramUser.swift */; };
		D03C536B1DAD5CA9004C17B3 /* TelegramGroup.swift in Sources */ = {isa = PBXBuildFile; fileRef = D03B0CD51D62245300955575 /* TelegramGroup.swift */; };
		D03C536C1DAD5CA9004C17B3 /* TelegramChannel.swift in Sources */ = {isa = PBXBuildFile; fileRef = D09A2FE51D7CD4940018FB72 /* TelegramChannel.swift */; };
		D03C536D1DAD5CA9004C17B3 /* ApiGroupOrChannel.swift in Sources */ = {isa = PBXBuildFile; fileRef = D0B417C01D7DCEEF004562A4 /* ApiGroupOrChannel.swift */; };
		D03C536E1DAD5CA9004C17B3 /* PhoneNumber.swift in Sources */ = {isa = PBXBuildFile; fileRef = D003702A1DA42586004308D3 /* PhoneNumber.swift */; };
		D03C536F1DAD5CA9004C17B3 /* BotInfo.swift in Sources */ = {isa = PBXBuildFile; fileRef = D0B8438B1DA7CF50005F29E1 /* BotInfo.swift */; };
		D03C53701DAD5CA9004C17B3 /* ExportedInvitation.swift in Sources */ = {isa = PBXBuildFile; fileRef = D0B843881DA7AB96005F29E1 /* ExportedInvitation.swift */; };
		D03C53711DAD5CA9004C17B3 /* CachedGroupParticipants.swift in Sources */ = {isa = PBXBuildFile; fileRef = D0B8438D1DA7D296005F29E1 /* CachedGroupParticipants.swift */; };
		D03C53721DAD5CA9004C17B3 /* CachedUserData.swift in Sources */ = {isa = PBXBuildFile; fileRef = D0B843801DA6EDAE005F29E1 /* CachedUserData.swift */; };
		D03C53731DAD5CA9004C17B3 /* CachedGroupData.swift in Sources */ = {isa = PBXBuildFile; fileRef = D0B843821DA6EDB8005F29E1 /* CachedGroupData.swift */; };
		D03C53741DAD5CA9004C17B3 /* CachedChannelData.swift in Sources */ = {isa = PBXBuildFile; fileRef = D0B843841DA6EDC4005F29E1 /* CachedChannelData.swift */; };
		D03C53751DAD5CA9004C17B3 /* TelegramUserPresence.swift in Sources */ = {isa = PBXBuildFile; fileRef = D0B844521DAC0773005F29E1 /* TelegramUserPresence.swift */; };
		D03C53771DAFF20F004C17B3 /* MultipartUpload.swift in Sources */ = {isa = PBXBuildFile; fileRef = D03C53761DAFF20F004C17B3 /* MultipartUpload.swift */; };
		D03E5E0C1E55E02D0029569A /* LoggedOutAccountAttribute.swift in Sources */ = {isa = PBXBuildFile; fileRef = D03E5E0B1E55E02D0029569A /* LoggedOutAccountAttribute.swift */; };
		D03E5E0D1E55E02D0029569A /* LoggedOutAccountAttribute.swift in Sources */ = {isa = PBXBuildFile; fileRef = D03E5E0B1E55E02D0029569A /* LoggedOutAccountAttribute.swift */; };
		D041E3F51E535464008C24B4 /* AddPeerMember.swift in Sources */ = {isa = PBXBuildFile; fileRef = D041E3F41E535464008C24B4 /* AddPeerMember.swift */; };
		D041E3F61E535464008C24B4 /* AddPeerMember.swift in Sources */ = {isa = PBXBuildFile; fileRef = D041E3F41E535464008C24B4 /* AddPeerMember.swift */; };
		D041E3F81E535A88008C24B4 /* RemovePeerMember.swift in Sources */ = {isa = PBXBuildFile; fileRef = D041E3F71E535A88008C24B4 /* RemovePeerMember.swift */; };
		D041E3F91E535A88008C24B4 /* RemovePeerMember.swift in Sources */ = {isa = PBXBuildFile; fileRef = D041E3F71E535A88008C24B4 /* RemovePeerMember.swift */; };
		D0448C8E1E22993C005A61A7 /* ProcessSecretChatIncomingDecryptedOperations.swift in Sources */ = {isa = PBXBuildFile; fileRef = D0448C8D1E22993C005A61A7 /* ProcessSecretChatIncomingDecryptedOperations.swift */; };
		D0448C8F1E22993C005A61A7 /* ProcessSecretChatIncomingDecryptedOperations.swift in Sources */ = {isa = PBXBuildFile; fileRef = D0448C8D1E22993C005A61A7 /* ProcessSecretChatIncomingDecryptedOperations.swift */; };
		D0448C911E251F96005A61A7 /* SecretChatEncryption.swift in Sources */ = {isa = PBXBuildFile; fileRef = D0448C901E251F96005A61A7 /* SecretChatEncryption.swift */; };
		D0448C921E251F96005A61A7 /* SecretChatEncryption.swift in Sources */ = {isa = PBXBuildFile; fileRef = D0448C901E251F96005A61A7 /* SecretChatEncryption.swift */; };
		D0448C991E268F9A005A61A7 /* SecretApiLayer46.swift in Sources */ = {isa = PBXBuildFile; fileRef = D0448C981E268F9A005A61A7 /* SecretApiLayer46.swift */; };
		D0448C9A1E268F9A005A61A7 /* SecretApiLayer46.swift in Sources */ = {isa = PBXBuildFile; fileRef = D0448C981E268F9A005A61A7 /* SecretApiLayer46.swift */; };
		D0448C9F1E27F5EB005A61A7 /* Random.swift in Sources */ = {isa = PBXBuildFile; fileRef = D0448C9E1E27F5EB005A61A7 /* Random.swift */; };
		D0448CA01E27F5EB005A61A7 /* Random.swift in Sources */ = {isa = PBXBuildFile; fileRef = D0448C9E1E27F5EB005A61A7 /* Random.swift */; };
		D0448CA21E291B14005A61A7 /* FetchSecretFileResource.swift in Sources */ = {isa = PBXBuildFile; fileRef = D0448CA11E291B14005A61A7 /* FetchSecretFileResource.swift */; };
		D0448CA31E291B14005A61A7 /* FetchSecretFileResource.swift in Sources */ = {isa = PBXBuildFile; fileRef = D0448CA11E291B14005A61A7 /* FetchSecretFileResource.swift */; };
		D0448CA51E29215A005A61A7 /* MediaResourceApiUtils.swift in Sources */ = {isa = PBXBuildFile; fileRef = D0448CA41E29215A005A61A7 /* MediaResourceApiUtils.swift */; };
		D0448CA61E29215A005A61A7 /* MediaResourceApiUtils.swift in Sources */ = {isa = PBXBuildFile; fileRef = D0448CA41E29215A005A61A7 /* MediaResourceApiUtils.swift */; };
		D049EAD51E43D98500A2CD3A /* RecentMediaItem.swift in Sources */ = {isa = PBXBuildFile; fileRef = D049EAD41E43D98500A2CD3A /* RecentMediaItem.swift */; };
		D049EAD61E43D98500A2CD3A /* RecentMediaItem.swift in Sources */ = {isa = PBXBuildFile; fileRef = D049EAD41E43D98500A2CD3A /* RecentMediaItem.swift */; };
		D049EAD81E43DAD200A2CD3A /* ManagedRecentStickers.swift in Sources */ = {isa = PBXBuildFile; fileRef = D049EAD71E43DAD200A2CD3A /* ManagedRecentStickers.swift */; };
		D049EAD91E43DAD200A2CD3A /* ManagedRecentStickers.swift in Sources */ = {isa = PBXBuildFile; fileRef = D049EAD71E43DAD200A2CD3A /* ManagedRecentStickers.swift */; };
		D049EAE81E44B67100A2CD3A /* RecentPeerItem.swift in Sources */ = {isa = PBXBuildFile; fileRef = D049EAE71E44B67100A2CD3A /* RecentPeerItem.swift */; };
		D049EAE91E44B67100A2CD3A /* RecentPeerItem.swift in Sources */ = {isa = PBXBuildFile; fileRef = D049EAE71E44B67100A2CD3A /* RecentPeerItem.swift */; };
		D049EAEB1E44B71B00A2CD3A /* RecentlySearchedPeerIds.swift in Sources */ = {isa = PBXBuildFile; fileRef = D049EAEA1E44B71B00A2CD3A /* RecentlySearchedPeerIds.swift */; };
		D049EAEC1E44B71B00A2CD3A /* RecentlySearchedPeerIds.swift in Sources */ = {isa = PBXBuildFile; fileRef = D049EAEA1E44B71B00A2CD3A /* RecentlySearchedPeerIds.swift */; };
		D049EAF51E44DF3300A2CD3A /* AccountState.swift in Sources */ = {isa = PBXBuildFile; fileRef = D049EAF41E44DF3300A2CD3A /* AccountState.swift */; };
		D049EAF61E44DF3300A2CD3A /* AccountState.swift in Sources */ = {isa = PBXBuildFile; fileRef = D049EAF41E44DF3300A2CD3A /* AccountState.swift */; };
		D050F2101E48AB0600988324 /* InteractivePhoneFormatter.swift in Sources */ = {isa = PBXBuildFile; fileRef = D050F20F1E48AB0600988324 /* InteractivePhoneFormatter.swift */; };
		D050F2111E48AB0600988324 /* InteractivePhoneFormatter.swift in Sources */ = {isa = PBXBuildFile; fileRef = D050F20F1E48AB0600988324 /* InteractivePhoneFormatter.swift */; };
		D050F2511E4A59C200988324 /* JoinLink.swift in Sources */ = {isa = PBXBuildFile; fileRef = D050F2501E4A59C200988324 /* JoinLink.swift */; };
		D050F2521E4A59C200988324 /* JoinLink.swift in Sources */ = {isa = PBXBuildFile; fileRef = D050F2501E4A59C200988324 /* JoinLink.swift */; };
		D050F2531E4A5AC500988324 /* NBAsYouTypeFormatter.h in Headers */ = {isa = PBXBuildFile; fileRef = D0B843991DA7FF30005F29E1 /* NBAsYouTypeFormatter.h */; };
		D050F2541E4A5AC500988324 /* NBMetadataCore.h in Headers */ = {isa = PBXBuildFile; fileRef = D0B8439A1DA7FF30005F29E1 /* NBMetadataCore.h */; };
		D050F2551E4A5AC500988324 /* NBMetadataCoreMapper.h in Headers */ = {isa = PBXBuildFile; fileRef = D0B8439C1DA7FF30005F29E1 /* NBMetadataCoreMapper.h */; };
		D050F2561E4A5AC500988324 /* NBMetadataCoreTest.h in Headers */ = {isa = PBXBuildFile; fileRef = D0B8439E1DA7FF30005F29E1 /* NBMetadataCoreTest.h */; };
		D050F2571E4A5AC500988324 /* NBMetadataCoreTestMapper.h in Headers */ = {isa = PBXBuildFile; fileRef = D0B843A01DA7FF30005F29E1 /* NBMetadataCoreTestMapper.h */; };
		D050F2581E4A5AC500988324 /* NBMetadataHelper.h in Headers */ = {isa = PBXBuildFile; fileRef = D0B843A21DA7FF30005F29E1 /* NBMetadataHelper.h */; };
		D050F2591E4A5AC500988324 /* NBNumberFormat.h in Headers */ = {isa = PBXBuildFile; fileRef = D0B843A41DA7FF30005F29E1 /* NBNumberFormat.h */; };
		D050F25A1E4A5AC500988324 /* NBPhoneMetaData.h in Headers */ = {isa = PBXBuildFile; fileRef = D0B843A61DA7FF30005F29E1 /* NBPhoneMetaData.h */; };
		D050F25B1E4A5AC500988324 /* NBPhoneMetaDataGenerator.h in Headers */ = {isa = PBXBuildFile; fileRef = D0B843A81DA7FF30005F29E1 /* NBPhoneMetaDataGenerator.h */; };
		D050F25C1E4A5AC500988324 /* NBPhoneNumber.h in Headers */ = {isa = PBXBuildFile; fileRef = D0B843AA1DA7FF30005F29E1 /* NBPhoneNumber.h */; };
		D050F25D1E4A5AC500988324 /* NBPhoneNumberDefines.h in Headers */ = {isa = PBXBuildFile; fileRef = D0B843AC1DA7FF30005F29E1 /* NBPhoneNumberDefines.h */; };
		D050F25E1E4A5AC500988324 /* NBPhoneNumberDesc.h in Headers */ = {isa = PBXBuildFile; fileRef = D0B843AE1DA7FF30005F29E1 /* NBPhoneNumberDesc.h */; };
		D050F25F1E4A5AC500988324 /* NBPhoneNumberUtil.h in Headers */ = {isa = PBXBuildFile; fileRef = D0B843B01DA7FF30005F29E1 /* NBPhoneNumberUtil.h */; };
		D050F2601E4A5AD500988324 /* AutoremoveTimeoutMessageAttribute.swift in Sources */ = {isa = PBXBuildFile; fileRef = D0AAD1A71E32602500D5B9DE /* AutoremoveTimeoutMessageAttribute.swift */; };
		D050F2611E4A5AE700988324 /* PrivacySettings.swift in Sources */ = {isa = PBXBuildFile; fileRef = D01B27A11E394D8B0022A4C0 /* PrivacySettings.swift */; };
		D050F2621E4A5AE700988324 /* GlobalNotificationSettings.swift in Sources */ = {isa = PBXBuildFile; fileRef = D08774FD1E3E3A3500A97350 /* GlobalNotificationSettings.swift */; };
		D050F2631E4A5AEB00988324 /* SynchronizePinnedChatsOperation.swift in Sources */ = {isa = PBXBuildFile; fileRef = D0BC38781E40BAF20044D6FE /* SynchronizePinnedChatsOperation.swift */; };
		D050F2641E4A5AEB00988324 /* ManagedSynchronizePinnedChatsOperations.swift in Sources */ = {isa = PBXBuildFile; fileRef = D0BC38761E40BAAA0044D6FE /* ManagedSynchronizePinnedChatsOperations.swift */; };
		D050F26A1E4A5B6D00988324 /* ManagedGlobalNotificationSettings.swift in Sources */ = {isa = PBXBuildFile; fileRef = D08774FB1E3E39F600A97350 /* ManagedGlobalNotificationSettings.swift */; };
		D050F26B1E4A5B6D00988324 /* ApplyMaxReadIndexInteractively.swift in Sources */ = {isa = PBXBuildFile; fileRef = D0AAD1A91E32638500D5B9DE /* ApplyMaxReadIndexInteractively.swift */; };
		D050F26C1E4A5B6D00988324 /* UpdatePeers.swift in Sources */ = {isa = PBXBuildFile; fileRef = D0BC386F1E40853E0044D6FE /* UpdatePeers.swift */; };
		D050F26D1E4A5B6D00988324 /* CreateGroup.swift in Sources */ = {isa = PBXBuildFile; fileRef = D0BC386D1E3FDAB70044D6FE /* CreateGroup.swift */; };
		D050F26E1E4A5B6D00988324 /* RemovePeerChat.swift in Sources */ = {isa = PBXBuildFile; fileRef = D0BC38741E40A7F70044D6FE /* RemovePeerChat.swift */; };
		D0528E5A1E658B3600E2FEF5 /* ManagedLocalInputActivities.swift in Sources */ = {isa = PBXBuildFile; fileRef = D0528E591E658B3600E2FEF5 /* ManagedLocalInputActivities.swift */; };
		D0528E5B1E658B3600E2FEF5 /* ManagedLocalInputActivities.swift in Sources */ = {isa = PBXBuildFile; fileRef = D0528E591E658B3600E2FEF5 /* ManagedLocalInputActivities.swift */; };
		D0528E601E65B94E00E2FEF5 /* SingleMessageView.swift in Sources */ = {isa = PBXBuildFile; fileRef = D0528E5F1E65B94E00E2FEF5 /* SingleMessageView.swift */; };
		D0528E611E65B94E00E2FEF5 /* SingleMessageView.swift in Sources */ = {isa = PBXBuildFile; fileRef = D0528E5F1E65B94E00E2FEF5 /* SingleMessageView.swift */; };
		D0528E651E65C82400E2FEF5 /* UpdateContactName.swift in Sources */ = {isa = PBXBuildFile; fileRef = D0528E641E65C82400E2FEF5 /* UpdateContactName.swift */; };
		D0528E661E65C82400E2FEF5 /* UpdateContactName.swift in Sources */ = {isa = PBXBuildFile; fileRef = D0528E641E65C82400E2FEF5 /* UpdateContactName.swift */; };
		D0528E6A1E65DD2100E2FEF5 /* WebpagePreview.swift in Sources */ = {isa = PBXBuildFile; fileRef = D0528E691E65DD2100E2FEF5 /* WebpagePreview.swift */; };
		D0528E6B1E65DD2100E2FEF5 /* WebpagePreview.swift in Sources */ = {isa = PBXBuildFile; fileRef = D0528E691E65DD2100E2FEF5 /* WebpagePreview.swift */; };
		D0561DE31E5737FC00E6B9E9 /* UpdatePeerInfo.swift in Sources */ = {isa = PBXBuildFile; fileRef = D0561DE21E5737FC00E6B9E9 /* UpdatePeerInfo.swift */; };
		D0561DE41E5737FC00E6B9E9 /* UpdatePeerInfo.swift in Sources */ = {isa = PBXBuildFile; fileRef = D0561DE21E5737FC00E6B9E9 /* UpdatePeerInfo.swift */; };
		D0561DEA1E5754FA00E6B9E9 /* ChannelAdmins.swift in Sources */ = {isa = PBXBuildFile; fileRef = D0561DE91E5754FA00E6B9E9 /* ChannelAdmins.swift */; };
		D0561DEB1E5754FA00E6B9E9 /* ChannelAdmins.swift in Sources */ = {isa = PBXBuildFile; fileRef = D0561DE91E5754FA00E6B9E9 /* ChannelAdmins.swift */; };
		D0613FCA1E60440600202CDB /* InvitationLinks.swift in Sources */ = {isa = PBXBuildFile; fileRef = D0613FC91E60440600202CDB /* InvitationLinks.swift */; };
		D0613FCB1E60440600202CDB /* InvitationLinks.swift in Sources */ = {isa = PBXBuildFile; fileRef = D0613FC91E60440600202CDB /* InvitationLinks.swift */; };
		D0613FCF1E60520700202CDB /* ChannelMembers.swift in Sources */ = {isa = PBXBuildFile; fileRef = D0613FCE1E60520700202CDB /* ChannelMembers.swift */; };
		D0613FD01E60520700202CDB /* ChannelMembers.swift in Sources */ = {isa = PBXBuildFile; fileRef = D0613FCE1E60520700202CDB /* ChannelMembers.swift */; };
		D0613FD71E606B3B00202CDB /* ConvertGroupToSupergroup.swift in Sources */ = {isa = PBXBuildFile; fileRef = D0613FD61E606B3B00202CDB /* ConvertGroupToSupergroup.swift */; };
		D0613FD81E606B3B00202CDB /* ConvertGroupToSupergroup.swift in Sources */ = {isa = PBXBuildFile; fileRef = D0613FD61E606B3B00202CDB /* ConvertGroupToSupergroup.swift */; };
		D067066C1D512ADB00DED3E3 /* Postbox.framework in Frameworks */ = {isa = PBXBuildFile; fileRef = D06706671D512ADB00DED3E3 /* Postbox.framework */; };
		D067066D1D512ADB00DED3E3 /* SwiftSignalKit.framework in Frameworks */ = {isa = PBXBuildFile; fileRef = D06706681D512ADB00DED3E3 /* SwiftSignalKit.framework */; };
		D073CE5D1DCB97F6007511FD /* ForwardSourceInfoAttribute.swift in Sources */ = {isa = PBXBuildFile; fileRef = D073CE5C1DCB97F6007511FD /* ForwardSourceInfoAttribute.swift */; };
		D073CE601DCB9D14007511FD /* OutgoingMessageInfoAttribute.swift in Sources */ = {isa = PBXBuildFile; fileRef = D073CE5F1DCB9D14007511FD /* OutgoingMessageInfoAttribute.swift */; };
		D073CE6A1DCBCF17007511FD /* ViewCountMessageAttribute.swift in Sources */ = {isa = PBXBuildFile; fileRef = D03B0CE71D6224AD00955575 /* ViewCountMessageAttribute.swift */; };
		D073CE6B1DCBCF17007511FD /* ReplyMessageAttribute.swift in Sources */ = {isa = PBXBuildFile; fileRef = D03B0CE51D6224A700955575 /* ReplyMessageAttribute.swift */; };
		D073CE6C1DCBCF17007511FD /* TextEntitiesMessageAttribute.swift in Sources */ = {isa = PBXBuildFile; fileRef = D03B0CE31D62249F00955575 /* TextEntitiesMessageAttribute.swift */; };
		D073CE6D1DCBCF17007511FD /* InlineBotMessageAttribute.swift in Sources */ = {isa = PBXBuildFile; fileRef = D03B0CE11D62249B00955575 /* InlineBotMessageAttribute.swift */; };
		D073CE6E1DCBCF17007511FD /* ForwardSourceInfoAttribute.swift in Sources */ = {isa = PBXBuildFile; fileRef = D073CE5C1DCB97F6007511FD /* ForwardSourceInfoAttribute.swift */; };
		D073CE6F1DCBCF17007511FD /* OutgoingMessageInfoAttribute.swift in Sources */ = {isa = PBXBuildFile; fileRef = D073CE5F1DCB9D14007511FD /* OutgoingMessageInfoAttribute.swift */; };
		D073CEA11DCBF3D3007511FD /* StickerPack.swift in Sources */ = {isa = PBXBuildFile; fileRef = D021E0DE1DB539FC00C6B04F /* StickerPack.swift */; };
		D073CEA41DCBF3EA007511FD /* MultipartUpload.swift in Sources */ = {isa = PBXBuildFile; fileRef = D03C53761DAFF20F004C17B3 /* MultipartUpload.swift */; };
		D073CEA51DCBF3F5007511FD /* StickerManagement.swift in Sources */ = {isa = PBXBuildFile; fileRef = D021E0E11DB5401A00C6B04F /* StickerManagement.swift */; };
		D07827BB1E00451F00071108 /* SearchPeers.swift in Sources */ = {isa = PBXBuildFile; fileRef = D07827BA1E00451F00071108 /* SearchPeers.swift */; };
		D07827C91E02F59C00071108 /* InstantPage.swift in Sources */ = {isa = PBXBuildFile; fileRef = D07827C81E02F59C00071108 /* InstantPage.swift */; };
		D07827CB1E02F5B200071108 /* RichText.swift in Sources */ = {isa = PBXBuildFile; fileRef = D07827CA1E02F5B200071108 /* RichText.swift */; };
		D08774FC1E3E39F600A97350 /* ManagedGlobalNotificationSettings.swift in Sources */ = {isa = PBXBuildFile; fileRef = D08774FB1E3E39F600A97350 /* ManagedGlobalNotificationSettings.swift */; };
		D08774FE1E3E3A3500A97350 /* GlobalNotificationSettings.swift in Sources */ = {isa = PBXBuildFile; fileRef = D08774FD1E3E3A3500A97350 /* GlobalNotificationSettings.swift */; };
		D099EA1C1DE72867001AF5A8 /* PeerCommands.swift in Sources */ = {isa = PBXBuildFile; fileRef = D099EA1B1DE72867001AF5A8 /* PeerCommands.swift */; };
		D09A2FE61D7CD4940018FB72 /* TelegramChannel.swift in Sources */ = {isa = PBXBuildFile; fileRef = D09A2FE51D7CD4940018FB72 /* TelegramChannel.swift */; };
		D09A2FEB1D7CDC320018FB72 /* PeerAccessRestrictionInfo.swift in Sources */ = {isa = PBXBuildFile; fileRef = D09A2FEA1D7CDC320018FB72 /* PeerAccessRestrictionInfo.swift */; };
		D09BB6B41DB02C2B00A905C0 /* PendingMessageManager.swift in Sources */ = {isa = PBXBuildFile; fileRef = D09BB6B31DB02C2B00A905C0 /* PendingMessageManager.swift */; };
		D09BB6B61DB0428000A905C0 /* PendingMessageUploadedContent.swift in Sources */ = {isa = PBXBuildFile; fileRef = D09BB6B51DB0428000A905C0 /* PendingMessageUploadedContent.swift */; };
		D09D8C0B1D4FAB1D0081DBEC /* TelegramCore.framework in Frameworks */ = {isa = PBXBuildFile; fileRef = D09D8C011D4FAB1D0081DBEC /* TelegramCore.framework */; };
		D09D8C101D4FAB1D0081DBEC /* TelegramCoreTests.m in Sources */ = {isa = PBXBuildFile; fileRef = D09D8C0F1D4FAB1D0081DBEC /* TelegramCoreTests.m */; };
		D09D8C121D4FAB1D0081DBEC /* TelegramCore.h in Headers */ = {isa = PBXBuildFile; fileRef = D09D8C041D4FAB1D0081DBEC /* TelegramCore.h */; settings = {ATTRIBUTES = (Public, ); }; };
		D0AAD1A81E32602500D5B9DE /* AutoremoveTimeoutMessageAttribute.swift in Sources */ = {isa = PBXBuildFile; fileRef = D0AAD1A71E32602500D5B9DE /* AutoremoveTimeoutMessageAttribute.swift */; };
		D0AAD1AA1E32638500D5B9DE /* ApplyMaxReadIndexInteractively.swift in Sources */ = {isa = PBXBuildFile; fileRef = D0AAD1A91E32638500D5B9DE /* ApplyMaxReadIndexInteractively.swift */; };
		D0AAD1B81E326FE200D5B9DE /* ManagedAutoremoveMessageOperations.swift in Sources */ = {isa = PBXBuildFile; fileRef = D0AAD1B71E326FE200D5B9DE /* ManagedAutoremoveMessageOperations.swift */; };
		D0AAD1B91E326FE200D5B9DE /* ManagedAutoremoveMessageOperations.swift in Sources */ = {isa = PBXBuildFile; fileRef = D0AAD1B71E326FE200D5B9DE /* ManagedAutoremoveMessageOperations.swift */; };
		D0AB0B921D65E9FA002C78E7 /* ManagedServiceViews.swift in Sources */ = {isa = PBXBuildFile; fileRef = D0AB0B911D65E9FA002C78E7 /* ManagedServiceViews.swift */; };
		D0AB0B941D662ECE002C78E7 /* ManagedMessageHistoryHoles.swift in Sources */ = {isa = PBXBuildFile; fileRef = D0AB0B931D662ECE002C78E7 /* ManagedMessageHistoryHoles.swift */; };
		D0AB0B961D662F0B002C78E7 /* ManagedChatListHoles.swift in Sources */ = {isa = PBXBuildFile; fileRef = D0AB0B951D662F0B002C78E7 /* ManagedChatListHoles.swift */; };
		D0AB0B9A1D666520002C78E7 /* ManagedSynchronizePeerReadStates.swift in Sources */ = {isa = PBXBuildFile; fileRef = D0AB0B991D666520002C78E7 /* ManagedSynchronizePeerReadStates.swift */; };
		D0B417C11D7DCEEF004562A4 /* ApiGroupOrChannel.swift in Sources */ = {isa = PBXBuildFile; fileRef = D0B417C01D7DCEEF004562A4 /* ApiGroupOrChannel.swift */; };
		D0B4186B1D7E03D5004562A4 /* TelegramCoreMac.h in Headers */ = {isa = PBXBuildFile; fileRef = D0B418691D7E03D5004562A4 /* TelegramCoreMac.h */; settings = {ATTRIBUTES = (Public, ); }; };
		D0B418721D7E0409004562A4 /* PostboxMac.framework in Frameworks */ = {isa = PBXBuildFile; fileRef = D0B418701D7E0409004562A4 /* PostboxMac.framework */; };
		D0B418731D7E0409004562A4 /* SwiftSignalKitMac.framework in Frameworks */ = {isa = PBXBuildFile; fileRef = D0B418711D7E0409004562A4 /* SwiftSignalKitMac.framework */; };
		D0B4187F1D7E054E004562A4 /* MtProtoKitMac.framework in Frameworks */ = {isa = PBXBuildFile; fileRef = D0B4187E1D7E054E004562A4 /* MtProtoKitMac.framework */; };
		D0B418861D7E056D004562A4 /* Namespaces.swift in Sources */ = {isa = PBXBuildFile; fileRef = D03B0CD21D62244300955575 /* Namespaces.swift */; };
		D0B4188E1D7E0578004562A4 /* StoreMessage_Telegram.swift in Sources */ = {isa = PBXBuildFile; fileRef = D03B0CDF1D62249100955575 /* StoreMessage_Telegram.swift */; };
		D0B418941D7E0580004562A4 /* TelegramMediaAction.swift in Sources */ = {isa = PBXBuildFile; fileRef = D03B0CEC1D62250800955575 /* TelegramMediaAction.swift */; };
		D0B418951D7E0580004562A4 /* TelegramMediaContact.swift in Sources */ = {isa = PBXBuildFile; fileRef = D03B0CED1D62250800955575 /* TelegramMediaContact.swift */; };
		D0B418961D7E0580004562A4 /* TelegramMediaFile.swift in Sources */ = {isa = PBXBuildFile; fileRef = D03B0CEE1D62250800955575 /* TelegramMediaFile.swift */; };
		D0B418971D7E0580004562A4 /* TelegramMediaImage.swift in Sources */ = {isa = PBXBuildFile; fileRef = D03B0CEF1D62250800955575 /* TelegramMediaImage.swift */; };
		D0B418991D7E0580004562A4 /* TelegramMediaMap.swift in Sources */ = {isa = PBXBuildFile; fileRef = D03B0CF11D62250800955575 /* TelegramMediaMap.swift */; };
		D0B4189B1D7E0580004562A4 /* TelegramMediaWebpage.swift in Sources */ = {isa = PBXBuildFile; fileRef = D03B0CF31D62250800955575 /* TelegramMediaWebpage.swift */; };
		D0B418A61D7E0592004562A4 /* CloudFileMediaResource.swift in Sources */ = {isa = PBXBuildFile; fileRef = D03B0D431D6319F900955575 /* CloudFileMediaResource.swift */; };
		D0B418A71D7E0592004562A4 /* Fetch.swift in Sources */ = {isa = PBXBuildFile; fileRef = D03B0D391D6319E200955575 /* Fetch.swift */; };
		D0B418A81D7E0597004562A4 /* Api.swift in Sources */ = {isa = PBXBuildFile; fileRef = D03B0D541D631A6900955575 /* Api.swift */; };
		D0B418A91D7E0597004562A4 /* Buffer.swift in Sources */ = {isa = PBXBuildFile; fileRef = D03B0D551D631A6900955575 /* Buffer.swift */; };
		D0B418AA1D7E0597004562A4 /* Download.swift in Sources */ = {isa = PBXBuildFile; fileRef = D03B0D561D631A6900955575 /* Download.swift */; };
		D0B418AB1D7E0597004562A4 /* MultipartFetch.swift in Sources */ = {isa = PBXBuildFile; fileRef = D03B0D571D631A6900955575 /* MultipartFetch.swift */; };
		D0B418AC1D7E0597004562A4 /* Network.swift in Sources */ = {isa = PBXBuildFile; fileRef = D03B0D581D631A6900955575 /* Network.swift */; };
		D0B418AD1D7E0597004562A4 /* Serialization.swift in Sources */ = {isa = PBXBuildFile; fileRef = D03B0D591D631A6900955575 /* Serialization.swift */; };
		D0B418B71D7E05A6004562A4 /* Phonebook.swift in Sources */ = {isa = PBXBuildFile; fileRef = D03B0D6A1D631A9D00955575 /* Phonebook.swift */; };
		D0B418B81D7E05A6004562A4 /* ContactManagement.swift in Sources */ = {isa = PBXBuildFile; fileRef = D03B0D6C1D631AA300955575 /* ContactManagement.swift */; };
		D0B418BA1D7E05BB004562A4 /* NetworkLogging.m in Sources */ = {isa = PBXBuildFile; fileRef = D03B0E421D631E6600955575 /* NetworkLogging.m */; };
		D0B418BB1D7E05BE004562A4 /* NetworkLogging.h in Headers */ = {isa = PBXBuildFile; fileRef = D03B0E411D631E6600955575 /* NetworkLogging.h */; };
		D0B418BC1D7E05D0004562A4 /* TelegramCoreIncludes.h in Headers */ = {isa = PBXBuildFile; fileRef = D03B0E5B1D63240700955575 /* TelegramCoreIncludes.h */; };
		D0B843811DA6EDAE005F29E1 /* CachedUserData.swift in Sources */ = {isa = PBXBuildFile; fileRef = D0B843801DA6EDAE005F29E1 /* CachedUserData.swift */; };
		D0B843831DA6EDB8005F29E1 /* CachedGroupData.swift in Sources */ = {isa = PBXBuildFile; fileRef = D0B843821DA6EDB8005F29E1 /* CachedGroupData.swift */; };
		D0B843851DA6EDC4005F29E1 /* CachedChannelData.swift in Sources */ = {isa = PBXBuildFile; fileRef = D0B843841DA6EDC4005F29E1 /* CachedChannelData.swift */; };
		D0B843871DA6F705005F29E1 /* UpdateCachedPeerData.swift in Sources */ = {isa = PBXBuildFile; fileRef = D0B843861DA6F705005F29E1 /* UpdateCachedPeerData.swift */; };
		D0B843891DA7AB96005F29E1 /* ExportedInvitation.swift in Sources */ = {isa = PBXBuildFile; fileRef = D0B843881DA7AB96005F29E1 /* ExportedInvitation.swift */; };
		D0B8438C1DA7CF50005F29E1 /* BotInfo.swift in Sources */ = {isa = PBXBuildFile; fileRef = D0B8438B1DA7CF50005F29E1 /* BotInfo.swift */; };
		D0B8438E1DA7D296005F29E1 /* CachedGroupParticipants.swift in Sources */ = {isa = PBXBuildFile; fileRef = D0B8438D1DA7D296005F29E1 /* CachedGroupParticipants.swift */; };
		D0B843971DA7FBBC005F29E1 /* ChangePeerNotificationSettings.swift in Sources */ = {isa = PBXBuildFile; fileRef = D0B843961DA7FBBC005F29E1 /* ChangePeerNotificationSettings.swift */; };
		D0B843B21DA7FF30005F29E1 /* NBAsYouTypeFormatter.m in Sources */ = {isa = PBXBuildFile; fileRef = D0B843981DA7FF30005F29E1 /* NBAsYouTypeFormatter.m */; };
		D0B843B31DA7FF30005F29E1 /* NBAsYouTypeFormatter.h in Headers */ = {isa = PBXBuildFile; fileRef = D0B843991DA7FF30005F29E1 /* NBAsYouTypeFormatter.h */; };
		D0B843B41DA7FF30005F29E1 /* NBMetadataCore.h in Headers */ = {isa = PBXBuildFile; fileRef = D0B8439A1DA7FF30005F29E1 /* NBMetadataCore.h */; };
		D0B843B51DA7FF30005F29E1 /* NBMetadataCore.m in Sources */ = {isa = PBXBuildFile; fileRef = D0B8439B1DA7FF30005F29E1 /* NBMetadataCore.m */; };
		D0B843B61DA7FF30005F29E1 /* NBMetadataCoreMapper.h in Headers */ = {isa = PBXBuildFile; fileRef = D0B8439C1DA7FF30005F29E1 /* NBMetadataCoreMapper.h */; };
		D0B843B71DA7FF30005F29E1 /* NBMetadataCoreMapper.m in Sources */ = {isa = PBXBuildFile; fileRef = D0B8439D1DA7FF30005F29E1 /* NBMetadataCoreMapper.m */; };
		D0B843B81DA7FF30005F29E1 /* NBMetadataCoreTest.h in Headers */ = {isa = PBXBuildFile; fileRef = D0B8439E1DA7FF30005F29E1 /* NBMetadataCoreTest.h */; };
		D0B843B91DA7FF30005F29E1 /* NBMetadataCoreTest.m in Sources */ = {isa = PBXBuildFile; fileRef = D0B8439F1DA7FF30005F29E1 /* NBMetadataCoreTest.m */; };
		D0B843BA1DA7FF30005F29E1 /* NBMetadataCoreTestMapper.h in Headers */ = {isa = PBXBuildFile; fileRef = D0B843A01DA7FF30005F29E1 /* NBMetadataCoreTestMapper.h */; };
		D0B843BB1DA7FF30005F29E1 /* NBMetadataCoreTestMapper.m in Sources */ = {isa = PBXBuildFile; fileRef = D0B843A11DA7FF30005F29E1 /* NBMetadataCoreTestMapper.m */; };
		D0B843BC1DA7FF30005F29E1 /* NBMetadataHelper.h in Headers */ = {isa = PBXBuildFile; fileRef = D0B843A21DA7FF30005F29E1 /* NBMetadataHelper.h */; };
		D0B843BD1DA7FF30005F29E1 /* NBMetadataHelper.m in Sources */ = {isa = PBXBuildFile; fileRef = D0B843A31DA7FF30005F29E1 /* NBMetadataHelper.m */; };
		D0B843BE1DA7FF30005F29E1 /* NBNumberFormat.h in Headers */ = {isa = PBXBuildFile; fileRef = D0B843A41DA7FF30005F29E1 /* NBNumberFormat.h */; };
		D0B843BF1DA7FF30005F29E1 /* NBNumberFormat.m in Sources */ = {isa = PBXBuildFile; fileRef = D0B843A51DA7FF30005F29E1 /* NBNumberFormat.m */; };
		D0B843C01DA7FF30005F29E1 /* NBPhoneMetaData.h in Headers */ = {isa = PBXBuildFile; fileRef = D0B843A61DA7FF30005F29E1 /* NBPhoneMetaData.h */; };
		D0B843C11DA7FF30005F29E1 /* NBPhoneMetaData.m in Sources */ = {isa = PBXBuildFile; fileRef = D0B843A71DA7FF30005F29E1 /* NBPhoneMetaData.m */; };
		D0B843C21DA7FF30005F29E1 /* NBPhoneMetaDataGenerator.h in Headers */ = {isa = PBXBuildFile; fileRef = D0B843A81DA7FF30005F29E1 /* NBPhoneMetaDataGenerator.h */; };
		D0B843C31DA7FF30005F29E1 /* NBPhoneMetaDataGenerator.m in Sources */ = {isa = PBXBuildFile; fileRef = D0B843A91DA7FF30005F29E1 /* NBPhoneMetaDataGenerator.m */; };
		D0B843C41DA7FF30005F29E1 /* NBPhoneNumber.h in Headers */ = {isa = PBXBuildFile; fileRef = D0B843AA1DA7FF30005F29E1 /* NBPhoneNumber.h */; };
		D0B843C51DA7FF30005F29E1 /* NBPhoneNumber.m in Sources */ = {isa = PBXBuildFile; fileRef = D0B843AB1DA7FF30005F29E1 /* NBPhoneNumber.m */; };
		D0B843C61DA7FF30005F29E1 /* NBPhoneNumberDefines.h in Headers */ = {isa = PBXBuildFile; fileRef = D0B843AC1DA7FF30005F29E1 /* NBPhoneNumberDefines.h */; };
		D0B843C71DA7FF30005F29E1 /* NBPhoneNumberDefines.m in Sources */ = {isa = PBXBuildFile; fileRef = D0B843AD1DA7FF30005F29E1 /* NBPhoneNumberDefines.m */; };
		D0B843C81DA7FF30005F29E1 /* NBPhoneNumberDesc.h in Headers */ = {isa = PBXBuildFile; fileRef = D0B843AE1DA7FF30005F29E1 /* NBPhoneNumberDesc.h */; };
		D0B843C91DA7FF30005F29E1 /* NBPhoneNumberDesc.m in Sources */ = {isa = PBXBuildFile; fileRef = D0B843AF1DA7FF30005F29E1 /* NBPhoneNumberDesc.m */; };
		D0B843CA1DA7FF30005F29E1 /* NBPhoneNumberUtil.h in Headers */ = {isa = PBXBuildFile; fileRef = D0B843B01DA7FF30005F29E1 /* NBPhoneNumberUtil.h */; };
		D0B843CB1DA7FF30005F29E1 /* NBPhoneNumberUtil.m in Sources */ = {isa = PBXBuildFile; fileRef = D0B843B11DA7FF30005F29E1 /* NBPhoneNumberUtil.m */; };
		D0B8440D1DAB91CD005F29E1 /* ImageRepresentationsUtils.swift in Sources */ = {isa = PBXBuildFile; fileRef = D0DF0C901D81A857008AEB01 /* ImageRepresentationsUtils.swift */; };
		D0B8440E1DAB91CD005F29E1 /* MessageUtils.swift in Sources */ = {isa = PBXBuildFile; fileRef = D0DF0C921D81AD09008AEB01 /* MessageUtils.swift */; };
		D0B8440F1DAB91CD005F29E1 /* Either.swift in Sources */ = {isa = PBXBuildFile; fileRef = D03B0CB81D62233400955575 /* Either.swift */; };
		D0B844101DAB91CD005F29E1 /* MergeLists.swift in Sources */ = {isa = PBXBuildFile; fileRef = D03B0CBA1D62233C00955575 /* MergeLists.swift */; };
		D0B844111DAB91CD005F29E1 /* Regex.swift in Sources */ = {isa = PBXBuildFile; fileRef = D03B0CBC1D62234300955575 /* Regex.swift */; };
		D0B844121DAB91CD005F29E1 /* Log.swift in Sources */ = {isa = PBXBuildFile; fileRef = D03B0CBE1D62234A00955575 /* Log.swift */; };
		D0B844131DAB91CD005F29E1 /* StringFormat.swift in Sources */ = {isa = PBXBuildFile; fileRef = D03B0CC01D62235000955575 /* StringFormat.swift */; };
		D0B844141DAB91CD005F29E1 /* PhoneNumbers.swift in Sources */ = {isa = PBXBuildFile; fileRef = D03B0CCD1D62239600955575 /* PhoneNumbers.swift */; };
		D0B8442A1DAB91E0005F29E1 /* NBAsYouTypeFormatter.m in Sources */ = {isa = PBXBuildFile; fileRef = D0B843981DA7FF30005F29E1 /* NBAsYouTypeFormatter.m */; };
		D0B8442B1DAB91E0005F29E1 /* NBMetadataCore.m in Sources */ = {isa = PBXBuildFile; fileRef = D0B8439B1DA7FF30005F29E1 /* NBMetadataCore.m */; };
		D0B8442C1DAB91E0005F29E1 /* NBMetadataCoreMapper.m in Sources */ = {isa = PBXBuildFile; fileRef = D0B8439D1DA7FF30005F29E1 /* NBMetadataCoreMapper.m */; };
		D0B8442D1DAB91E0005F29E1 /* NBMetadataCoreTest.m in Sources */ = {isa = PBXBuildFile; fileRef = D0B8439F1DA7FF30005F29E1 /* NBMetadataCoreTest.m */; };
		D0B8442E1DAB91E0005F29E1 /* NBMetadataCoreTestMapper.m in Sources */ = {isa = PBXBuildFile; fileRef = D0B843A11DA7FF30005F29E1 /* NBMetadataCoreTestMapper.m */; };
		D0B8442F1DAB91E0005F29E1 /* NBMetadataHelper.m in Sources */ = {isa = PBXBuildFile; fileRef = D0B843A31DA7FF30005F29E1 /* NBMetadataHelper.m */; };
		D0B844301DAB91E0005F29E1 /* NBNumberFormat.m in Sources */ = {isa = PBXBuildFile; fileRef = D0B843A51DA7FF30005F29E1 /* NBNumberFormat.m */; };
		D0B844311DAB91E0005F29E1 /* NBPhoneMetaData.m in Sources */ = {isa = PBXBuildFile; fileRef = D0B843A71DA7FF30005F29E1 /* NBPhoneMetaData.m */; };
		D0B844321DAB91E0005F29E1 /* NBPhoneMetaDataGenerator.m in Sources */ = {isa = PBXBuildFile; fileRef = D0B843A91DA7FF30005F29E1 /* NBPhoneMetaDataGenerator.m */; };
		D0B844331DAB91E0005F29E1 /* NBPhoneNumber.m in Sources */ = {isa = PBXBuildFile; fileRef = D0B843AB1DA7FF30005F29E1 /* NBPhoneNumber.m */; };
		D0B844341DAB91E0005F29E1 /* NBPhoneNumberDefines.m in Sources */ = {isa = PBXBuildFile; fileRef = D0B843AD1DA7FF30005F29E1 /* NBPhoneNumberDefines.m */; };
		D0B844351DAB91E0005F29E1 /* NBPhoneNumberDesc.m in Sources */ = {isa = PBXBuildFile; fileRef = D0B843AF1DA7FF30005F29E1 /* NBPhoneNumberDesc.m */; };
		D0B844361DAB91E0005F29E1 /* NBPhoneNumberUtil.m in Sources */ = {isa = PBXBuildFile; fileRef = D0B843B11DA7FF30005F29E1 /* NBPhoneNumberUtil.m */; };
		D0B844431DAB91FD005F29E1 /* Account.swift in Sources */ = {isa = PBXBuildFile; fileRef = D03B0D611D631A8B00955575 /* Account.swift */; };
		D0B844441DAB91FD005F29E1 /* AccountSettings.swift in Sources */ = {isa = PBXBuildFile; fileRef = D03B0D621D631A8B00955575 /* AccountSettings.swift */; };
		D0B844451DAB91FD005F29E1 /* AccountViewTracker.swift in Sources */ = {isa = PBXBuildFile; fileRef = D03B0D631D631A8B00955575 /* AccountViewTracker.swift */; };
		D0B844461DAB91FD005F29E1 /* RecentPeers.swift in Sources */ = {isa = PBXBuildFile; fileRef = D03B0D641D631A8B00955575 /* RecentPeers.swift */; };
		D0B844471DAB91FD005F29E1 /* ManagedServiceViews.swift in Sources */ = {isa = PBXBuildFile; fileRef = D0AB0B911D65E9FA002C78E7 /* ManagedServiceViews.swift */; };
		D0B844481DAB91FD005F29E1 /* ManagedMessageHistoryHoles.swift in Sources */ = {isa = PBXBuildFile; fileRef = D0AB0B931D662ECE002C78E7 /* ManagedMessageHistoryHoles.swift */; };
		D0B844491DAB91FD005F29E1 /* ManagedChatListHoles.swift in Sources */ = {isa = PBXBuildFile; fileRef = D0AB0B951D662F0B002C78E7 /* ManagedChatListHoles.swift */; };
		D0B8444B1DAB91FD005F29E1 /* ManagedSynchronizePeerReadStates.swift in Sources */ = {isa = PBXBuildFile; fileRef = D0AB0B991D666520002C78E7 /* ManagedSynchronizePeerReadStates.swift */; };
		D0B8444C1DAB91FD005F29E1 /* UpdateCachedPeerData.swift in Sources */ = {isa = PBXBuildFile; fileRef = D0B843861DA6F705005F29E1 /* UpdateCachedPeerData.swift */; };
		D0B844531DAC0773005F29E1 /* TelegramUserPresence.swift in Sources */ = {isa = PBXBuildFile; fileRef = D0B844521DAC0773005F29E1 /* TelegramUserPresence.swift */; };
		D0BB7C5A1E5C8074001527C3 /* ChannelParticipants.swift in Sources */ = {isa = PBXBuildFile; fileRef = D0BB7C591E5C8074001527C3 /* ChannelParticipants.swift */; };
		D0BC386E1E3FDAB70044D6FE /* CreateGroup.swift in Sources */ = {isa = PBXBuildFile; fileRef = D0BC386D1E3FDAB70044D6FE /* CreateGroup.swift */; };
		D0BC38701E40853E0044D6FE /* UpdatePeers.swift in Sources */ = {isa = PBXBuildFile; fileRef = D0BC386F1E40853E0044D6FE /* UpdatePeers.swift */; };
		D0BC38751E40A7F70044D6FE /* RemovePeerChat.swift in Sources */ = {isa = PBXBuildFile; fileRef = D0BC38741E40A7F70044D6FE /* RemovePeerChat.swift */; };
		D0BC38771E40BAAA0044D6FE /* ManagedSynchronizePinnedChatsOperations.swift in Sources */ = {isa = PBXBuildFile; fileRef = D0BC38761E40BAAA0044D6FE /* ManagedSynchronizePinnedChatsOperations.swift */; };
		D0BC38791E40BAF20044D6FE /* SynchronizePinnedChatsOperation.swift in Sources */ = {isa = PBXBuildFile; fileRef = D0BC38781E40BAF20044D6FE /* SynchronizePinnedChatsOperation.swift */; };
		D0BC387B1E40D2880044D6FE /* TogglePeerChatPinned.swift in Sources */ = {isa = PBXBuildFile; fileRef = D0BC387A1E40D2880044D6FE /* TogglePeerChatPinned.swift */; };
		D0BC387C1E40D2880044D6FE /* TogglePeerChatPinned.swift in Sources */ = {isa = PBXBuildFile; fileRef = D0BC387A1E40D2880044D6FE /* TogglePeerChatPinned.swift */; };
		D0BEAF5D1E54941B00BD963D /* Authorization.swift in Sources */ = {isa = PBXBuildFile; fileRef = D0BEAF5C1E54941B00BD963D /* Authorization.swift */; };
		D0BEAF5E1E54941B00BD963D /* Authorization.swift in Sources */ = {isa = PBXBuildFile; fileRef = D0BEAF5C1E54941B00BD963D /* Authorization.swift */; };
		D0BEAF601E54ACF900BD963D /* AccountManager.swift in Sources */ = {isa = PBXBuildFile; fileRef = D0BEAF5F1E54ACF900BD963D /* AccountManager.swift */; };
		D0BEAF611E54ACF900BD963D /* AccountManager.swift in Sources */ = {isa = PBXBuildFile; fileRef = D0BEAF5F1E54ACF900BD963D /* AccountManager.swift */; };
		D0CAF2EA1D75EC600011F558 /* MtProtoKitDynamic.framework in Frameworks */ = {isa = PBXBuildFile; fileRef = D0CAF2E91D75EC600011F558 /* MtProtoKitDynamic.framework */; };
		D0DC354E1DE368F7000195EB /* RequestChatContextResults.swift in Sources */ = {isa = PBXBuildFile; fileRef = D0DC354D1DE368F7000195EB /* RequestChatContextResults.swift */; };
		D0DC35501DE36900000195EB /* ChatContextResult.swift in Sources */ = {isa = PBXBuildFile; fileRef = D0DC354F1DE36900000195EB /* ChatContextResult.swift */; };
		D0DC35511DE36908000195EB /* RequestChatContextResults.swift in Sources */ = {isa = PBXBuildFile; fileRef = D0DC354D1DE368F7000195EB /* RequestChatContextResults.swift */; };
		D0DC35521DE36908000195EB /* ChatContextResult.swift in Sources */ = {isa = PBXBuildFile; fileRef = D0DC354F1DE36900000195EB /* ChatContextResult.swift */; };
		D0DF0C8A1D819C7E008AEB01 /* JoinChannel.swift in Sources */ = {isa = PBXBuildFile; fileRef = D0DF0C891D819C7E008AEB01 /* JoinChannel.swift */; };
		D0DF0C911D81A857008AEB01 /* ImageRepresentationsUtils.swift in Sources */ = {isa = PBXBuildFile; fileRef = D0DF0C901D81A857008AEB01 /* ImageRepresentationsUtils.swift */; };
		D0DF0C931D81AD09008AEB01 /* MessageUtils.swift in Sources */ = {isa = PBXBuildFile; fileRef = D0DF0C921D81AD09008AEB01 /* MessageUtils.swift */; };
		D0DF0CA81D82BF32008AEB01 /* PeerParticipants.swift in Sources */ = {isa = PBXBuildFile; fileRef = D0DF0CA71D82BF32008AEB01 /* PeerParticipants.swift */; };
		D0E305A71E5B5CBE00D7A3A2 /* PeerAdmins.swift in Sources */ = {isa = PBXBuildFile; fileRef = D0E305A61E5B5CBE00D7A3A2 /* PeerAdmins.swift */; };
		D0E305A81E5B5CBE00D7A3A2 /* PeerAdmins.swift in Sources */ = {isa = PBXBuildFile; fileRef = D0E305A61E5B5CBE00D7A3A2 /* PeerAdmins.swift */; };
		D0E305AA1E5BA02D00D7A3A2 /* ChannelBlacklist.swift in Sources */ = {isa = PBXBuildFile; fileRef = D0E305A91E5BA02D00D7A3A2 /* ChannelBlacklist.swift */; };
		D0E305AB1E5BA02D00D7A3A2 /* ChannelBlacklist.swift in Sources */ = {isa = PBXBuildFile; fileRef = D0E305A91E5BA02D00D7A3A2 /* ChannelBlacklist.swift */; };
		D0E35A0E1DE4953E00BC6096 /* FetchHttpResource.swift in Sources */ = {isa = PBXBuildFile; fileRef = D0E35A0D1DE4953E00BC6096 /* FetchHttpResource.swift */; };
		D0E35A101DE49E1C00BC6096 /* OutgoingMessageWithChatContextResult.swift in Sources */ = {isa = PBXBuildFile; fileRef = D0E35A0F1DE49E1C00BC6096 /* OutgoingMessageWithChatContextResult.swift */; };
		D0E35A121DE4A25E00BC6096 /* OutgoingChatContextResultMessageAttribute.swift in Sources */ = {isa = PBXBuildFile; fileRef = D0E35A111DE4A25E00BC6096 /* OutgoingChatContextResultMessageAttribute.swift */; };
		D0E35A131DE4C69100BC6096 /* OutgoingChatContextResultMessageAttribute.swift in Sources */ = {isa = PBXBuildFile; fileRef = D0E35A111DE4A25E00BC6096 /* OutgoingChatContextResultMessageAttribute.swift */; };
		D0E35A141DE4C69C00BC6096 /* FetchHttpResource.swift in Sources */ = {isa = PBXBuildFile; fileRef = D0E35A0D1DE4953E00BC6096 /* FetchHttpResource.swift */; };
		D0E35A151DE4C6A200BC6096 /* OutgoingMessageWithChatContextResult.swift in Sources */ = {isa = PBXBuildFile; fileRef = D0E35A0F1DE49E1C00BC6096 /* OutgoingMessageWithChatContextResult.swift */; };
		D0E6521F1E3A364A004EEA91 /* UpdateAccountPeerName.swift in Sources */ = {isa = PBXBuildFile; fileRef = D0E6521E1E3A364A004EEA91 /* UpdateAccountPeerName.swift */; };
		D0E652201E3A364A004EEA91 /* UpdateAccountPeerName.swift in Sources */ = {isa = PBXBuildFile; fileRef = D0E6521E1E3A364A004EEA91 /* UpdateAccountPeerName.swift */; };
		D0F3CC791DDE2859008148FA /* SearchMessages.swift in Sources */ = {isa = PBXBuildFile; fileRef = D03B0D711D631ABA00955575 /* SearchMessages.swift */; };
		D0F3CC7A1DDE2859008148FA /* RequestMessageActionCallback.swift in Sources */ = {isa = PBXBuildFile; fileRef = D01AC91C1DD5DA5E00E8160F /* RequestMessageActionCallback.swift */; };
		D0F3CC7B1DDE2859008148FA /* RequestEditMessage.swift in Sources */ = {isa = PBXBuildFile; fileRef = D01AC9201DD5E7E500E8160F /* RequestEditMessage.swift */; };
		D0F3CC7D1DDE289E008148FA /* ResolvePeerByName.swift in Sources */ = {isa = PBXBuildFile; fileRef = D0F3CC7C1DDE289E008148FA /* ResolvePeerByName.swift */; };
		D0F7AB2C1DCE889D009AD9A1 /* EditedMessageAttribute.swift in Sources */ = {isa = PBXBuildFile; fileRef = D0F7AB2B1DCE889D009AD9A1 /* EditedMessageAttribute.swift */; };
		D0F7AB2D1DCE889D009AD9A1 /* EditedMessageAttribute.swift in Sources */ = {isa = PBXBuildFile; fileRef = D0F7AB2B1DCE889D009AD9A1 /* EditedMessageAttribute.swift */; };
		D0F7AB2F1DCF507E009AD9A1 /* ReplyMarkupMessageAttribute.swift in Sources */ = {isa = PBXBuildFile; fileRef = D0F7AB2E1DCF507E009AD9A1 /* ReplyMarkupMessageAttribute.swift */; };
		D0F7AB301DCF507E009AD9A1 /* ReplyMarkupMessageAttribute.swift in Sources */ = {isa = PBXBuildFile; fileRef = D0F7AB2E1DCF507E009AD9A1 /* ReplyMarkupMessageAttribute.swift */; };
		D0F7B1E31E045C7B007EB8A5 /* RichText.swift in Sources */ = {isa = PBXBuildFile; fileRef = D07827CA1E02F5B200071108 /* RichText.swift */; };
		D0F7B1E41E045C7B007EB8A5 /* InstantPage.swift in Sources */ = {isa = PBXBuildFile; fileRef = D07827C81E02F59C00071108 /* InstantPage.swift */; };
		D0F7B1E71E045C87007EB8A5 /* JoinChannel.swift in Sources */ = {isa = PBXBuildFile; fileRef = D0DF0C891D819C7E008AEB01 /* JoinChannel.swift */; };
		D0F7B1E81E045C87007EB8A5 /* PeerParticipants.swift in Sources */ = {isa = PBXBuildFile; fileRef = D0DF0CA71D82BF32008AEB01 /* PeerParticipants.swift */; };
		D0F7B1E91E045C87007EB8A5 /* PeerCommands.swift in Sources */ = {isa = PBXBuildFile; fileRef = D099EA1B1DE72867001AF5A8 /* PeerCommands.swift */; };
		D0F7B1EA1E045C87007EB8A5 /* ChangePeerNotificationSettings.swift in Sources */ = {isa = PBXBuildFile; fileRef = D0B843961DA7FBBC005F29E1 /* ChangePeerNotificationSettings.swift */; };
		D0F7B1EB1E045C87007EB8A5 /* ResolvePeerByName.swift in Sources */ = {isa = PBXBuildFile; fileRef = D0F3CC7C1DDE289E008148FA /* ResolvePeerByName.swift */; };
		D0F7B1EC1E045C87007EB8A5 /* SearchPeers.swift in Sources */ = {isa = PBXBuildFile; fileRef = D07827BA1E00451F00071108 /* SearchPeers.swift */; };
		D0FA8B981E1E955C001E855B /* SecretChatOutgoingOperation.swift in Sources */ = {isa = PBXBuildFile; fileRef = D0FA8B971E1E955C001E855B /* SecretChatOutgoingOperation.swift */; };
		D0FA8B991E1E955C001E855B /* SecretChatOutgoingOperation.swift in Sources */ = {isa = PBXBuildFile; fileRef = D0FA8B971E1E955C001E855B /* SecretChatOutgoingOperation.swift */; };
		D0FA8B9E1E1F973B001E855B /* SecretChatIncomingEncryptedOperation.swift in Sources */ = {isa = PBXBuildFile; fileRef = D0FA8B9D1E1F973B001E855B /* SecretChatIncomingEncryptedOperation.swift */; };
		D0FA8B9F1E1F973B001E855B /* SecretChatIncomingEncryptedOperation.swift in Sources */ = {isa = PBXBuildFile; fileRef = D0FA8B9D1E1F973B001E855B /* SecretChatIncomingEncryptedOperation.swift */; };
		D0FA8BA11E1F99E1001E855B /* SecretChatFileReference.swift in Sources */ = {isa = PBXBuildFile; fileRef = D0FA8BA01E1F99E1001E855B /* SecretChatFileReference.swift */; };
		D0FA8BA21E1F99E1001E855B /* SecretChatFileReference.swift in Sources */ = {isa = PBXBuildFile; fileRef = D0FA8BA01E1F99E1001E855B /* SecretChatFileReference.swift */; };
		D0FA8BA41E1FA341001E855B /* SecretChatKeychain.swift in Sources */ = {isa = PBXBuildFile; fileRef = D0FA8BA31E1FA341001E855B /* SecretChatKeychain.swift */; };
		D0FA8BA51E1FA341001E855B /* SecretChatKeychain.swift in Sources */ = {isa = PBXBuildFile; fileRef = D0FA8BA31E1FA341001E855B /* SecretChatKeychain.swift */; };
		D0FA8BA71E1FA6DF001E855B /* TelegramSecretChat.swift in Sources */ = {isa = PBXBuildFile; fileRef = D0FA8BA61E1FA6DF001E855B /* TelegramSecretChat.swift */; };
		D0FA8BA81E1FA6DF001E855B /* TelegramSecretChat.swift in Sources */ = {isa = PBXBuildFile; fileRef = D0FA8BA61E1FA6DF001E855B /* TelegramSecretChat.swift */; };
		D0FA8BAA1E1FB76E001E855B /* ManagedSecretChatOutgoingOperations.swift in Sources */ = {isa = PBXBuildFile; fileRef = D0FA8BA91E1FB76E001E855B /* ManagedSecretChatOutgoingOperations.swift */; };
		D0FA8BAB1E1FB76E001E855B /* ManagedSecretChatOutgoingOperations.swift in Sources */ = {isa = PBXBuildFile; fileRef = D0FA8BA91E1FB76E001E855B /* ManagedSecretChatOutgoingOperations.swift */; };
		D0FA8BAD1E1FD6E2001E855B /* MemoryBufferExtensions.swift in Sources */ = {isa = PBXBuildFile; fileRef = D0FA8BAC1E1FD6E2001E855B /* MemoryBufferExtensions.swift */; };
		D0FA8BAE1E1FD6E2001E855B /* MemoryBufferExtensions.swift in Sources */ = {isa = PBXBuildFile; fileRef = D0FA8BAC1E1FD6E2001E855B /* MemoryBufferExtensions.swift */; };
		D0FA8BB01E1FEC7E001E855B /* SecretChatEncryptionConfig.swift in Sources */ = {isa = PBXBuildFile; fileRef = D0FA8BAF1E1FEC7E001E855B /* SecretChatEncryptionConfig.swift */; };
		D0FA8BB11E1FEC7E001E855B /* SecretChatEncryptionConfig.swift in Sources */ = {isa = PBXBuildFile; fileRef = D0FA8BAF1E1FEC7E001E855B /* SecretChatEncryptionConfig.swift */; };
		D0FA8BB31E201B02001E855B /* ProcessSecretChatIncomingEncryptedOperations.swift in Sources */ = {isa = PBXBuildFile; fileRef = D0FA8BB21E201B02001E855B /* ProcessSecretChatIncomingEncryptedOperations.swift */; };
		D0FA8BB41E201B02001E855B /* ProcessSecretChatIncomingEncryptedOperations.swift in Sources */ = {isa = PBXBuildFile; fileRef = D0FA8BB21E201B02001E855B /* ProcessSecretChatIncomingEncryptedOperations.swift */; };
		D0FA8BB61E223C16001E855B /* SecretApiLayer8.swift in Sources */ = {isa = PBXBuildFile; fileRef = D0FA8BB51E223C16001E855B /* SecretApiLayer8.swift */; };
		D0FA8BB71E223C16001E855B /* SecretApiLayer8.swift in Sources */ = {isa = PBXBuildFile; fileRef = D0FA8BB51E223C16001E855B /* SecretApiLayer8.swift */; };
		D0FA8BB91E2240B4001E855B /* SecretChatIncomingDecryptedOperation.swift in Sources */ = {isa = PBXBuildFile; fileRef = D0FA8BB81E2240B4001E855B /* SecretChatIncomingDecryptedOperation.swift */; };
		D0FA8BBA1E2240B4001E855B /* SecretChatIncomingDecryptedOperation.swift in Sources */ = {isa = PBXBuildFile; fileRef = D0FA8BB81E2240B4001E855B /* SecretChatIncomingDecryptedOperation.swift */; };
/* End PBXBuildFile section */

/* Begin PBXContainerItemProxy section */
		D09D8C0C1D4FAB1D0081DBEC /* PBXContainerItemProxy */ = {
			isa = PBXContainerItemProxy;
			containerPortal = D09D8BF81D4FAB1D0081DBEC /* Project object */;
			proxyType = 1;
			remoteGlobalIDString = D09D8C001D4FAB1D0081DBEC;
			remoteInfo = TelegramCore;
		};
/* End PBXContainerItemProxy section */

/* Begin PBXFileReference section */
		C22EE61A1E67418000334C38 /* ToggleChannelSignatures.swift */ = {isa = PBXFileReference; fileEncoding = 4; lastKnownFileType = sourcecode.swift; path = ToggleChannelSignatures.swift; sourceTree = "<group>"; };
		C2366C821E4F3EAA0097CCFF /* GroupReturnAndLeft.swift */ = {isa = PBXFileReference; fileEncoding = 4; lastKnownFileType = sourcecode.swift; path = GroupReturnAndLeft.swift; sourceTree = "<group>"; };
		C2366C851E4F403C0097CCFF /* AddressNames.swift */ = {isa = PBXFileReference; fileEncoding = 4; lastKnownFileType = sourcecode.swift; path = AddressNames.swift; sourceTree = "<group>"; };
		C2366C881E4F40480097CCFF /* SupportPeerId.swift */ = {isa = PBXFileReference; fileEncoding = 4; lastKnownFileType = sourcecode.swift; path = SupportPeerId.swift; sourceTree = "<group>"; };
		C239BE961E62EE1E00C2C453 /* LoadMessagesIfNecessary.swift */ = {isa = PBXFileReference; fileEncoding = 4; lastKnownFileType = sourcecode.swift; path = LoadMessagesIfNecessary.swift; sourceTree = "<group>"; };
		C239BE9B1E630CA700C2C453 /* UpdatePinnedMessage.swift */ = {isa = PBXFileReference; fileEncoding = 4; lastKnownFileType = sourcecode.swift; path = UpdatePinnedMessage.swift; sourceTree = "<group>"; };
		C251D7421E65E50500283EDE /* StickerSetInstallation.swift */ = {isa = PBXFileReference; fileEncoding = 4; lastKnownFileType = sourcecode.swift; path = StickerSetInstallation.swift; sourceTree = "<group>"; };
		D003702A1DA42586004308D3 /* PhoneNumber.swift */ = {isa = PBXFileReference; fileEncoding = 4; lastKnownFileType = sourcecode.swift; path = PhoneNumber.swift; sourceTree = "<group>"; };
		D00C7CCB1E3620C30080C3D5 /* CachedChannelParticipants.swift */ = {isa = PBXFileReference; fileEncoding = 4; lastKnownFileType = sourcecode.swift; path = CachedChannelParticipants.swift; sourceTree = "<group>"; };
		D00C7CCE1E3628180080C3D5 /* UpdateCachedChannelParticipants.swift */ = {isa = PBXFileReference; fileEncoding = 4; lastKnownFileType = sourcecode.swift; path = UpdateCachedChannelParticipants.swift; sourceTree = "<group>"; };
		D00C7CDF1E3785700080C3D5 /* MarkMessageContentAsConsumedInteractively.swift */ = {isa = PBXFileReference; fileEncoding = 4; lastKnownFileType = sourcecode.swift; path = MarkMessageContentAsConsumedInteractively.swift; sourceTree = "<group>"; };
		D00C7CEA1E37A8540080C3D5 /* SetSecretChatMessageAutoremoveTimeoutInteractively.swift */ = {isa = PBXFileReference; fileEncoding = 4; lastKnownFileType = sourcecode.swift; path = SetSecretChatMessageAutoremoveTimeoutInteractively.swift; sourceTree = "<group>"; };
		D00D97C61E32901700E5C2B6 /* PeerInputActivity.swift */ = {isa = PBXFileReference; fileEncoding = 4; lastKnownFileType = sourcecode.swift; path = PeerInputActivity.swift; sourceTree = "<group>"; };
		D00D97C91E32917C00E5C2B6 /* PeerInputActivityManager.swift */ = {isa = PBXFileReference; fileEncoding = 4; lastKnownFileType = sourcecode.swift; path = PeerInputActivityManager.swift; sourceTree = "<group>"; };
		D00DBBD61E64E41100DB5485 /* CreateSecretChat.swift */ = {isa = PBXFileReference; fileEncoding = 4; lastKnownFileType = sourcecode.swift; path = CreateSecretChat.swift; sourceTree = "<group>"; };
		D00DBBD91E64E67E00DB5485 /* UpdateSecretChat.swift */ = {isa = PBXFileReference; fileEncoding = 4; lastKnownFileType = sourcecode.swift; path = UpdateSecretChat.swift; sourceTree = "<group>"; };
		D01749581E1092BC0057C89A /* RequestStartBot.swift */ = {isa = PBXFileReference; fileEncoding = 4; lastKnownFileType = sourcecode.swift; path = RequestStartBot.swift; sourceTree = "<group>"; };
		D017495D1E118F790057C89A /* AccountStateManager.swift */ = {isa = PBXFileReference; fileEncoding = 4; lastKnownFileType = sourcecode.swift; path = AccountStateManager.swift; sourceTree = "<group>"; };
		D017495F1E118FC30057C89A /* AccountIntermediateState.swift */ = {isa = PBXFileReference; fileEncoding = 4; lastKnownFileType = sourcecode.swift; path = AccountIntermediateState.swift; sourceTree = "<group>"; };
		D0177B7A1DF8A16C00A5083A /* SecretChatState.swift */ = {isa = PBXFileReference; fileEncoding = 4; lastKnownFileType = sourcecode.swift; path = SecretChatState.swift; sourceTree = "<group>"; };
		D018D3361E648ACF00C5E089 /* CreateChannel.swift */ = {isa = PBXFileReference; fileEncoding = 4; lastKnownFileType = sourcecode.swift; path = CreateChannel.swift; sourceTree = "<group>"; };
		D019B1CB1E2E3B6A00F80DB3 /* SecretChatRekeySession.swift */ = {isa = PBXFileReference; fileEncoding = 4; lastKnownFileType = sourcecode.swift; path = SecretChatRekeySession.swift; sourceTree = "<group>"; };
		D01AC91C1DD5DA5E00E8160F /* RequestMessageActionCallback.swift */ = {isa = PBXFileReference; fileEncoding = 4; lastKnownFileType = sourcecode.swift; path = RequestMessageActionCallback.swift; sourceTree = "<group>"; };
		D01AC9201DD5E7E500E8160F /* RequestEditMessage.swift */ = {isa = PBXFileReference; fileEncoding = 4; lastKnownFileType = sourcecode.swift; path = RequestEditMessage.swift; sourceTree = "<group>"; };
		D01AC9221DD5E9A200E8160F /* ApplyUpdateMessage.swift */ = {isa = PBXFileReference; fileEncoding = 4; lastKnownFileType = sourcecode.swift; path = ApplyUpdateMessage.swift; sourceTree = "<group>"; };
		D01B27A11E394D8B0022A4C0 /* PrivacySettings.swift */ = {isa = PBXFileReference; fileEncoding = 4; lastKnownFileType = sourcecode.swift; path = PrivacySettings.swift; sourceTree = "<group>"; };
		D01D6BF81E42A713006151C6 /* SearchStickers.swift */ = {isa = PBXFileReference; fileEncoding = 4; lastKnownFileType = sourcecode.swift; path = SearchStickers.swift; sourceTree = "<group>"; };
		D021E0DE1DB539FC00C6B04F /* StickerPack.swift */ = {isa = PBXFileReference; fileEncoding = 4; lastKnownFileType = sourcecode.swift; path = StickerPack.swift; sourceTree = "<group>"; };
		D021E0E11DB5401A00C6B04F /* StickerManagement.swift */ = {isa = PBXFileReference; fileEncoding = 4; lastKnownFileType = sourcecode.swift; path = StickerManagement.swift; sourceTree = "<group>"; };
		D02ABC7A1E30058F00CAE539 /* DeleteMessagesInteractively.swift */ = {isa = PBXFileReference; fileEncoding = 4; lastKnownFileType = sourcecode.swift; path = DeleteMessagesInteractively.swift; sourceTree = "<group>"; };
		D02ABC7D1E3109F000CAE539 /* CloudChatRemoveMessagesOperation.swift */ = {isa = PBXFileReference; fileEncoding = 4; lastKnownFileType = sourcecode.swift; path = CloudChatRemoveMessagesOperation.swift; sourceTree = "<group>"; };
		D02ABC801E310E5D00CAE539 /* ManagedCloudChatRemoveMessagesOperations.swift */ = {isa = PBXFileReference; fileEncoding = 4; lastKnownFileType = sourcecode.swift; path = ManagedCloudChatRemoveMessagesOperations.swift; sourceTree = "<group>"; };
		D02ABC831E32183300CAE539 /* ManagedSynchronizePinnedCloudChatsOperations.swift */ = {isa = PBXFileReference; fileEncoding = 4; lastKnownFileType = sourcecode.swift; path = ManagedSynchronizePinnedCloudChatsOperations.swift; sourceTree = "<group>"; };
		D03121011DA57E93006A2A60 /* TelegramPeerNotificationSettings.swift */ = {isa = PBXFileReference; fileEncoding = 4; lastKnownFileType = sourcecode.swift; path = TelegramPeerNotificationSettings.swift; sourceTree = "<group>"; };
		D033FEAF1E61EB0200644997 /* PeerReportStatus.swift */ = {isa = PBXFileReference; fileEncoding = 4; lastKnownFileType = sourcecode.swift; path = PeerReportStatus.swift; sourceTree = "<group>"; };
		D033FEB21E61F3C000644997 /* ReportPeer.swift */ = {isa = PBXFileReference; fileEncoding = 4; lastKnownFileType = sourcecode.swift; path = ReportPeer.swift; sourceTree = "<group>"; };
		D033FEB51E61F3F900644997 /* BlockedPeers.swift */ = {isa = PBXFileReference; fileEncoding = 4; lastKnownFileType = sourcecode.swift; path = BlockedPeers.swift; sourceTree = "<group>"; };
		D03B0CB81D62233400955575 /* Either.swift */ = {isa = PBXFileReference; fileEncoding = 4; lastKnownFileType = sourcecode.swift; path = Either.swift; sourceTree = "<group>"; };
		D03B0CBA1D62233C00955575 /* MergeLists.swift */ = {isa = PBXFileReference; fileEncoding = 4; lastKnownFileType = sourcecode.swift; path = MergeLists.swift; sourceTree = "<group>"; };
		D03B0CBC1D62234300955575 /* Regex.swift */ = {isa = PBXFileReference; fileEncoding = 4; lastKnownFileType = sourcecode.swift; path = Regex.swift; sourceTree = "<group>"; };
		D03B0CBE1D62234A00955575 /* Log.swift */ = {isa = PBXFileReference; fileEncoding = 4; lastKnownFileType = sourcecode.swift; path = Log.swift; sourceTree = "<group>"; };
		D03B0CC01D62235000955575 /* StringFormat.swift */ = {isa = PBXFileReference; fileEncoding = 4; lastKnownFileType = sourcecode.swift; path = StringFormat.swift; sourceTree = "<group>"; };
		D03B0CCD1D62239600955575 /* PhoneNumbers.swift */ = {isa = PBXFileReference; fileEncoding = 4; lastKnownFileType = sourcecode.swift; path = PhoneNumbers.swift; sourceTree = "<group>"; };
		D03B0CD21D62244300955575 /* Namespaces.swift */ = {isa = PBXFileReference; fileEncoding = 4; lastKnownFileType = sourcecode.swift; path = Namespaces.swift; sourceTree = "<group>"; };
		D03B0CD41D62245300955575 /* TelegramUser.swift */ = {isa = PBXFileReference; fileEncoding = 4; lastKnownFileType = sourcecode.swift; path = TelegramUser.swift; sourceTree = "<group>"; };
		D03B0CD51D62245300955575 /* TelegramGroup.swift */ = {isa = PBXFileReference; fileEncoding = 4; lastKnownFileType = sourcecode.swift; path = TelegramGroup.swift; sourceTree = "<group>"; };
		D03B0CD81D62245B00955575 /* PeerUtils.swift */ = {isa = PBXFileReference; fileEncoding = 4; lastKnownFileType = sourcecode.swift; path = PeerUtils.swift; sourceTree = "<group>"; };
		D03B0CDA1D62245F00955575 /* ApiUtils.swift */ = {isa = PBXFileReference; fileEncoding = 4; lastKnownFileType = sourcecode.swift; path = ApiUtils.swift; sourceTree = "<group>"; };
		D03B0CDF1D62249100955575 /* StoreMessage_Telegram.swift */ = {isa = PBXFileReference; fileEncoding = 4; lastKnownFileType = sourcecode.swift; path = StoreMessage_Telegram.swift; sourceTree = "<group>"; };
		D03B0CE11D62249B00955575 /* InlineBotMessageAttribute.swift */ = {isa = PBXFileReference; fileEncoding = 4; lastKnownFileType = sourcecode.swift; path = InlineBotMessageAttribute.swift; sourceTree = "<group>"; };
		D03B0CE31D62249F00955575 /* TextEntitiesMessageAttribute.swift */ = {isa = PBXFileReference; fileEncoding = 4; lastKnownFileType = sourcecode.swift; path = TextEntitiesMessageAttribute.swift; sourceTree = "<group>"; };
		D03B0CE51D6224A700955575 /* ReplyMessageAttribute.swift */ = {isa = PBXFileReference; fileEncoding = 4; lastKnownFileType = sourcecode.swift; path = ReplyMessageAttribute.swift; sourceTree = "<group>"; };
		D03B0CE71D6224AD00955575 /* ViewCountMessageAttribute.swift */ = {isa = PBXFileReference; fileEncoding = 4; lastKnownFileType = sourcecode.swift; path = ViewCountMessageAttribute.swift; sourceTree = "<group>"; };
		D03B0CEC1D62250800955575 /* TelegramMediaAction.swift */ = {isa = PBXFileReference; fileEncoding = 4; lastKnownFileType = sourcecode.swift; path = TelegramMediaAction.swift; sourceTree = "<group>"; };
		D03B0CED1D62250800955575 /* TelegramMediaContact.swift */ = {isa = PBXFileReference; fileEncoding = 4; lastKnownFileType = sourcecode.swift; path = TelegramMediaContact.swift; sourceTree = "<group>"; };
		D03B0CEE1D62250800955575 /* TelegramMediaFile.swift */ = {isa = PBXFileReference; fileEncoding = 4; lastKnownFileType = sourcecode.swift; path = TelegramMediaFile.swift; sourceTree = "<group>"; };
		D03B0CEF1D62250800955575 /* TelegramMediaImage.swift */ = {isa = PBXFileReference; fileEncoding = 4; lastKnownFileType = sourcecode.swift; path = TelegramMediaImage.swift; sourceTree = "<group>"; };
		D03B0CF11D62250800955575 /* TelegramMediaMap.swift */ = {isa = PBXFileReference; fileEncoding = 4; lastKnownFileType = sourcecode.swift; path = TelegramMediaMap.swift; sourceTree = "<group>"; };
		D03B0CF31D62250800955575 /* TelegramMediaWebpage.swift */ = {isa = PBXFileReference; fileEncoding = 4; lastKnownFileType = sourcecode.swift; path = TelegramMediaWebpage.swift; sourceTree = "<group>"; };
		D03B0CFF1D62255C00955575 /* ChannelState.swift */ = {isa = PBXFileReference; fileEncoding = 4; lastKnownFileType = sourcecode.swift; path = ChannelState.swift; sourceTree = "<group>"; };
		D03B0D001D62255C00955575 /* EnqueueMessage.swift */ = {isa = PBXFileReference; fileEncoding = 4; lastKnownFileType = sourcecode.swift; path = EnqueueMessage.swift; sourceTree = "<group>"; };
		D03B0D011D62255C00955575 /* Holes.swift */ = {isa = PBXFileReference; fileEncoding = 4; lastKnownFileType = sourcecode.swift; path = Holes.swift; sourceTree = "<group>"; };
		D03B0D031D62255C00955575 /* AccountStateManagementUtils.swift */ = {isa = PBXFileReference; fileEncoding = 4; lastKnownFileType = sourcecode.swift; path = AccountStateManagementUtils.swift; sourceTree = "<group>"; };
		D03B0D041D62255C00955575 /* SynchronizePeerReadState.swift */ = {isa = PBXFileReference; fileEncoding = 4; lastKnownFileType = sourcecode.swift; path = SynchronizePeerReadState.swift; sourceTree = "<group>"; };
		D03B0D051D62255C00955575 /* UpdateGroup.swift */ = {isa = PBXFileReference; fileEncoding = 4; lastKnownFileType = sourcecode.swift; path = UpdateGroup.swift; sourceTree = "<group>"; };
		D03B0D061D62255C00955575 /* UpdateMessageService.swift */ = {isa = PBXFileReference; fileEncoding = 4; lastKnownFileType = sourcecode.swift; path = UpdateMessageService.swift; sourceTree = "<group>"; };
		D03B0D071D62255C00955575 /* UpdatesApiUtils.swift */ = {isa = PBXFileReference; fileEncoding = 4; lastKnownFileType = sourcecode.swift; path = UpdatesApiUtils.swift; sourceTree = "<group>"; };
		D03B0D391D6319E200955575 /* Fetch.swift */ = {isa = PBXFileReference; fileEncoding = 4; lastKnownFileType = sourcecode.swift; path = Fetch.swift; sourceTree = "<group>"; };
		D03B0D431D6319F900955575 /* CloudFileMediaResource.swift */ = {isa = PBXFileReference; fileEncoding = 4; lastKnownFileType = sourcecode.swift; path = CloudFileMediaResource.swift; sourceTree = "<group>"; };
		D03B0D541D631A6900955575 /* Api.swift */ = {isa = PBXFileReference; fileEncoding = 4; lastKnownFileType = sourcecode.swift; path = Api.swift; sourceTree = "<group>"; };
		D03B0D551D631A6900955575 /* Buffer.swift */ = {isa = PBXFileReference; fileEncoding = 4; lastKnownFileType = sourcecode.swift; path = Buffer.swift; sourceTree = "<group>"; };
		D03B0D561D631A6900955575 /* Download.swift */ = {isa = PBXFileReference; fileEncoding = 4; lastKnownFileType = sourcecode.swift; path = Download.swift; sourceTree = "<group>"; };
		D03B0D571D631A6900955575 /* MultipartFetch.swift */ = {isa = PBXFileReference; fileEncoding = 4; lastKnownFileType = sourcecode.swift; path = MultipartFetch.swift; sourceTree = "<group>"; };
		D03B0D581D631A6900955575 /* Network.swift */ = {isa = PBXFileReference; fileEncoding = 4; lastKnownFileType = sourcecode.swift; path = Network.swift; sourceTree = "<group>"; };
		D03B0D591D631A6900955575 /* Serialization.swift */ = {isa = PBXFileReference; fileEncoding = 4; lastKnownFileType = sourcecode.swift; path = Serialization.swift; sourceTree = "<group>"; };
		D03B0D611D631A8B00955575 /* Account.swift */ = {isa = PBXFileReference; fileEncoding = 4; lastKnownFileType = sourcecode.swift; path = Account.swift; sourceTree = "<group>"; };
		D03B0D621D631A8B00955575 /* AccountSettings.swift */ = {isa = PBXFileReference; fileEncoding = 4; lastKnownFileType = sourcecode.swift; path = AccountSettings.swift; sourceTree = "<group>"; };
		D03B0D631D631A8B00955575 /* AccountViewTracker.swift */ = {isa = PBXFileReference; fileEncoding = 4; lastKnownFileType = sourcecode.swift; path = AccountViewTracker.swift; sourceTree = "<group>"; };
		D03B0D641D631A8B00955575 /* RecentPeers.swift */ = {isa = PBXFileReference; fileEncoding = 4; lastKnownFileType = sourcecode.swift; path = RecentPeers.swift; sourceTree = "<group>"; };
		D03B0D6A1D631A9D00955575 /* Phonebook.swift */ = {isa = PBXFileReference; fileEncoding = 4; lastKnownFileType = sourcecode.swift; path = Phonebook.swift; sourceTree = "<group>"; };
		D03B0D6C1D631AA300955575 /* ContactManagement.swift */ = {isa = PBXFileReference; fileEncoding = 4; lastKnownFileType = sourcecode.swift; path = ContactManagement.swift; sourceTree = "<group>"; };
		D03B0D711D631ABA00955575 /* SearchMessages.swift */ = {isa = PBXFileReference; fileEncoding = 4; lastKnownFileType = sourcecode.swift; path = SearchMessages.swift; sourceTree = "<group>"; };
		D03B0E411D631E6600955575 /* NetworkLogging.h */ = {isa = PBXFileReference; fileEncoding = 4; lastKnownFileType = sourcecode.c.h; path = NetworkLogging.h; sourceTree = "<group>"; };
		D03B0E421D631E6600955575 /* NetworkLogging.m */ = {isa = PBXFileReference; fileEncoding = 4; lastKnownFileType = sourcecode.c.objc; path = NetworkLogging.m; sourceTree = "<group>"; };
		D03B0E571D631EB900955575 /* CoreMedia.framework */ = {isa = PBXFileReference; lastKnownFileType = wrapper.framework; name = CoreMedia.framework; path = System/Library/Frameworks/CoreMedia.framework; sourceTree = SDKROOT; };
		D03B0E591D63215200955575 /* TelegramCore.xcconfig */ = {isa = PBXFileReference; fileEncoding = 4; lastKnownFileType = text.xcconfig; name = TelegramCore.xcconfig; path = TelegramCore/Config/TelegramCore.xcconfig; sourceTree = "<group>"; };
		D03B0E5B1D63240700955575 /* TelegramCoreIncludes.h */ = {isa = PBXFileReference; lastKnownFileType = sourcecode.c.h; path = TelegramCoreIncludes.h; sourceTree = "<group>"; };
		D03B0E5D1D6327F600955575 /* SSignalKit.framework */ = {isa = PBXFileReference; lastKnownFileType = wrapper.framework; name = SSignalKit.framework; path = "../../../../Library/Developer/Xcode/DerivedData/Telegram-iOS-diblohvjozhgaifjcniwdlixlilx/Build/Products/Debug-iphonesimulator/SSignalKit.framework"; sourceTree = "<group>"; };
		D03B0E5F1D6327FF00955575 /* libz.tbd */ = {isa = PBXFileReference; lastKnownFileType = "sourcecode.text-based-dylib-definition"; name = libz.tbd; path = usr/lib/libz.tbd; sourceTree = SDKROOT; };
		D03B0E611D63281A00955575 /* libavcodec.a */ = {isa = PBXFileReference; lastKnownFileType = archive.ar; name = libavcodec.a; path = "third-party/FFmpeg-iOS/lib/libavcodec.a"; sourceTree = "<group>"; };
		D03B0E621D63281A00955575 /* libavformat.a */ = {isa = PBXFileReference; lastKnownFileType = archive.ar; name = libavformat.a; path = "third-party/FFmpeg-iOS/lib/libavformat.a"; sourceTree = "<group>"; };
		D03B0E631D63281A00955575 /* libavutil.a */ = {isa = PBXFileReference; lastKnownFileType = archive.ar; name = libavutil.a; path = "third-party/FFmpeg-iOS/lib/libavutil.a"; sourceTree = "<group>"; };
		D03B0E641D63281A00955575 /* libswresample.a */ = {isa = PBXFileReference; lastKnownFileType = archive.ar; name = libswresample.a; path = "third-party/FFmpeg-iOS/lib/libswresample.a"; sourceTree = "<group>"; };
		D03B0E691D63283000955575 /* libwebp.a */ = {isa = PBXFileReference; lastKnownFileType = archive.ar; name = libwebp.a; path = "third-party/libwebp/lib/libwebp.a"; sourceTree = "<group>"; };
		D03B0E6B1D63283C00955575 /* libiconv.tbd */ = {isa = PBXFileReference; lastKnownFileType = "sourcecode.text-based-dylib-definition"; name = libiconv.tbd; path = usr/lib/libiconv.tbd; sourceTree = SDKROOT; };
		D03C53761DAFF20F004C17B3 /* MultipartUpload.swift */ = {isa = PBXFileReference; fileEncoding = 4; lastKnownFileType = sourcecode.swift; path = MultipartUpload.swift; sourceTree = "<group>"; };
		D03E5E0B1E55E02D0029569A /* LoggedOutAccountAttribute.swift */ = {isa = PBXFileReference; fileEncoding = 4; lastKnownFileType = sourcecode.swift; path = LoggedOutAccountAttribute.swift; sourceTree = "<group>"; };
		D041E3F41E535464008C24B4 /* AddPeerMember.swift */ = {isa = PBXFileReference; fileEncoding = 4; lastKnownFileType = sourcecode.swift; path = AddPeerMember.swift; sourceTree = "<group>"; };
		D041E3F71E535A88008C24B4 /* RemovePeerMember.swift */ = {isa = PBXFileReference; fileEncoding = 4; lastKnownFileType = sourcecode.swift; path = RemovePeerMember.swift; sourceTree = "<group>"; };
		D0448C8D1E22993C005A61A7 /* ProcessSecretChatIncomingDecryptedOperations.swift */ = {isa = PBXFileReference; fileEncoding = 4; lastKnownFileType = sourcecode.swift; path = ProcessSecretChatIncomingDecryptedOperations.swift; sourceTree = "<group>"; };
		D0448C901E251F96005A61A7 /* SecretChatEncryption.swift */ = {isa = PBXFileReference; fileEncoding = 4; lastKnownFileType = sourcecode.swift; path = SecretChatEncryption.swift; sourceTree = "<group>"; };
		D0448C981E268F9A005A61A7 /* SecretApiLayer46.swift */ = {isa = PBXFileReference; fileEncoding = 4; lastKnownFileType = sourcecode.swift; path = SecretApiLayer46.swift; sourceTree = "<group>"; };
		D0448C9E1E27F5EB005A61A7 /* Random.swift */ = {isa = PBXFileReference; fileEncoding = 4; lastKnownFileType = sourcecode.swift; path = Random.swift; sourceTree = "<group>"; };
		D0448CA11E291B14005A61A7 /* FetchSecretFileResource.swift */ = {isa = PBXFileReference; fileEncoding = 4; lastKnownFileType = sourcecode.swift; path = FetchSecretFileResource.swift; sourceTree = "<group>"; };
		D0448CA41E29215A005A61A7 /* MediaResourceApiUtils.swift */ = {isa = PBXFileReference; fileEncoding = 4; lastKnownFileType = sourcecode.swift; path = MediaResourceApiUtils.swift; sourceTree = "<group>"; };
		D049EAD41E43D98500A2CD3A /* RecentMediaItem.swift */ = {isa = PBXFileReference; fileEncoding = 4; lastKnownFileType = sourcecode.swift; path = RecentMediaItem.swift; sourceTree = "<group>"; };
		D049EAD71E43DAD200A2CD3A /* ManagedRecentStickers.swift */ = {isa = PBXFileReference; fileEncoding = 4; lastKnownFileType = sourcecode.swift; path = ManagedRecentStickers.swift; sourceTree = "<group>"; };
		D049EAE71E44B67100A2CD3A /* RecentPeerItem.swift */ = {isa = PBXFileReference; fileEncoding = 4; lastKnownFileType = sourcecode.swift; path = RecentPeerItem.swift; sourceTree = "<group>"; };
		D049EAEA1E44B71B00A2CD3A /* RecentlySearchedPeerIds.swift */ = {isa = PBXFileReference; fileEncoding = 4; lastKnownFileType = sourcecode.swift; path = RecentlySearchedPeerIds.swift; sourceTree = "<group>"; };
		D049EAF41E44DF3300A2CD3A /* AccountState.swift */ = {isa = PBXFileReference; fileEncoding = 4; lastKnownFileType = sourcecode.swift; path = AccountState.swift; sourceTree = "<group>"; };
		D050F20F1E48AB0600988324 /* InteractivePhoneFormatter.swift */ = {isa = PBXFileReference; fileEncoding = 4; lastKnownFileType = sourcecode.swift; path = InteractivePhoneFormatter.swift; sourceTree = "<group>"; };
		D050F2501E4A59C200988324 /* JoinLink.swift */ = {isa = PBXFileReference; fileEncoding = 4; lastKnownFileType = sourcecode.swift; path = JoinLink.swift; sourceTree = "<group>"; };
		D0528E591E658B3600E2FEF5 /* ManagedLocalInputActivities.swift */ = {isa = PBXFileReference; fileEncoding = 4; lastKnownFileType = sourcecode.swift; path = ManagedLocalInputActivities.swift; sourceTree = "<group>"; };
		D0528E5F1E65B94E00E2FEF5 /* SingleMessageView.swift */ = {isa = PBXFileReference; fileEncoding = 4; lastKnownFileType = sourcecode.swift; path = SingleMessageView.swift; sourceTree = "<group>"; };
		D0528E641E65C82400E2FEF5 /* UpdateContactName.swift */ = {isa = PBXFileReference; fileEncoding = 4; lastKnownFileType = sourcecode.swift; path = UpdateContactName.swift; sourceTree = "<group>"; };
		D0528E691E65DD2100E2FEF5 /* WebpagePreview.swift */ = {isa = PBXFileReference; fileEncoding = 4; lastKnownFileType = sourcecode.swift; path = WebpagePreview.swift; sourceTree = "<group>"; };
		D0561DE21E5737FC00E6B9E9 /* UpdatePeerInfo.swift */ = {isa = PBXFileReference; fileEncoding = 4; lastKnownFileType = sourcecode.swift; path = UpdatePeerInfo.swift; sourceTree = "<group>"; };
		D0561DE91E5754FA00E6B9E9 /* ChannelAdmins.swift */ = {isa = PBXFileReference; fileEncoding = 4; lastKnownFileType = sourcecode.swift; path = ChannelAdmins.swift; sourceTree = "<group>"; };
		D0613FC91E60440600202CDB /* InvitationLinks.swift */ = {isa = PBXFileReference; fileEncoding = 4; lastKnownFileType = sourcecode.swift; path = InvitationLinks.swift; sourceTree = "<group>"; };
		D0613FCE1E60520700202CDB /* ChannelMembers.swift */ = {isa = PBXFileReference; fileEncoding = 4; lastKnownFileType = sourcecode.swift; path = ChannelMembers.swift; sourceTree = "<group>"; };
		D0613FD61E606B3B00202CDB /* ConvertGroupToSupergroup.swift */ = {isa = PBXFileReference; fileEncoding = 4; lastKnownFileType = sourcecode.swift; path = ConvertGroupToSupergroup.swift; sourceTree = "<group>"; };
		D06706641D512ADB00DED3E3 /* AsyncDisplayKit.framework */ = {isa = PBXFileReference; lastKnownFileType = wrapper.framework; name = AsyncDisplayKit.framework; path = "../../../../Library/Developer/Xcode/DerivedData/Telegram-iOS-diblohvjozhgaifjcniwdlixlilx/Build/Products/Debug-iphonesimulator/AsyncDisplayKit.framework"; sourceTree = "<group>"; };
		D06706651D512ADB00DED3E3 /* Display.framework */ = {isa = PBXFileReference; lastKnownFileType = wrapper.framework; name = Display.framework; path = "../../../../Library/Developer/Xcode/DerivedData/Telegram-iOS-diblohvjozhgaifjcniwdlixlilx/Build/Products/Debug-iphonesimulator/Display.framework"; sourceTree = "<group>"; };
		D06706671D512ADB00DED3E3 /* Postbox.framework */ = {isa = PBXFileReference; lastKnownFileType = wrapper.framework; name = Postbox.framework; path = "../../../../Library/Developer/Xcode/DerivedData/Telegram-iOS-diblohvjozhgaifjcniwdlixlilx/Build/Products/Debug-iphonesimulator/Postbox.framework"; sourceTree = "<group>"; };
		D06706681D512ADB00DED3E3 /* SwiftSignalKit.framework */ = {isa = PBXFileReference; lastKnownFileType = wrapper.framework; name = SwiftSignalKit.framework; path = "../../../../Library/Developer/Xcode/DerivedData/Telegram-iOS-diblohvjozhgaifjcniwdlixlilx/Build/Products/Debug-iphonesimulator/SwiftSignalKit.framework"; sourceTree = "<group>"; };
		D067066E1D512AEB00DED3E3 /* MtProtoKit.framework */ = {isa = PBXFileReference; lastKnownFileType = wrapper.framework; name = MtProtoKit.framework; path = "../../../../Library/Developer/Xcode/DerivedData/Telegram-iOS-diblohvjozhgaifjcniwdlixlilx/Build/Products/Debug-iphonesimulator/MtProtoKit.framework"; sourceTree = "<group>"; };
		D073CE5C1DCB97F6007511FD /* ForwardSourceInfoAttribute.swift */ = {isa = PBXFileReference; fileEncoding = 4; lastKnownFileType = sourcecode.swift; path = ForwardSourceInfoAttribute.swift; sourceTree = "<group>"; };
		D073CE5F1DCB9D14007511FD /* OutgoingMessageInfoAttribute.swift */ = {isa = PBXFileReference; fileEncoding = 4; lastKnownFileType = sourcecode.swift; path = OutgoingMessageInfoAttribute.swift; sourceTree = "<group>"; };
		D07827BA1E00451F00071108 /* SearchPeers.swift */ = {isa = PBXFileReference; fileEncoding = 4; lastKnownFileType = sourcecode.swift; path = SearchPeers.swift; sourceTree = "<group>"; };
		D07827C81E02F59C00071108 /* InstantPage.swift */ = {isa = PBXFileReference; fileEncoding = 4; lastKnownFileType = sourcecode.swift; path = InstantPage.swift; sourceTree = "<group>"; };
		D07827CA1E02F5B200071108 /* RichText.swift */ = {isa = PBXFileReference; fileEncoding = 4; lastKnownFileType = sourcecode.swift; path = RichText.swift; sourceTree = "<group>"; };
		D08774FB1E3E39F600A97350 /* ManagedGlobalNotificationSettings.swift */ = {isa = PBXFileReference; fileEncoding = 4; lastKnownFileType = sourcecode.swift; path = ManagedGlobalNotificationSettings.swift; sourceTree = "<group>"; };
		D08774FD1E3E3A3500A97350 /* GlobalNotificationSettings.swift */ = {isa = PBXFileReference; fileEncoding = 4; lastKnownFileType = sourcecode.swift; path = GlobalNotificationSettings.swift; sourceTree = "<group>"; };
		D099EA1B1DE72867001AF5A8 /* PeerCommands.swift */ = {isa = PBXFileReference; fileEncoding = 4; lastKnownFileType = sourcecode.swift; path = PeerCommands.swift; sourceTree = "<group>"; };
		D09A2FE51D7CD4940018FB72 /* TelegramChannel.swift */ = {isa = PBXFileReference; fileEncoding = 4; lastKnownFileType = sourcecode.swift; path = TelegramChannel.swift; sourceTree = "<group>"; };
		D09A2FEA1D7CDC320018FB72 /* PeerAccessRestrictionInfo.swift */ = {isa = PBXFileReference; fileEncoding = 4; lastKnownFileType = sourcecode.swift; path = PeerAccessRestrictionInfo.swift; sourceTree = "<group>"; };
		D09BB6B31DB02C2B00A905C0 /* PendingMessageManager.swift */ = {isa = PBXFileReference; fileEncoding = 4; lastKnownFileType = sourcecode.swift; path = PendingMessageManager.swift; sourceTree = "<group>"; };
		D09BB6B51DB0428000A905C0 /* PendingMessageUploadedContent.swift */ = {isa = PBXFileReference; fileEncoding = 4; lastKnownFileType = sourcecode.swift; path = PendingMessageUploadedContent.swift; sourceTree = "<group>"; };
		D09D8C011D4FAB1D0081DBEC /* TelegramCore.framework */ = {isa = PBXFileReference; explicitFileType = wrapper.framework; includeInIndex = 0; path = TelegramCore.framework; sourceTree = BUILT_PRODUCTS_DIR; };
		D09D8C041D4FAB1D0081DBEC /* TelegramCore.h */ = {isa = PBXFileReference; lastKnownFileType = sourcecode.c.h; path = TelegramCore.h; sourceTree = "<group>"; };
		D09D8C051D4FAB1D0081DBEC /* Info.plist */ = {isa = PBXFileReference; lastKnownFileType = text.plist.xml; path = Info.plist; sourceTree = "<group>"; };
		D09D8C0A1D4FAB1D0081DBEC /* TelegramCoreTests.xctest */ = {isa = PBXFileReference; explicitFileType = wrapper.cfbundle; includeInIndex = 0; path = TelegramCoreTests.xctest; sourceTree = BUILT_PRODUCTS_DIR; };
		D09D8C0F1D4FAB1D0081DBEC /* TelegramCoreTests.m */ = {isa = PBXFileReference; lastKnownFileType = sourcecode.c.objc; path = TelegramCoreTests.m; sourceTree = "<group>"; };
		D09D8C111D4FAB1D0081DBEC /* Info.plist */ = {isa = PBXFileReference; lastKnownFileType = text.plist.xml; path = Info.plist; sourceTree = "<group>"; };
		D0AAD1A71E32602500D5B9DE /* AutoremoveTimeoutMessageAttribute.swift */ = {isa = PBXFileReference; fileEncoding = 4; lastKnownFileType = sourcecode.swift; path = AutoremoveTimeoutMessageAttribute.swift; sourceTree = "<group>"; };
		D0AAD1A91E32638500D5B9DE /* ApplyMaxReadIndexInteractively.swift */ = {isa = PBXFileReference; fileEncoding = 4; lastKnownFileType = sourcecode.swift; path = ApplyMaxReadIndexInteractively.swift; sourceTree = "<group>"; };
		D0AAD1B71E326FE200D5B9DE /* ManagedAutoremoveMessageOperations.swift */ = {isa = PBXFileReference; fileEncoding = 4; lastKnownFileType = sourcecode.swift; path = ManagedAutoremoveMessageOperations.swift; sourceTree = "<group>"; };
		D0AB0B911D65E9FA002C78E7 /* ManagedServiceViews.swift */ = {isa = PBXFileReference; fileEncoding = 4; lastKnownFileType = sourcecode.swift; path = ManagedServiceViews.swift; sourceTree = "<group>"; };
		D0AB0B931D662ECE002C78E7 /* ManagedMessageHistoryHoles.swift */ = {isa = PBXFileReference; fileEncoding = 4; lastKnownFileType = sourcecode.swift; path = ManagedMessageHistoryHoles.swift; sourceTree = "<group>"; };
		D0AB0B951D662F0B002C78E7 /* ManagedChatListHoles.swift */ = {isa = PBXFileReference; fileEncoding = 4; lastKnownFileType = sourcecode.swift; path = ManagedChatListHoles.swift; sourceTree = "<group>"; };
		D0AB0B991D666520002C78E7 /* ManagedSynchronizePeerReadStates.swift */ = {isa = PBXFileReference; fileEncoding = 4; lastKnownFileType = sourcecode.swift; path = ManagedSynchronizePeerReadStates.swift; sourceTree = "<group>"; };
		D0AC49491D7097A400AA55DA /* SSignalKit.framework */ = {isa = PBXFileReference; lastKnownFileType = wrapper.framework; name = SSignalKit.framework; path = "../../../../Library/Developer/Xcode/DerivedData/Telegram-iOS-diblohvjozhgaifjcniwdlixlilx/Build/Products/Debug-iphoneos/SSignalKit.framework"; sourceTree = "<group>"; };
		D0B417C01D7DCEEF004562A4 /* ApiGroupOrChannel.swift */ = {isa = PBXFileReference; fileEncoding = 4; lastKnownFileType = sourcecode.swift; path = ApiGroupOrChannel.swift; sourceTree = "<group>"; };
		D0B418671D7E03D5004562A4 /* TelegramCoreMac.framework */ = {isa = PBXFileReference; explicitFileType = wrapper.framework; includeInIndex = 0; path = TelegramCoreMac.framework; sourceTree = BUILT_PRODUCTS_DIR; };
		D0B418691D7E03D5004562A4 /* TelegramCoreMac.h */ = {isa = PBXFileReference; lastKnownFileType = sourcecode.c.h; path = TelegramCoreMac.h; sourceTree = "<group>"; };
		D0B4186A1D7E03D5004562A4 /* Info.plist */ = {isa = PBXFileReference; lastKnownFileType = text.plist.xml; path = Info.plist; sourceTree = "<group>"; };
		D0B418701D7E0409004562A4 /* PostboxMac.framework */ = {isa = PBXFileReference; lastKnownFileType = wrapper.framework; name = PostboxMac.framework; path = "../../../../Library/Developer/Xcode/DerivedData/Telegram-iOS-diblohvjozhgaifjcniwdlixlilx/Build/Products/Debug/PostboxMac.framework"; sourceTree = "<group>"; };
		D0B418711D7E0409004562A4 /* SwiftSignalKitMac.framework */ = {isa = PBXFileReference; lastKnownFileType = wrapper.framework; name = SwiftSignalKitMac.framework; path = "../../../../Library/Developer/Xcode/DerivedData/Telegram-iOS-diblohvjozhgaifjcniwdlixlilx/Build/Products/Debug/SwiftSignalKitMac.framework"; sourceTree = "<group>"; };
		D0B4187E1D7E054E004562A4 /* MtProtoKitMac.framework */ = {isa = PBXFileReference; lastKnownFileType = wrapper.framework; name = MtProtoKitMac.framework; path = "../../../../Library/Developer/Xcode/DerivedData/Telegram-iOS-diblohvjozhgaifjcniwdlixlilx/Build/Products/Debug/MtProtoKitMac.framework"; sourceTree = "<group>"; };
		D0B843801DA6EDAE005F29E1 /* CachedUserData.swift */ = {isa = PBXFileReference; fileEncoding = 4; lastKnownFileType = sourcecode.swift; path = CachedUserData.swift; sourceTree = "<group>"; };
		D0B843821DA6EDB8005F29E1 /* CachedGroupData.swift */ = {isa = PBXFileReference; fileEncoding = 4; lastKnownFileType = sourcecode.swift; path = CachedGroupData.swift; sourceTree = "<group>"; };
		D0B843841DA6EDC4005F29E1 /* CachedChannelData.swift */ = {isa = PBXFileReference; fileEncoding = 4; lastKnownFileType = sourcecode.swift; path = CachedChannelData.swift; sourceTree = "<group>"; };
		D0B843861DA6F705005F29E1 /* UpdateCachedPeerData.swift */ = {isa = PBXFileReference; fileEncoding = 4; lastKnownFileType = sourcecode.swift; path = UpdateCachedPeerData.swift; sourceTree = "<group>"; };
		D0B843881DA7AB96005F29E1 /* ExportedInvitation.swift */ = {isa = PBXFileReference; fileEncoding = 4; lastKnownFileType = sourcecode.swift; path = ExportedInvitation.swift; sourceTree = "<group>"; };
		D0B8438B1DA7CF50005F29E1 /* BotInfo.swift */ = {isa = PBXFileReference; fileEncoding = 4; lastKnownFileType = sourcecode.swift; path = BotInfo.swift; sourceTree = "<group>"; };
		D0B8438D1DA7D296005F29E1 /* CachedGroupParticipants.swift */ = {isa = PBXFileReference; fileEncoding = 4; lastKnownFileType = sourcecode.swift; path = CachedGroupParticipants.swift; sourceTree = "<group>"; };
		D0B843961DA7FBBC005F29E1 /* ChangePeerNotificationSettings.swift */ = {isa = PBXFileReference; fileEncoding = 4; lastKnownFileType = sourcecode.swift; path = ChangePeerNotificationSettings.swift; sourceTree = "<group>"; };
		D0B843981DA7FF30005F29E1 /* NBAsYouTypeFormatter.m */ = {isa = PBXFileReference; fileEncoding = 4; lastKnownFileType = sourcecode.c.objc; path = NBAsYouTypeFormatter.m; sourceTree = "<group>"; };
		D0B843991DA7FF30005F29E1 /* NBAsYouTypeFormatter.h */ = {isa = PBXFileReference; fileEncoding = 4; lastKnownFileType = sourcecode.c.h; path = NBAsYouTypeFormatter.h; sourceTree = "<group>"; };
		D0B8439A1DA7FF30005F29E1 /* NBMetadataCore.h */ = {isa = PBXFileReference; fileEncoding = 4; lastKnownFileType = sourcecode.c.h; path = NBMetadataCore.h; sourceTree = "<group>"; };
		D0B8439B1DA7FF30005F29E1 /* NBMetadataCore.m */ = {isa = PBXFileReference; fileEncoding = 4; lastKnownFileType = sourcecode.c.objc; path = NBMetadataCore.m; sourceTree = "<group>"; };
		D0B8439C1DA7FF30005F29E1 /* NBMetadataCoreMapper.h */ = {isa = PBXFileReference; fileEncoding = 4; lastKnownFileType = sourcecode.c.h; path = NBMetadataCoreMapper.h; sourceTree = "<group>"; };
		D0B8439D1DA7FF30005F29E1 /* NBMetadataCoreMapper.m */ = {isa = PBXFileReference; fileEncoding = 4; lastKnownFileType = sourcecode.c.objc; path = NBMetadataCoreMapper.m; sourceTree = "<group>"; };
		D0B8439E1DA7FF30005F29E1 /* NBMetadataCoreTest.h */ = {isa = PBXFileReference; fileEncoding = 4; lastKnownFileType = sourcecode.c.h; path = NBMetadataCoreTest.h; sourceTree = "<group>"; };
		D0B8439F1DA7FF30005F29E1 /* NBMetadataCoreTest.m */ = {isa = PBXFileReference; fileEncoding = 4; lastKnownFileType = sourcecode.c.objc; path = NBMetadataCoreTest.m; sourceTree = "<group>"; };
		D0B843A01DA7FF30005F29E1 /* NBMetadataCoreTestMapper.h */ = {isa = PBXFileReference; fileEncoding = 4; lastKnownFileType = sourcecode.c.h; path = NBMetadataCoreTestMapper.h; sourceTree = "<group>"; };
		D0B843A11DA7FF30005F29E1 /* NBMetadataCoreTestMapper.m */ = {isa = PBXFileReference; fileEncoding = 4; lastKnownFileType = sourcecode.c.objc; path = NBMetadataCoreTestMapper.m; sourceTree = "<group>"; };
		D0B843A21DA7FF30005F29E1 /* NBMetadataHelper.h */ = {isa = PBXFileReference; fileEncoding = 4; lastKnownFileType = sourcecode.c.h; path = NBMetadataHelper.h; sourceTree = "<group>"; };
		D0B843A31DA7FF30005F29E1 /* NBMetadataHelper.m */ = {isa = PBXFileReference; fileEncoding = 4; lastKnownFileType = sourcecode.c.objc; path = NBMetadataHelper.m; sourceTree = "<group>"; };
		D0B843A41DA7FF30005F29E1 /* NBNumberFormat.h */ = {isa = PBXFileReference; fileEncoding = 4; lastKnownFileType = sourcecode.c.h; path = NBNumberFormat.h; sourceTree = "<group>"; };
		D0B843A51DA7FF30005F29E1 /* NBNumberFormat.m */ = {isa = PBXFileReference; fileEncoding = 4; lastKnownFileType = sourcecode.c.objc; path = NBNumberFormat.m; sourceTree = "<group>"; };
		D0B843A61DA7FF30005F29E1 /* NBPhoneMetaData.h */ = {isa = PBXFileReference; fileEncoding = 4; lastKnownFileType = sourcecode.c.h; path = NBPhoneMetaData.h; sourceTree = "<group>"; };
		D0B843A71DA7FF30005F29E1 /* NBPhoneMetaData.m */ = {isa = PBXFileReference; fileEncoding = 4; lastKnownFileType = sourcecode.c.objc; path = NBPhoneMetaData.m; sourceTree = "<group>"; };
		D0B843A81DA7FF30005F29E1 /* NBPhoneMetaDataGenerator.h */ = {isa = PBXFileReference; fileEncoding = 4; lastKnownFileType = sourcecode.c.h; path = NBPhoneMetaDataGenerator.h; sourceTree = "<group>"; };
		D0B843A91DA7FF30005F29E1 /* NBPhoneMetaDataGenerator.m */ = {isa = PBXFileReference; fileEncoding = 4; lastKnownFileType = sourcecode.c.objc; path = NBPhoneMetaDataGenerator.m; sourceTree = "<group>"; };
		D0B843AA1DA7FF30005F29E1 /* NBPhoneNumber.h */ = {isa = PBXFileReference; fileEncoding = 4; lastKnownFileType = sourcecode.c.h; path = NBPhoneNumber.h; sourceTree = "<group>"; };
		D0B843AB1DA7FF30005F29E1 /* NBPhoneNumber.m */ = {isa = PBXFileReference; fileEncoding = 4; lastKnownFileType = sourcecode.c.objc; path = NBPhoneNumber.m; sourceTree = "<group>"; };
		D0B843AC1DA7FF30005F29E1 /* NBPhoneNumberDefines.h */ = {isa = PBXFileReference; fileEncoding = 4; lastKnownFileType = sourcecode.c.h; path = NBPhoneNumberDefines.h; sourceTree = "<group>"; };
		D0B843AD1DA7FF30005F29E1 /* NBPhoneNumberDefines.m */ = {isa = PBXFileReference; fileEncoding = 4; lastKnownFileType = sourcecode.c.objc; path = NBPhoneNumberDefines.m; sourceTree = "<group>"; };
		D0B843AE1DA7FF30005F29E1 /* NBPhoneNumberDesc.h */ = {isa = PBXFileReference; fileEncoding = 4; lastKnownFileType = sourcecode.c.h; path = NBPhoneNumberDesc.h; sourceTree = "<group>"; };
		D0B843AF1DA7FF30005F29E1 /* NBPhoneNumberDesc.m */ = {isa = PBXFileReference; fileEncoding = 4; lastKnownFileType = sourcecode.c.objc; path = NBPhoneNumberDesc.m; sourceTree = "<group>"; };
		D0B843B01DA7FF30005F29E1 /* NBPhoneNumberUtil.h */ = {isa = PBXFileReference; fileEncoding = 4; lastKnownFileType = sourcecode.c.h; path = NBPhoneNumberUtil.h; sourceTree = "<group>"; };
		D0B843B11DA7FF30005F29E1 /* NBPhoneNumberUtil.m */ = {isa = PBXFileReference; fileEncoding = 4; lastKnownFileType = sourcecode.c.objc; path = NBPhoneNumberUtil.m; sourceTree = "<group>"; };
		D0B844521DAC0773005F29E1 /* TelegramUserPresence.swift */ = {isa = PBXFileReference; fileEncoding = 4; lastKnownFileType = sourcecode.swift; path = TelegramUserPresence.swift; sourceTree = "<group>"; };
		D0BB7C591E5C8074001527C3 /* ChannelParticipants.swift */ = {isa = PBXFileReference; fileEncoding = 4; lastKnownFileType = sourcecode.swift; path = ChannelParticipants.swift; sourceTree = "<group>"; };
		D0BC386D1E3FDAB70044D6FE /* CreateGroup.swift */ = {isa = PBXFileReference; fileEncoding = 4; lastKnownFileType = sourcecode.swift; path = CreateGroup.swift; sourceTree = "<group>"; };
		D0BC386F1E40853E0044D6FE /* UpdatePeers.swift */ = {isa = PBXFileReference; fileEncoding = 4; lastKnownFileType = sourcecode.swift; path = UpdatePeers.swift; sourceTree = "<group>"; };
		D0BC38741E40A7F70044D6FE /* RemovePeerChat.swift */ = {isa = PBXFileReference; fileEncoding = 4; lastKnownFileType = sourcecode.swift; path = RemovePeerChat.swift; sourceTree = "<group>"; };
		D0BC38761E40BAAA0044D6FE /* ManagedSynchronizePinnedChatsOperations.swift */ = {isa = PBXFileReference; fileEncoding = 4; lastKnownFileType = sourcecode.swift; path = ManagedSynchronizePinnedChatsOperations.swift; sourceTree = "<group>"; };
		D0BC38781E40BAF20044D6FE /* SynchronizePinnedChatsOperation.swift */ = {isa = PBXFileReference; fileEncoding = 4; lastKnownFileType = sourcecode.swift; path = SynchronizePinnedChatsOperation.swift; sourceTree = "<group>"; };
		D0BC387A1E40D2880044D6FE /* TogglePeerChatPinned.swift */ = {isa = PBXFileReference; fileEncoding = 4; lastKnownFileType = sourcecode.swift; path = TogglePeerChatPinned.swift; sourceTree = "<group>"; };
		D0BEAF5C1E54941B00BD963D /* Authorization.swift */ = {isa = PBXFileReference; fileEncoding = 4; lastKnownFileType = sourcecode.swift; path = Authorization.swift; sourceTree = "<group>"; };
		D0BEAF5F1E54ACF900BD963D /* AccountManager.swift */ = {isa = PBXFileReference; fileEncoding = 4; lastKnownFileType = sourcecode.swift; path = AccountManager.swift; sourceTree = "<group>"; };
		D0CAF2E91D75EC600011F558 /* MtProtoKitDynamic.framework */ = {isa = PBXFileReference; lastKnownFileType = wrapper.framework; name = MtProtoKitDynamic.framework; path = "../../../../Library/Developer/Xcode/DerivedData/Telegram-iOS-diblohvjozhgaifjcniwdlixlilx/Build/Products/Debug-iphonesimulator/MtProtoKitDynamic.framework"; sourceTree = "<group>"; };
		D0DC354D1DE368F7000195EB /* RequestChatContextResults.swift */ = {isa = PBXFileReference; fileEncoding = 4; lastKnownFileType = sourcecode.swift; path = RequestChatContextResults.swift; sourceTree = "<group>"; };
		D0DC354F1DE36900000195EB /* ChatContextResult.swift */ = {isa = PBXFileReference; fileEncoding = 4; lastKnownFileType = sourcecode.swift; path = ChatContextResult.swift; sourceTree = "<group>"; };
		D0DF0C891D819C7E008AEB01 /* JoinChannel.swift */ = {isa = PBXFileReference; fileEncoding = 4; lastKnownFileType = sourcecode.swift; path = JoinChannel.swift; sourceTree = "<group>"; };
		D0DF0C901D81A857008AEB01 /* ImageRepresentationsUtils.swift */ = {isa = PBXFileReference; fileEncoding = 4; lastKnownFileType = sourcecode.swift; path = ImageRepresentationsUtils.swift; sourceTree = "<group>"; };
		D0DF0C921D81AD09008AEB01 /* MessageUtils.swift */ = {isa = PBXFileReference; fileEncoding = 4; lastKnownFileType = sourcecode.swift; path = MessageUtils.swift; sourceTree = "<group>"; };
		D0DF0CA71D82BF32008AEB01 /* PeerParticipants.swift */ = {isa = PBXFileReference; fileEncoding = 4; lastKnownFileType = sourcecode.swift; path = PeerParticipants.swift; sourceTree = "<group>"; };
		D0E305A61E5B5CBE00D7A3A2 /* PeerAdmins.swift */ = {isa = PBXFileReference; fileEncoding = 4; lastKnownFileType = sourcecode.swift; path = PeerAdmins.swift; sourceTree = "<group>"; };
		D0E305A91E5BA02D00D7A3A2 /* ChannelBlacklist.swift */ = {isa = PBXFileReference; fileEncoding = 4; lastKnownFileType = sourcecode.swift; path = ChannelBlacklist.swift; sourceTree = "<group>"; };
		D0E35A0D1DE4953E00BC6096 /* FetchHttpResource.swift */ = {isa = PBXFileReference; fileEncoding = 4; lastKnownFileType = sourcecode.swift; path = FetchHttpResource.swift; sourceTree = "<group>"; };
		D0E35A0F1DE49E1C00BC6096 /* OutgoingMessageWithChatContextResult.swift */ = {isa = PBXFileReference; fileEncoding = 4; lastKnownFileType = sourcecode.swift; path = OutgoingMessageWithChatContextResult.swift; sourceTree = "<group>"; };
		D0E35A111DE4A25E00BC6096 /* OutgoingChatContextResultMessageAttribute.swift */ = {isa = PBXFileReference; fileEncoding = 4; lastKnownFileType = sourcecode.swift; path = OutgoingChatContextResultMessageAttribute.swift; sourceTree = "<group>"; };
		D0E6521E1E3A364A004EEA91 /* UpdateAccountPeerName.swift */ = {isa = PBXFileReference; fileEncoding = 4; lastKnownFileType = sourcecode.swift; path = UpdateAccountPeerName.swift; sourceTree = "<group>"; };
		D0F3CC7C1DDE289E008148FA /* ResolvePeerByName.swift */ = {isa = PBXFileReference; fileEncoding = 4; lastKnownFileType = sourcecode.swift; path = ResolvePeerByName.swift; sourceTree = "<group>"; };
		D0F7AB2B1DCE889D009AD9A1 /* EditedMessageAttribute.swift */ = {isa = PBXFileReference; fileEncoding = 4; lastKnownFileType = sourcecode.swift; path = EditedMessageAttribute.swift; sourceTree = "<group>"; };
		D0F7AB2E1DCF507E009AD9A1 /* ReplyMarkupMessageAttribute.swift */ = {isa = PBXFileReference; fileEncoding = 4; lastKnownFileType = sourcecode.swift; path = ReplyMarkupMessageAttribute.swift; sourceTree = "<group>"; };
		D0FA8B971E1E955C001E855B /* SecretChatOutgoingOperation.swift */ = {isa = PBXFileReference; fileEncoding = 4; lastKnownFileType = sourcecode.swift; path = SecretChatOutgoingOperation.swift; sourceTree = "<group>"; };
		D0FA8B9D1E1F973B001E855B /* SecretChatIncomingEncryptedOperation.swift */ = {isa = PBXFileReference; fileEncoding = 4; lastKnownFileType = sourcecode.swift; path = SecretChatIncomingEncryptedOperation.swift; sourceTree = "<group>"; };
		D0FA8BA01E1F99E1001E855B /* SecretChatFileReference.swift */ = {isa = PBXFileReference; fileEncoding = 4; lastKnownFileType = sourcecode.swift; path = SecretChatFileReference.swift; sourceTree = "<group>"; };
		D0FA8BA31E1FA341001E855B /* SecretChatKeychain.swift */ = {isa = PBXFileReference; fileEncoding = 4; lastKnownFileType = sourcecode.swift; path = SecretChatKeychain.swift; sourceTree = "<group>"; };
		D0FA8BA61E1FA6DF001E855B /* TelegramSecretChat.swift */ = {isa = PBXFileReference; fileEncoding = 4; lastKnownFileType = sourcecode.swift; path = TelegramSecretChat.swift; sourceTree = "<group>"; };
		D0FA8BA91E1FB76E001E855B /* ManagedSecretChatOutgoingOperations.swift */ = {isa = PBXFileReference; fileEncoding = 4; lastKnownFileType = sourcecode.swift; path = ManagedSecretChatOutgoingOperations.swift; sourceTree = "<group>"; };
		D0FA8BAC1E1FD6E2001E855B /* MemoryBufferExtensions.swift */ = {isa = PBXFileReference; fileEncoding = 4; lastKnownFileType = sourcecode.swift; path = MemoryBufferExtensions.swift; sourceTree = "<group>"; };
		D0FA8BAF1E1FEC7E001E855B /* SecretChatEncryptionConfig.swift */ = {isa = PBXFileReference; fileEncoding = 4; lastKnownFileType = sourcecode.swift; path = SecretChatEncryptionConfig.swift; sourceTree = "<group>"; };
		D0FA8BB21E201B02001E855B /* ProcessSecretChatIncomingEncryptedOperations.swift */ = {isa = PBXFileReference; fileEncoding = 4; lastKnownFileType = sourcecode.swift; path = ProcessSecretChatIncomingEncryptedOperations.swift; sourceTree = "<group>"; };
		D0FA8BB51E223C16001E855B /* SecretApiLayer8.swift */ = {isa = PBXFileReference; fileEncoding = 4; lastKnownFileType = sourcecode.swift; path = SecretApiLayer8.swift; sourceTree = "<group>"; };
		D0FA8BB81E2240B4001E855B /* SecretChatIncomingDecryptedOperation.swift */ = {isa = PBXFileReference; fileEncoding = 4; lastKnownFileType = sourcecode.swift; path = SecretChatIncomingDecryptedOperation.swift; sourceTree = "<group>"; };
/* End PBXFileReference section */

/* Begin PBXFrameworksBuildPhase section */
		D09D8BFD1D4FAB1D0081DBEC /* Frameworks */ = {
			isa = PBXFrameworksBuildPhase;
			buildActionMask = 2147483647;
			files = (
				D0CAF2EA1D75EC600011F558 /* MtProtoKitDynamic.framework in Frameworks */,
				D067066C1D512ADB00DED3E3 /* Postbox.framework in Frameworks */,
				D067066D1D512ADB00DED3E3 /* SwiftSignalKit.framework in Frameworks */,
			);
			runOnlyForDeploymentPostprocessing = 0;
		};
		D09D8C071D4FAB1D0081DBEC /* Frameworks */ = {
			isa = PBXFrameworksBuildPhase;
			buildActionMask = 2147483647;
			files = (
				D09D8C0B1D4FAB1D0081DBEC /* TelegramCore.framework in Frameworks */,
			);
			runOnlyForDeploymentPostprocessing = 0;
		};
		D0B418631D7E03D5004562A4 /* Frameworks */ = {
			isa = PBXFrameworksBuildPhase;
			buildActionMask = 2147483647;
			files = (
				D0B4187F1D7E054E004562A4 /* MtProtoKitMac.framework in Frameworks */,
				D0B418721D7E0409004562A4 /* PostboxMac.framework in Frameworks */,
				D0B418731D7E0409004562A4 /* SwiftSignalKitMac.framework in Frameworks */,
			);
			runOnlyForDeploymentPostprocessing = 0;
		};
/* End PBXFrameworksBuildPhase section */

/* Begin PBXGroup section */
		D01B27A01E394D7B0022A4C0 /* Settings */ = {
			isa = PBXGroup;
			children = (
				D01B27A11E394D8B0022A4C0 /* PrivacySettings.swift */,
				D08774FD1E3E3A3500A97350 /* GlobalNotificationSettings.swift */,
			);
			name = Settings;
			sourceTree = "<group>";
		};
		D021E0DD1DB539E800C6B04F /* Item Collections */ = {
			isa = PBXGroup;
			children = (
				D021E0DE1DB539FC00C6B04F /* StickerPack.swift */,
				D049EAD41E43D98500A2CD3A /* RecentMediaItem.swift */,
				D049EAE71E44B67100A2CD3A /* RecentPeerItem.swift */,
			);
			name = "Item Collections";
			sourceTree = "<group>";
		};
		D021E0E01DB5400200C6B04F /* Sticker Management */ = {
			isa = PBXGroup;
			children = (
				D021E0E11DB5401A00C6B04F /* StickerManagement.swift */,
				D01D6BF81E42A713006151C6 /* SearchStickers.swift */,
				D049EAD71E43DAD200A2CD3A /* ManagedRecentStickers.swift */,
				C251D7421E65E50500283EDE /* StickerSetInstallation.swift */,
			);
			name = "Sticker Management";
			sourceTree = "<group>";
		};
		D03B0C791D62153400955575 /* third-party */ = {
			isa = PBXGroup;
			children = (
				D03B0C7A1D6222CA00955575 /* libphonenumber-iOS */,
			);
			name = "third-party";
			sourceTree = "<group>";
		};
		D03B0C7A1D6222CA00955575 /* libphonenumber-iOS */ = {
			isa = PBXGroup;
			children = (
				D0B843981DA7FF30005F29E1 /* NBAsYouTypeFormatter.m */,
				D0B843991DA7FF30005F29E1 /* NBAsYouTypeFormatter.h */,
				D0B8439A1DA7FF30005F29E1 /* NBMetadataCore.h */,
				D0B8439B1DA7FF30005F29E1 /* NBMetadataCore.m */,
				D0B8439C1DA7FF30005F29E1 /* NBMetadataCoreMapper.h */,
				D0B8439D1DA7FF30005F29E1 /* NBMetadataCoreMapper.m */,
				D0B8439E1DA7FF30005F29E1 /* NBMetadataCoreTest.h */,
				D0B8439F1DA7FF30005F29E1 /* NBMetadataCoreTest.m */,
				D0B843A01DA7FF30005F29E1 /* NBMetadataCoreTestMapper.h */,
				D0B843A11DA7FF30005F29E1 /* NBMetadataCoreTestMapper.m */,
				D0B843A21DA7FF30005F29E1 /* NBMetadataHelper.h */,
				D0B843A31DA7FF30005F29E1 /* NBMetadataHelper.m */,
				D0B843A41DA7FF30005F29E1 /* NBNumberFormat.h */,
				D0B843A51DA7FF30005F29E1 /* NBNumberFormat.m */,
				D0B843A61DA7FF30005F29E1 /* NBPhoneMetaData.h */,
				D0B843A71DA7FF30005F29E1 /* NBPhoneMetaData.m */,
				D0B843A81DA7FF30005F29E1 /* NBPhoneMetaDataGenerator.h */,
				D0B843A91DA7FF30005F29E1 /* NBPhoneMetaDataGenerator.m */,
				D0B843AA1DA7FF30005F29E1 /* NBPhoneNumber.h */,
				D0B843AB1DA7FF30005F29E1 /* NBPhoneNumber.m */,
				D0B843AC1DA7FF30005F29E1 /* NBPhoneNumberDefines.h */,
				D0B843AD1DA7FF30005F29E1 /* NBPhoneNumberDefines.m */,
				D0B843AE1DA7FF30005F29E1 /* NBPhoneNumberDesc.h */,
				D0B843AF1DA7FF30005F29E1 /* NBPhoneNumberDesc.m */,
				D0B843B01DA7FF30005F29E1 /* NBPhoneNumberUtil.h */,
				D0B843B11DA7FF30005F29E1 /* NBPhoneNumberUtil.m */,
			);
			name = "libphonenumber-iOS";
			path = "third-party/libphonenumber-iOS";
			sourceTree = SOURCE_ROOT;
		};
		D03B0CB71D62232000955575 /* Utils */ = {
			isa = PBXGroup;
			children = (
				D0DF0C901D81A857008AEB01 /* ImageRepresentationsUtils.swift */,
				D0DF0C921D81AD09008AEB01 /* MessageUtils.swift */,
				D03B0CB81D62233400955575 /* Either.swift */,
				D03B0CBA1D62233C00955575 /* MergeLists.swift */,
				D03B0CBC1D62234300955575 /* Regex.swift */,
				D03B0CBE1D62234A00955575 /* Log.swift */,
				D03B0CC01D62235000955575 /* StringFormat.swift */,
				D03B0CCD1D62239600955575 /* PhoneNumbers.swift */,
				D0FA8BAC1E1FD6E2001E855B /* MemoryBufferExtensions.swift */,
				D0448C9E1E27F5EB005A61A7 /* Random.swift */,
				D050F20F1E48AB0600988324 /* InteractivePhoneFormatter.swift */,
			);
			name = Utils;
			sourceTree = "<group>";
		};
		D03B0CCF1D62242200955575 /* Objects */ = {
			isa = PBXGroup;
			children = (
				D03B0CD21D62244300955575 /* Namespaces.swift */,
				D03E5E0A1E55E0220029569A /* Accounts */,
				D03B0CD01D62242C00955575 /* Peers */,
				D03B0CD11D62242F00955575 /* Messages */,
				D0FA8B961E1E952D001E855B /* Secret Chats */,
				D021E0DD1DB539E800C6B04F /* Item Collections */,
				D01B27A01E394D7B0022A4C0 /* Settings */,
			);
			name = Objects;
			sourceTree = "<group>";
		};
		D03B0CD01D62242C00955575 /* Peers */ = {
			isa = PBXGroup;
			children = (
				D03B0CDA1D62245F00955575 /* ApiUtils.swift */,
				D03B0CD81D62245B00955575 /* PeerUtils.swift */,
				D09A2FEA1D7CDC320018FB72 /* PeerAccessRestrictionInfo.swift */,
				D03B0CD41D62245300955575 /* TelegramUser.swift */,
				D03B0CD51D62245300955575 /* TelegramGroup.swift */,
				D09A2FE51D7CD4940018FB72 /* TelegramChannel.swift */,
				D0FA8BA61E1FA6DF001E855B /* TelegramSecretChat.swift */,
				D0B417C01D7DCEEF004562A4 /* ApiGroupOrChannel.swift */,
				D003702A1DA42586004308D3 /* PhoneNumber.swift */,
				D0B8438B1DA7CF50005F29E1 /* BotInfo.swift */,
				D0B843881DA7AB96005F29E1 /* ExportedInvitation.swift */,
				D0B8438D1DA7D296005F29E1 /* CachedGroupParticipants.swift */,
				D0B843801DA6EDAE005F29E1 /* CachedUserData.swift */,
				D0B843821DA6EDB8005F29E1 /* CachedGroupData.swift */,
				D00C7CCB1E3620C30080C3D5 /* CachedChannelParticipants.swift */,
				D0B843841DA6EDC4005F29E1 /* CachedChannelData.swift */,
				D0B844521DAC0773005F29E1 /* TelegramUserPresence.swift */,
				D00D97C61E32901700E5C2B6 /* PeerInputActivity.swift */,
				D033FEAF1E61EB0200644997 /* PeerReportStatus.swift */,
			);
			name = Peers;
			sourceTree = "<group>";
		};
		D03B0CD11D62242F00955575 /* Messages */ = {
			isa = PBXGroup;
			children = (
				D03B0CDF1D62249100955575 /* StoreMessage_Telegram.swift */,
				D03B0CDC1D62247800955575 /* Attributes */,
				D03B0CDD1D62247D00955575 /* Media */,
			);
			name = Messages;
			sourceTree = "<group>";
		};
		D03B0CDC1D62247800955575 /* Attributes */ = {
			isa = PBXGroup;
			children = (
				D0AAD1A71E32602500D5B9DE /* AutoremoveTimeoutMessageAttribute.swift */,
				D03B0CE71D6224AD00955575 /* ViewCountMessageAttribute.swift */,
				D03B0CE51D6224A700955575 /* ReplyMessageAttribute.swift */,
				D03B0CE31D62249F00955575 /* TextEntitiesMessageAttribute.swift */,
				D03B0CE11D62249B00955575 /* InlineBotMessageAttribute.swift */,
				D073CE5C1DCB97F6007511FD /* ForwardSourceInfoAttribute.swift */,
				D073CE5F1DCB9D14007511FD /* OutgoingMessageInfoAttribute.swift */,
				D0F7AB2B1DCE889D009AD9A1 /* EditedMessageAttribute.swift */,
				D0F7AB2E1DCF507E009AD9A1 /* ReplyMarkupMessageAttribute.swift */,
				D0E35A111DE4A25E00BC6096 /* OutgoingChatContextResultMessageAttribute.swift */,
			);
			name = Attributes;
			sourceTree = "<group>";
		};
		D03B0CDD1D62247D00955575 /* Media */ = {
			isa = PBXGroup;
			children = (
				D03B0CEC1D62250800955575 /* TelegramMediaAction.swift */,
				D03B0CED1D62250800955575 /* TelegramMediaContact.swift */,
				D03B0CEE1D62250800955575 /* TelegramMediaFile.swift */,
				D03B0CEF1D62250800955575 /* TelegramMediaImage.swift */,
				D03B0CF11D62250800955575 /* TelegramMediaMap.swift */,
				D03B0CF31D62250800955575 /* TelegramMediaWebpage.swift */,
				D07827CA1E02F5B200071108 /* RichText.swift */,
				D07827C81E02F59C00071108 /* InstantPage.swift */,
			);
			name = Media;
			sourceTree = "<group>";
		};
		D03B0CFE1D62252200955575 /* State */ = {
			isa = PBXGroup;
			children = (
				D03B0CFF1D62255C00955575 /* ChannelState.swift */,
				D03121011DA57E93006A2A60 /* TelegramPeerNotificationSettings.swift */,
				D03B0D001D62255C00955575 /* EnqueueMessage.swift */,
				D03B0D011D62255C00955575 /* Holes.swift */,
				D017495D1E118F790057C89A /* AccountStateManager.swift */,
				D017495F1E118FC30057C89A /* AccountIntermediateState.swift */,
				D03B0D031D62255C00955575 /* AccountStateManagementUtils.swift */,
				D03B0D041D62255C00955575 /* SynchronizePeerReadState.swift */,
				D03B0D051D62255C00955575 /* UpdateGroup.swift */,
				D03B0D061D62255C00955575 /* UpdateMessageService.swift */,
				D03B0D071D62255C00955575 /* UpdatesApiUtils.swift */,
				D09BB6B31DB02C2B00A905C0 /* PendingMessageManager.swift */,
				D09BB6B51DB0428000A905C0 /* PendingMessageUploadedContent.swift */,
				D01AC9221DD5E9A200E8160F /* ApplyUpdateMessage.swift */,
				D02ABC7D1E3109F000CAE539 /* CloudChatRemoveMessagesOperation.swift */,
				D02ABC801E310E5D00CAE539 /* ManagedCloudChatRemoveMessagesOperations.swift */,
				D02ABC831E32183300CAE539 /* ManagedSynchronizePinnedCloudChatsOperations.swift */,
				D0AAD1B71E326FE200D5B9DE /* ManagedAutoremoveMessageOperations.swift */,
				D00D97C91E32917C00E5C2B6 /* PeerInputActivityManager.swift */,
				D0AB0B991D666520002C78E7 /* ManagedSynchronizePeerReadStates.swift */,
				D0BC38781E40BAF20044D6FE /* SynchronizePinnedChatsOperation.swift */,
				D0BC38761E40BAAA0044D6FE /* ManagedSynchronizePinnedChatsOperations.swift */,
				D00DBBD91E64E67E00DB5485 /* UpdateSecretChat.swift */,
			);
			name = State;
			sourceTree = "<group>";
		};
		D03B0D111D62256B00955575 /* Media */ = {
			isa = PBXGroup;
			children = (
				D03B0D121D62257600955575 /* Resources */,
			);
			name = Media;
			sourceTree = "<group>";
		};
		D03B0D121D62257600955575 /* Resources */ = {
			isa = PBXGroup;
			children = (
				D03B0D431D6319F900955575 /* CloudFileMediaResource.swift */,
				D03B0D391D6319E200955575 /* Fetch.swift */,
				D0E35A0D1DE4953E00BC6096 /* FetchHttpResource.swift */,
				D0448CA11E291B14005A61A7 /* FetchSecretFileResource.swift */,
				D0448CA41E29215A005A61A7 /* MediaResourceApiUtils.swift */,
			);
			name = Resources;
			sourceTree = "<group>";
		};
		D03B0D531D631A4400955575 /* Network */ = {
			isa = PBXGroup;
			children = (
				D0FA8BB51E223C16001E855B /* SecretApiLayer8.swift */,
				D0448C981E268F9A005A61A7 /* SecretApiLayer46.swift */,
				D03B0D541D631A6900955575 /* Api.swift */,
				D03B0D551D631A6900955575 /* Buffer.swift */,
				D03B0D561D631A6900955575 /* Download.swift */,
				D03B0D571D631A6900955575 /* MultipartFetch.swift */,
				D03C53761DAFF20F004C17B3 /* MultipartUpload.swift */,
				D03B0D581D631A6900955575 /* Network.swift */,
				D03B0D591D631A6900955575 /* Serialization.swift */,
			);
			name = Network;
			sourceTree = "<group>";
		};
		D03B0D601D631A7200955575 /* Account */ = {
			isa = PBXGroup;
			children = (
				D03B0D611D631A8B00955575 /* Account.swift */,
				D049EAF41E44DF3300A2CD3A /* AccountState.swift */,
				D03B0D621D631A8B00955575 /* AccountSettings.swift */,
				D03B0D631D631A8B00955575 /* AccountViewTracker.swift */,
				D03B0D641D631A8B00955575 /* RecentPeers.swift */,
				D0AB0B911D65E9FA002C78E7 /* ManagedServiceViews.swift */,
				D0AB0B931D662ECE002C78E7 /* ManagedMessageHistoryHoles.swift */,
				D0AB0B951D662F0B002C78E7 /* ManagedChatListHoles.swift */,
				D0B843861DA6F705005F29E1 /* UpdateCachedPeerData.swift */,
				D00C7CCE1E3628180080C3D5 /* UpdateCachedChannelParticipants.swift */,
				D0E6521E1E3A364A004EEA91 /* UpdateAccountPeerName.swift */,
				D08774FB1E3E39F600A97350 /* ManagedGlobalNotificationSettings.swift */,
				D0BEAF5C1E54941B00BD963D /* Authorization.swift */,
				D0BEAF5F1E54ACF900BD963D /* AccountManager.swift */,
				D0528E591E658B3600E2FEF5 /* ManagedLocalInputActivities.swift */,
			);
			name = Account;
			sourceTree = "<group>";
		};
		D03B0D691D631A9200955575 /* Contacts */ = {
			isa = PBXGroup;
			children = (
				D03B0D6A1D631A9D00955575 /* Phonebook.swift */,
				D03B0D6C1D631AA300955575 /* ContactManagement.swift */,
			);
			name = Contacts;
			sourceTree = "<group>";
		};
		D03B0D6E1D631AA900955575 /* Messages */ = {
			isa = PBXGroup;
			children = (
				D03B0D711D631ABA00955575 /* SearchMessages.swift */,
				D01AC91C1DD5DA5E00E8160F /* RequestMessageActionCallback.swift */,
				D01AC9201DD5E7E500E8160F /* RequestEditMessage.swift */,
				D0DC354D1DE368F7000195EB /* RequestChatContextResults.swift */,
				D0DC354F1DE36900000195EB /* ChatContextResult.swift */,
				D0E35A0F1DE49E1C00BC6096 /* OutgoingMessageWithChatContextResult.swift */,
				D01749581E1092BC0057C89A /* RequestStartBot.swift */,
				D02ABC7A1E30058F00CAE539 /* DeleteMessagesInteractively.swift */,
				D0AAD1A91E32638500D5B9DE /* ApplyMaxReadIndexInteractively.swift */,
				D00C7CDF1E3785700080C3D5 /* MarkMessageContentAsConsumedInteractively.swift */,
				C239BE961E62EE1E00C2C453 /* LoadMessagesIfNecessary.swift */,
				D0528E5F1E65B94E00E2FEF5 /* SingleMessageView.swift */,
				D0528E691E65DD2100E2FEF5 /* WebpagePreview.swift */,
			);
			name = Messages;
			sourceTree = "<group>";
		};
		D03B0E3A1D631E4400955575 /* Supporting Files */ = {
			isa = PBXGroup;
			children = (
				D03B0E5B1D63240700955575 /* TelegramCoreIncludes.h */,
				D03B0E411D631E6600955575 /* NetworkLogging.h */,
				D03B0E421D631E6600955575 /* NetworkLogging.m */,
			);
			name = "Supporting Files";
			sourceTree = "<group>";
		};
		D03E5E0A1E55E0220029569A /* Accounts */ = {
			isa = PBXGroup;
			children = (
				D03E5E0B1E55E02D0029569A /* LoggedOutAccountAttribute.swift */,
			);
			name = Accounts;
			sourceTree = "<group>";
		};
		D06706631D512ADA00DED3E3 /* Frameworks */ = {
			isa = PBXGroup;
			children = (
				D0B4187E1D7E054E004562A4 /* MtProtoKitMac.framework */,
				D0B418701D7E0409004562A4 /* PostboxMac.framework */,
				D0B418711D7E0409004562A4 /* SwiftSignalKitMac.framework */,
				D0CAF2E91D75EC600011F558 /* MtProtoKitDynamic.framework */,
				D0AC49491D7097A400AA55DA /* SSignalKit.framework */,
				D03B0E6B1D63283C00955575 /* libiconv.tbd */,
				D03B0E691D63283000955575 /* libwebp.a */,
				D03B0E611D63281A00955575 /* libavcodec.a */,
				D03B0E621D63281A00955575 /* libavformat.a */,
				D03B0E631D63281A00955575 /* libavutil.a */,
				D03B0E641D63281A00955575 /* libswresample.a */,
				D03B0E5F1D6327FF00955575 /* libz.tbd */,
				D03B0E5D1D6327F600955575 /* SSignalKit.framework */,
				D03B0E571D631EB900955575 /* CoreMedia.framework */,
				D067066E1D512AEB00DED3E3 /* MtProtoKit.framework */,
				D06706641D512ADB00DED3E3 /* AsyncDisplayKit.framework */,
				D06706651D512ADB00DED3E3 /* Display.framework */,
				D06706671D512ADB00DED3E3 /* Postbox.framework */,
				D06706681D512ADB00DED3E3 /* SwiftSignalKit.framework */,
			);
			name = Frameworks;
			sourceTree = "<group>";
		};
		D09D8BF71D4FAB1D0081DBEC = {
			isa = PBXGroup;
			children = (
				D03B0E591D63215200955575 /* TelegramCore.xcconfig */,
				D09D8C031D4FAB1D0081DBEC /* TelegramCore */,
				D09D8C0E1D4FAB1D0081DBEC /* TelegramCoreTests */,
				D0B418681D7E03D5004562A4 /* TelegramCoreMac */,
				D09D8C021D4FAB1D0081DBEC /* Products */,
				D06706631D512ADA00DED3E3 /* Frameworks */,
			);
			sourceTree = "<group>";
		};
		D09D8C021D4FAB1D0081DBEC /* Products */ = {
			isa = PBXGroup;
			children = (
				D09D8C011D4FAB1D0081DBEC /* TelegramCore.framework */,
				D09D8C0A1D4FAB1D0081DBEC /* TelegramCoreTests.xctest */,
				D0B418671D7E03D5004562A4 /* TelegramCoreMac.framework */,
			);
			name = Products;
			sourceTree = "<group>";
		};
		D09D8C031D4FAB1D0081DBEC /* TelegramCore */ = {
			isa = PBXGroup;
			children = (
				D03B0C791D62153400955575 /* third-party */,
				D03B0CB71D62232000955575 /* Utils */,
				D03B0CCF1D62242200955575 /* Objects */,
				D03B0CFE1D62252200955575 /* State */,
				D03B0D111D62256B00955575 /* Media */,
				D03B0D531D631A4400955575 /* Network */,
				D03B0D601D631A7200955575 /* Account */,
				D03B0D691D631A9200955575 /* Contacts */,
				D03B0D6E1D631AA900955575 /* Messages */,
				D0DF0C881D819C5F008AEB01 /* Peers */,
				D021E0E01DB5400200C6B04F /* Sticker Management */,
				D03B0E3A1D631E4400955575 /* Supporting Files */,
				D09D8C041D4FAB1D0081DBEC /* TelegramCore.h */,
				D09D8C051D4FAB1D0081DBEC /* Info.plist */,
			);
			path = TelegramCore;
			sourceTree = "<group>";
		};
		D09D8C0E1D4FAB1D0081DBEC /* TelegramCoreTests */ = {
			isa = PBXGroup;
			children = (
				D09D8C0F1D4FAB1D0081DBEC /* TelegramCoreTests.m */,
				D09D8C111D4FAB1D0081DBEC /* Info.plist */,
			);
			path = TelegramCoreTests;
			sourceTree = "<group>";
		};
		D0B418681D7E03D5004562A4 /* TelegramCoreMac */ = {
			isa = PBXGroup;
			children = (
				D0B418691D7E03D5004562A4 /* TelegramCoreMac.h */,
				D0B4186A1D7E03D5004562A4 /* Info.plist */,
			);
			path = TelegramCoreMac;
			sourceTree = "<group>";
		};
		D0DF0C881D819C5F008AEB01 /* Peers */ = {
			isa = PBXGroup;
			children = (
				D0BC386F1E40853E0044D6FE /* UpdatePeers.swift */,
				D0DF0C891D819C7E008AEB01 /* JoinChannel.swift */,
				D0DF0CA71D82BF32008AEB01 /* PeerParticipants.swift */,
				D099EA1B1DE72867001AF5A8 /* PeerCommands.swift */,
				D0B843961DA7FBBC005F29E1 /* ChangePeerNotificationSettings.swift */,
				D0F3CC7C1DDE289E008148FA /* ResolvePeerByName.swift */,
				D07827BA1E00451F00071108 /* SearchPeers.swift */,
				D0BC386D1E3FDAB70044D6FE /* CreateGroup.swift */,
				D018D3361E648ACF00C5E089 /* CreateChannel.swift */,
				D00DBBD61E64E41100DB5485 /* CreateSecretChat.swift */,
				D0BC38741E40A7F70044D6FE /* RemovePeerChat.swift */,
				D0BC387A1E40D2880044D6FE /* TogglePeerChatPinned.swift */,
				D049EAEA1E44B71B00A2CD3A /* RecentlySearchedPeerIds.swift */,
				D050F2501E4A59C200988324 /* JoinLink.swift */,
				C2366C821E4F3EAA0097CCFF /* GroupReturnAndLeft.swift */,
				C2366C851E4F403C0097CCFF /* AddressNames.swift */,
				D0613FC91E60440600202CDB /* InvitationLinks.swift */,
				C2366C881E4F40480097CCFF /* SupportPeerId.swift */,
				D0BB7C591E5C8074001527C3 /* ChannelParticipants.swift */,
				D041E3F41E535464008C24B4 /* AddPeerMember.swift */,
				D041E3F71E535A88008C24B4 /* RemovePeerMember.swift */,
				D0561DE21E5737FC00E6B9E9 /* UpdatePeerInfo.swift */,
				D0561DE91E5754FA00E6B9E9 /* ChannelAdmins.swift */,
				D0613FCE1E60520700202CDB /* ChannelMembers.swift */,
				D0E305A91E5BA02D00D7A3A2 /* ChannelBlacklist.swift */,
				D0E305A61E5B5CBE00D7A3A2 /* PeerAdmins.swift */,
				D0613FD61E606B3B00202CDB /* ConvertGroupToSupergroup.swift */,
				D033FEB21E61F3C000644997 /* ReportPeer.swift */,
				D033FEB51E61F3F900644997 /* BlockedPeers.swift */,
				C239BE9B1E630CA700C2C453 /* UpdatePinnedMessage.swift */,
<<<<<<< HEAD
				D0528E641E65C82400E2FEF5 /* UpdateContactName.swift */,
=======
				C22EE61A1E67418000334C38 /* ToggleChannelSignatures.swift */,
>>>>>>> a267d8dd
			);
			name = Peers;
			sourceTree = "<group>";
		};
		D0FA8B961E1E952D001E855B /* Secret Chats */ = {
			isa = PBXGroup;
			children = (
				D0FA8BA31E1FA341001E855B /* SecretChatKeychain.swift */,
				D0177B7A1DF8A16C00A5083A /* SecretChatState.swift */,
				D0FA8BAF1E1FEC7E001E855B /* SecretChatEncryptionConfig.swift */,
				D0448C901E251F96005A61A7 /* SecretChatEncryption.swift */,
				D0FA8B9D1E1F973B001E855B /* SecretChatIncomingEncryptedOperation.swift */,
				D0FA8BB81E2240B4001E855B /* SecretChatIncomingDecryptedOperation.swift */,
				D0FA8B971E1E955C001E855B /* SecretChatOutgoingOperation.swift */,
				D0FA8BA01E1F99E1001E855B /* SecretChatFileReference.swift */,
				D0FA8BB21E201B02001E855B /* ProcessSecretChatIncomingEncryptedOperations.swift */,
				D0448C8D1E22993C005A61A7 /* ProcessSecretChatIncomingDecryptedOperations.swift */,
				D0FA8BA91E1FB76E001E855B /* ManagedSecretChatOutgoingOperations.swift */,
				D019B1CB1E2E3B6A00F80DB3 /* SecretChatRekeySession.swift */,
				D00C7CEA1E37A8540080C3D5 /* SetSecretChatMessageAutoremoveTimeoutInteractively.swift */,
			);
			name = "Secret Chats";
			sourceTree = "<group>";
		};
/* End PBXGroup section */

/* Begin PBXHeadersBuildPhase section */
		D09D8BFE1D4FAB1D0081DBEC /* Headers */ = {
			isa = PBXHeadersBuildPhase;
			buildActionMask = 2147483647;
			files = (
				D0B843C01DA7FF30005F29E1 /* NBPhoneMetaData.h in Headers */,
				D03B0E431D631E6600955575 /* NetworkLogging.h in Headers */,
				D0B843B81DA7FF30005F29E1 /* NBMetadataCoreTest.h in Headers */,
				D09D8C121D4FAB1D0081DBEC /* TelegramCore.h in Headers */,
				D03B0E5C1D63241D00955575 /* TelegramCoreIncludes.h in Headers */,
				D0B843B61DA7FF30005F29E1 /* NBMetadataCoreMapper.h in Headers */,
				D0B843B41DA7FF30005F29E1 /* NBMetadataCore.h in Headers */,
				D0B843C41DA7FF30005F29E1 /* NBPhoneNumber.h in Headers */,
				D0B843B31DA7FF30005F29E1 /* NBAsYouTypeFormatter.h in Headers */,
				D0B843C81DA7FF30005F29E1 /* NBPhoneNumberDesc.h in Headers */,
				D0B843CA1DA7FF30005F29E1 /* NBPhoneNumberUtil.h in Headers */,
				D0B843BA1DA7FF30005F29E1 /* NBMetadataCoreTestMapper.h in Headers */,
				D0B843BE1DA7FF30005F29E1 /* NBNumberFormat.h in Headers */,
				D0B843C61DA7FF30005F29E1 /* NBPhoneNumberDefines.h in Headers */,
				D0B843C21DA7FF30005F29E1 /* NBPhoneMetaDataGenerator.h in Headers */,
				D0B843BC1DA7FF30005F29E1 /* NBMetadataHelper.h in Headers */,
			);
			runOnlyForDeploymentPostprocessing = 0;
		};
		D0B418641D7E03D5004562A4 /* Headers */ = {
			isa = PBXHeadersBuildPhase;
			buildActionMask = 2147483647;
			files = (
				D050F25A1E4A5AC500988324 /* NBPhoneMetaData.h in Headers */,
				D0B4186B1D7E03D5004562A4 /* TelegramCoreMac.h in Headers */,
				D050F2561E4A5AC500988324 /* NBMetadataCoreTest.h in Headers */,
				D0B418BC1D7E05D0004562A4 /* TelegramCoreIncludes.h in Headers */,
				D0B418BB1D7E05BE004562A4 /* NetworkLogging.h in Headers */,
				D050F2551E4A5AC500988324 /* NBMetadataCoreMapper.h in Headers */,
				D050F2541E4A5AC500988324 /* NBMetadataCore.h in Headers */,
				D050F25C1E4A5AC500988324 /* NBPhoneNumber.h in Headers */,
				D050F2531E4A5AC500988324 /* NBAsYouTypeFormatter.h in Headers */,
				D050F25E1E4A5AC500988324 /* NBPhoneNumberDesc.h in Headers */,
				D050F25F1E4A5AC500988324 /* NBPhoneNumberUtil.h in Headers */,
				D050F2571E4A5AC500988324 /* NBMetadataCoreTestMapper.h in Headers */,
				D050F2591E4A5AC500988324 /* NBNumberFormat.h in Headers */,
				D050F25D1E4A5AC500988324 /* NBPhoneNumberDefines.h in Headers */,
				D050F25B1E4A5AC500988324 /* NBPhoneMetaDataGenerator.h in Headers */,
				D050F2581E4A5AC500988324 /* NBMetadataHelper.h in Headers */,
			);
			runOnlyForDeploymentPostprocessing = 0;
		};
/* End PBXHeadersBuildPhase section */

/* Begin PBXNativeTarget section */
		D09D8C001D4FAB1D0081DBEC /* TelegramCore */ = {
			isa = PBXNativeTarget;
			buildConfigurationList = D09D8C151D4FAB1D0081DBEC /* Build configuration list for PBXNativeTarget "TelegramCore" */;
			buildPhases = (
				D09D8BFC1D4FAB1D0081DBEC /* Sources */,
				D09D8BFD1D4FAB1D0081DBEC /* Frameworks */,
				D09D8BFE1D4FAB1D0081DBEC /* Headers */,
				D09D8BFF1D4FAB1D0081DBEC /* Resources */,
			);
			buildRules = (
			);
			dependencies = (
			);
			name = TelegramCore;
			productName = TelegramCore;
			productReference = D09D8C011D4FAB1D0081DBEC /* TelegramCore.framework */;
			productType = "com.apple.product-type.framework";
		};
		D09D8C091D4FAB1D0081DBEC /* TelegramCoreTests */ = {
			isa = PBXNativeTarget;
			buildConfigurationList = D09D8C181D4FAB1D0081DBEC /* Build configuration list for PBXNativeTarget "TelegramCoreTests" */;
			buildPhases = (
				D09D8C061D4FAB1D0081DBEC /* Sources */,
				D09D8C071D4FAB1D0081DBEC /* Frameworks */,
				D09D8C081D4FAB1D0081DBEC /* Resources */,
			);
			buildRules = (
			);
			dependencies = (
				D09D8C0D1D4FAB1D0081DBEC /* PBXTargetDependency */,
			);
			name = TelegramCoreTests;
			productName = TelegramCoreTests;
			productReference = D09D8C0A1D4FAB1D0081DBEC /* TelegramCoreTests.xctest */;
			productType = "com.apple.product-type.bundle.unit-test";
		};
		D0B418661D7E03D5004562A4 /* TelegramCoreMac */ = {
			isa = PBXNativeTarget;
			buildConfigurationList = D0B4186C1D7E03D5004562A4 /* Build configuration list for PBXNativeTarget "TelegramCoreMac" */;
			buildPhases = (
				D0B418621D7E03D5004562A4 /* Sources */,
				D0B418631D7E03D5004562A4 /* Frameworks */,
				D0B418641D7E03D5004562A4 /* Headers */,
				D0B418651D7E03D5004562A4 /* Resources */,
			);
			buildRules = (
			);
			dependencies = (
			);
			name = TelegramCoreMac;
			productName = TelegramCoreMac;
			productReference = D0B418671D7E03D5004562A4 /* TelegramCoreMac.framework */;
			productType = "com.apple.product-type.framework";
		};
/* End PBXNativeTarget section */

/* Begin PBXProject section */
		D09D8BF81D4FAB1D0081DBEC /* Project object */ = {
			isa = PBXProject;
			attributes = {
				LastUpgradeCheck = 0800;
				ORGANIZATIONNAME = Peter;
				TargetAttributes = {
					D09D8C001D4FAB1D0081DBEC = {
						CreatedOnToolsVersion = 8.0;
						DevelopmentTeam = X834Q8SBVP;
						DevelopmentTeamName = "TELEGRAM MESSENGER LLP";
						LastSwiftMigration = 0800;
						ProvisioningStyle = Manual;
					};
					D09D8C091D4FAB1D0081DBEC = {
						CreatedOnToolsVersion = 8.0;
						DevelopmentTeam = X834Q8SBVP;
						DevelopmentTeamName = "TELEGRAM MESSENGER LLP";
						ProvisioningStyle = Automatic;
					};
					D0B418661D7E03D5004562A4 = {
						CreatedOnToolsVersion = 8.0;
						ProvisioningStyle = Manual;
					};
				};
			};
			buildConfigurationList = D09D8BFB1D4FAB1D0081DBEC /* Build configuration list for PBXProject "TelegramCore" */;
			compatibilityVersion = "Xcode 3.2";
			developmentRegion = English;
			hasScannedForEncodings = 0;
			knownRegions = (
				en,
			);
			mainGroup = D09D8BF71D4FAB1D0081DBEC;
			productRefGroup = D09D8C021D4FAB1D0081DBEC /* Products */;
			projectDirPath = "";
			projectRoot = "";
			targets = (
				D09D8C001D4FAB1D0081DBEC /* TelegramCore */,
				D09D8C091D4FAB1D0081DBEC /* TelegramCoreTests */,
				D0B418661D7E03D5004562A4 /* TelegramCoreMac */,
			);
		};
/* End PBXProject section */

/* Begin PBXResourcesBuildPhase section */
		D09D8BFF1D4FAB1D0081DBEC /* Resources */ = {
			isa = PBXResourcesBuildPhase;
			buildActionMask = 2147483647;
			files = (
			);
			runOnlyForDeploymentPostprocessing = 0;
		};
		D09D8C081D4FAB1D0081DBEC /* Resources */ = {
			isa = PBXResourcesBuildPhase;
			buildActionMask = 2147483647;
			files = (
			);
			runOnlyForDeploymentPostprocessing = 0;
		};
		D0B418651D7E03D5004562A4 /* Resources */ = {
			isa = PBXResourcesBuildPhase;
			buildActionMask = 2147483647;
			files = (
			);
			runOnlyForDeploymentPostprocessing = 0;
		};
/* End PBXResourcesBuildPhase section */

/* Begin PBXSourcesBuildPhase section */
		D09D8BFC1D4FAB1D0081DBEC /* Sources */ = {
			isa = PBXSourcesBuildPhase;
			buildActionMask = 2147483647;
			files = (
				D00DBBD71E64E41100DB5485 /* CreateSecretChat.swift in Sources */,
				D0FA8BB01E1FEC7E001E855B /* SecretChatEncryptionConfig.swift in Sources */,
				D021E0DF1DB539FC00C6B04F /* StickerPack.swift in Sources */,
				D03B0D091D62255C00955575 /* EnqueueMessage.swift in Sources */,
				D033FEB01E61EB0200644997 /* PeerReportStatus.swift in Sources */,
				D050F2511E4A59C200988324 /* JoinLink.swift in Sources */,
				D07827C91E02F59C00071108 /* InstantPage.swift in Sources */,
				D07827CB1E02F5B200071108 /* RichText.swift in Sources */,
				D0613FD71E606B3B00202CDB /* ConvertGroupToSupergroup.swift in Sources */,
				D03B0CE01D62249100955575 /* StoreMessage_Telegram.swift in Sources */,
				D08774FE1E3E3A3500A97350 /* GlobalNotificationSettings.swift in Sources */,
				D00C7CCF1E3628180080C3D5 /* UpdateCachedChannelParticipants.swift in Sources */,
				D03B0CB91D62233400955575 /* Either.swift in Sources */,
				D03B0CBD1D62234300955575 /* Regex.swift in Sources */,
				D03B0D661D631A8B00955575 /* AccountSettings.swift in Sources */,
				D0B843B91DA7FF30005F29E1 /* NBMetadataCoreTest.m in Sources */,
				D09A2FE61D7CD4940018FB72 /* TelegramChannel.swift in Sources */,
				D03B0D0E1D62255C00955575 /* UpdateGroup.swift in Sources */,
				D01AC9231DD5E9A200E8160F /* ApplyUpdateMessage.swift in Sources */,
				D03B0CF71D62250800955575 /* TelegramMediaImage.swift in Sources */,
				D0BC386E1E3FDAB70044D6FE /* CreateGroup.swift in Sources */,
				D0FA8BB31E201B02001E855B /* ProcessSecretChatIncomingEncryptedOperations.swift in Sources */,
				D0E305AA1E5BA02D00D7A3A2 /* ChannelBlacklist.swift in Sources */,
				C22EE61B1E67418000334C38 /* ToggleChannelSignatures.swift in Sources */,
				D073CE601DCB9D14007511FD /* OutgoingMessageInfoAttribute.swift in Sources */,
				D03B0D6B1D631A9D00955575 /* Phonebook.swift in Sources */,
				D0AAD1A81E32602500D5B9DE /* AutoremoveTimeoutMessageAttribute.swift in Sources */,
				C2366C831E4F3EAA0097CCFF /* GroupReturnAndLeft.swift in Sources */,
				D03B0D3D1D6319E200955575 /* Fetch.swift in Sources */,
				D0DF0C931D81AD09008AEB01 /* MessageUtils.swift in Sources */,
				D03B0D681D631A8B00955575 /* RecentPeers.swift in Sources */,
				D0DF0CA81D82BF32008AEB01 /* PeerParticipants.swift in Sources */,
				D0FA8BA71E1FA6DF001E855B /* TelegramSecretChat.swift in Sources */,
				D03B0D5F1D631A6900955575 /* Serialization.swift in Sources */,
				D03B0D441D6319F900955575 /* CloudFileMediaResource.swift in Sources */,
				D018D3371E648ACF00C5E089 /* CreateChannel.swift in Sources */,
				D01AC9211DD5E7E500E8160F /* RequestEditMessage.swift in Sources */,
				D0E35A0E1DE4953E00BC6096 /* FetchHttpResource.swift in Sources */,
				D01AC91D1DD5DA5E00E8160F /* RequestMessageActionCallback.swift in Sources */,
				D00C7CEB1E37A8540080C3D5 /* SetSecretChatMessageAutoremoveTimeoutInteractively.swift in Sources */,
				D09BB6B61DB0428000A905C0 /* PendingMessageUploadedContent.swift in Sources */,
				D0F3CC7D1DDE289E008148FA /* ResolvePeerByName.swift in Sources */,
				D0B843B71DA7FF30005F29E1 /* NBMetadataCoreMapper.m in Sources */,
				D0AB0B921D65E9FA002C78E7 /* ManagedServiceViews.swift in Sources */,
				D0AAD1B81E326FE200D5B9DE /* ManagedAutoremoveMessageOperations.swift in Sources */,
				D099EA1C1DE72867001AF5A8 /* PeerCommands.swift in Sources */,
				D03B0CCE1D62239600955575 /* PhoneNumbers.swift in Sources */,
				D00DBBDA1E64E67E00DB5485 /* UpdateSecretChat.swift in Sources */,
				D0FA8B981E1E955C001E855B /* SecretChatOutgoingOperation.swift in Sources */,
				D0DF0C911D81A857008AEB01 /* ImageRepresentationsUtils.swift in Sources */,
				D0E6521F1E3A364A004EEA91 /* UpdateAccountPeerName.swift in Sources */,
				D03B0D5A1D631A6900955575 /* Api.swift in Sources */,
				D049EAE81E44B67100A2CD3A /* RecentPeerItem.swift in Sources */,
				D02ABC7B1E30058F00CAE539 /* DeleteMessagesInteractively.swift in Sources */,
				D0448C9F1E27F5EB005A61A7 /* Random.swift in Sources */,
				D0B843B21DA7FF30005F29E1 /* NBAsYouTypeFormatter.m in Sources */,
				D03B0CDB1D62245F00955575 /* ApiUtils.swift in Sources */,
				D0B843C91DA7FF30005F29E1 /* NBPhoneNumberDesc.m in Sources */,
				D03B0CE61D6224A700955575 /* ReplyMessageAttribute.swift in Sources */,
				D0BEAF601E54ACF900BD963D /* AccountManager.swift in Sources */,
				D02ABC7E1E3109F000CAE539 /* CloudChatRemoveMessagesOperation.swift in Sources */,
				D0448CA51E29215A005A61A7 /* MediaResourceApiUtils.swift in Sources */,
				D03C53771DAFF20F004C17B3 /* MultipartUpload.swift in Sources */,
				D00C7CE01E3785710080C3D5 /* MarkMessageContentAsConsumedInteractively.swift in Sources */,
				D0B843811DA6EDAE005F29E1 /* CachedUserData.swift in Sources */,
				D049EAD51E43D98500A2CD3A /* RecentMediaItem.swift in Sources */,
				D03B0D0A1D62255C00955575 /* Holes.swift in Sources */,
				D0B843CB1DA7FF30005F29E1 /* NBPhoneNumberUtil.m in Sources */,
				D03B0D5E1D631A6900955575 /* Network.swift in Sources */,
				D0B8438E1DA7D296005F29E1 /* CachedGroupParticipants.swift in Sources */,
				D0B843BD1DA7FF30005F29E1 /* NBMetadataHelper.m in Sources */,
				D03B0CF51D62250800955575 /* TelegramMediaContact.swift in Sources */,
				D03B0CFB1D62250800955575 /* TelegramMediaWebpage.swift in Sources */,
				D09A2FEB1D7CDC320018FB72 /* PeerAccessRestrictionInfo.swift in Sources */,
				D0E35A101DE49E1C00BC6096 /* OutgoingMessageWithChatContextResult.swift in Sources */,
				D049EAD81E43DAD200A2CD3A /* ManagedRecentStickers.swift in Sources */,
				D0448C991E268F9A005A61A7 /* SecretApiLayer46.swift in Sources */,
				D0613FCF1E60520700202CDB /* ChannelMembers.swift in Sources */,
				C2366C891E4F40480097CCFF /* SupportPeerId.swift in Sources */,
				D003702B1DA42586004308D3 /* PhoneNumber.swift in Sources */,
				D03B0CF91D62250800955575 /* TelegramMediaMap.swift in Sources */,
				D0BC38791E40BAF20044D6FE /* SynchronizePinnedChatsOperation.swift in Sources */,
				D050F2101E48AB0600988324 /* InteractivePhoneFormatter.swift in Sources */,
				D03B0D671D631A8B00955575 /* AccountViewTracker.swift in Sources */,
				D0B843BB1DA7FF30005F29E1 /* NBMetadataCoreTestMapper.m in Sources */,
				D03B0D101D62255C00955575 /* UpdatesApiUtils.swift in Sources */,
				D0F7AB2C1DCE889D009AD9A1 /* EditedMessageAttribute.swift in Sources */,
				D0FA8BAA1E1FB76E001E855B /* ManagedSecretChatOutgoingOperations.swift in Sources */,
				D00D97C71E32901700E5C2B6 /* PeerInputActivity.swift in Sources */,
				D0FA8BAD1E1FD6E2001E855B /* MemoryBufferExtensions.swift in Sources */,
				D03B0CBF1D62234A00955575 /* Log.swift in Sources */,
				D0B843B51DA7FF30005F29E1 /* NBMetadataCore.m in Sources */,
				D03B0CD61D62245300955575 /* TelegramUser.swift in Sources */,
				D019B1CC1E2E3B6A00F80DB3 /* SecretChatRekeySession.swift in Sources */,
				D03B0CD91D62245B00955575 /* PeerUtils.swift in Sources */,
				D03B0CE41D62249F00955575 /* TextEntitiesMessageAttribute.swift in Sources */,
				D049EAEB1E44B71B00A2CD3A /* RecentlySearchedPeerIds.swift in Sources */,
				D03B0CD31D62244300955575 /* Namespaces.swift in Sources */,
				D01D6BF91E42A713006151C6 /* SearchStickers.swift in Sources */,
				D0FA8BB91E2240B4001E855B /* SecretChatIncomingDecryptedOperation.swift in Sources */,
				D0561DE31E5737FC00E6B9E9 /* UpdatePeerInfo.swift in Sources */,
				D0DF0C8A1D819C7E008AEB01 /* JoinChannel.swift in Sources */,
				D0F7AB2F1DCF507E009AD9A1 /* ReplyMarkupMessageAttribute.swift in Sources */,
				D0B843971DA7FBBC005F29E1 /* ChangePeerNotificationSettings.swift in Sources */,
				D0448CA21E291B14005A61A7 /* FetchSecretFileResource.swift in Sources */,
				D033FEB61E61F3F900644997 /* BlockedPeers.swift in Sources */,
				D00C7CCC1E3620C30080C3D5 /* CachedChannelParticipants.swift in Sources */,
				D09BB6B41DB02C2B00A905C0 /* PendingMessageManager.swift in Sources */,
				D0BC387B1E40D2880044D6FE /* TogglePeerChatPinned.swift in Sources */,
				D0BB7C5A1E5C8074001527C3 /* ChannelParticipants.swift in Sources */,
				D0448C8E1E22993C005A61A7 /* ProcessSecretChatIncomingDecryptedOperations.swift in Sources */,
				D0448C911E251F96005A61A7 /* SecretChatEncryption.swift in Sources */,
				D0FA8BA11E1F99E1001E855B /* SecretChatFileReference.swift in Sources */,
				D07827BB1E00451F00071108 /* SearchPeers.swift in Sources */,
				D0DC354E1DE368F7000195EB /* RequestChatContextResults.swift in Sources */,
				D0BC38771E40BAAA0044D6FE /* ManagedSynchronizePinnedChatsOperations.swift in Sources */,
				D0B843851DA6EDC4005F29E1 /* CachedChannelData.swift in Sources */,
				D0528E6A1E65DD2100E2FEF5 /* WebpagePreview.swift in Sources */,
				D0BEAF5D1E54941B00BD963D /* Authorization.swift in Sources */,
				D0B843831DA6EDB8005F29E1 /* CachedGroupData.swift in Sources */,
				D0E35A121DE4A25E00BC6096 /* OutgoingChatContextResultMessageAttribute.swift in Sources */,
				C239BE9C1E630CA700C2C453 /* UpdatePinnedMessage.swift in Sources */,
				D0B844531DAC0773005F29E1 /* TelegramUserPresence.swift in Sources */,
				D0B843871DA6F705005F29E1 /* UpdateCachedPeerData.swift in Sources */,
				D03B0D6D1D631AA300955575 /* ContactManagement.swift in Sources */,
				D03B0D0F1D62255C00955575 /* UpdateMessageService.swift in Sources */,
				D03B0CF61D62250800955575 /* TelegramMediaFile.swift in Sources */,
				D03B0CE81D6224AD00955575 /* ViewCountMessageAttribute.swift in Sources */,
				D03B0D0C1D62255C00955575 /* AccountStateManagementUtils.swift in Sources */,
				D073CE5D1DCB97F6007511FD /* ForwardSourceInfoAttribute.swift in Sources */,
				D0FA8B9E1E1F973B001E855B /* SecretChatIncomingEncryptedOperation.swift in Sources */,
				D0561DEA1E5754FA00E6B9E9 /* ChannelAdmins.swift in Sources */,
				D0613FCA1E60440600202CDB /* InvitationLinks.swift in Sources */,
				D03B0D721D631ABA00955575 /* SearchMessages.swift in Sources */,
				D0DC35501DE36900000195EB /* ChatContextResult.swift in Sources */,
				D00D97CA1E32917C00E5C2B6 /* PeerInputActivityManager.swift in Sources */,
				D0177B7B1DF8A16C00A5083A /* SecretChatState.swift in Sources */,
				D0AAD1AA1E32638500D5B9DE /* ApplyMaxReadIndexInteractively.swift in Sources */,
				D03B0D5C1D631A6900955575 /* Download.swift in Sources */,
				D01749591E1092BC0057C89A /* RequestStartBot.swift in Sources */,
				D01B27A21E394D8B0022A4C0 /* PrivacySettings.swift in Sources */,
				D017495E1E118F790057C89A /* AccountStateManager.swift in Sources */,
				D0FA8BB61E223C16001E855B /* SecretApiLayer8.swift in Sources */,
				D0B843C71DA7FF30005F29E1 /* NBPhoneNumberDefines.m in Sources */,
				D049EAF51E44DF3300A2CD3A /* AccountState.swift in Sources */,
				D03B0D5D1D631A6900955575 /* MultipartFetch.swift in Sources */,
				D0BC38751E40A7F70044D6FE /* RemovePeerChat.swift in Sources */,
				D0AB0B961D662F0B002C78E7 /* ManagedChatListHoles.swift in Sources */,
				D03E5E0C1E55E02D0029569A /* LoggedOutAccountAttribute.swift in Sources */,
				D02ABC841E32183300CAE539 /* ManagedSynchronizePinnedCloudChatsOperations.swift in Sources */,
				D03B0CD71D62245300955575 /* TelegramGroup.swift in Sources */,
				D0B8438C1DA7CF50005F29E1 /* BotInfo.swift in Sources */,
				D033FEB31E61F3C000644997 /* ReportPeer.swift in Sources */,
				D021E0E21DB5401A00C6B04F /* StickerManagement.swift in Sources */,
				D0BC38701E40853E0044D6FE /* UpdatePeers.swift in Sources */,
				D03B0CE21D62249B00955575 /* InlineBotMessageAttribute.swift in Sources */,
				D0AB0B9A1D666520002C78E7 /* ManagedSynchronizePeerReadStates.swift in Sources */,
				D03B0D5B1D631A6900955575 /* Buffer.swift in Sources */,
				D0B843891DA7AB96005F29E1 /* ExportedInvitation.swift in Sources */,
				D03B0E441D631E6600955575 /* NetworkLogging.m in Sources */,
				D0528E651E65C82400E2FEF5 /* UpdateContactName.swift in Sources */,
				D03121021DA57E93006A2A60 /* TelegramPeerNotificationSettings.swift in Sources */,
				D03B0CBB1D62233C00955575 /* MergeLists.swift in Sources */,
				C239BE971E62EE1E00C2C453 /* LoadMessagesIfNecessary.swift in Sources */,
				D03B0CC11D62235000955575 /* StringFormat.swift in Sources */,
				D0B843C31DA7FF30005F29E1 /* NBPhoneMetaDataGenerator.m in Sources */,
				C2366C861E4F403C0097CCFF /* AddressNames.swift in Sources */,
				D0B843C11DA7FF30005F29E1 /* NBPhoneMetaData.m in Sources */,
				D0528E601E65B94E00E2FEF5 /* SingleMessageView.swift in Sources */,
				D0528E5A1E658B3600E2FEF5 /* ManagedLocalInputActivities.swift in Sources */,
				D0FA8BA41E1FA341001E855B /* SecretChatKeychain.swift in Sources */,
				D01749601E118FC30057C89A /* AccountIntermediateState.swift in Sources */,
				D02ABC811E310E5D00CAE539 /* ManagedCloudChatRemoveMessagesOperations.swift in Sources */,
				D03B0D651D631A8B00955575 /* Account.swift in Sources */,
				D0AB0B941D662ECE002C78E7 /* ManagedMessageHistoryHoles.swift in Sources */,
				D08774FC1E3E39F600A97350 /* ManagedGlobalNotificationSettings.swift in Sources */,
				D03B0CF41D62250800955575 /* TelegramMediaAction.swift in Sources */,
				D041E3F81E535A88008C24B4 /* RemovePeerMember.swift in Sources */,
				D0B417C11D7DCEEF004562A4 /* ApiGroupOrChannel.swift in Sources */,
				D041E3F51E535464008C24B4 /* AddPeerMember.swift in Sources */,
				D0B843BF1DA7FF30005F29E1 /* NBNumberFormat.m in Sources */,
				D0E305A71E5B5CBE00D7A3A2 /* PeerAdmins.swift in Sources */,
				D0B843C51DA7FF30005F29E1 /* NBPhoneNumber.m in Sources */,
				D03B0D0D1D62255C00955575 /* SynchronizePeerReadState.swift in Sources */,
				D03B0D081D62255C00955575 /* ChannelState.swift in Sources */,
				C251D7431E65E50500283EDE /* StickerSetInstallation.swift in Sources */,
			);
			runOnlyForDeploymentPostprocessing = 0;
		};
		D09D8C061D4FAB1D0081DBEC /* Sources */ = {
			isa = PBXSourcesBuildPhase;
			buildActionMask = 2147483647;
			files = (
				D09D8C101D4FAB1D0081DBEC /* TelegramCoreTests.m in Sources */,
			);
			runOnlyForDeploymentPostprocessing = 0;
		};
		D0B418621D7E03D5004562A4 /* Sources */ = {
			isa = PBXSourcesBuildPhase;
			buildActionMask = 2147483647;
			files = (
				D00DBBD81E64E41100DB5485 /* CreateSecretChat.swift in Sources */,
				C239BE9D1E630CB300C2C453 /* UpdatePinnedMessage.swift in Sources */,
				C239BE981E62F0D200C2C453 /* LoadMessagesIfNecessary.swift in Sources */,
				C26A37EF1E5E0C41006977AC /* ChannelParticipants.swift in Sources */,
				D050F26A1E4A5B6D00988324 /* ManagedGlobalNotificationSettings.swift in Sources */,
				D050F26B1E4A5B6D00988324 /* ApplyMaxReadIndexInteractively.swift in Sources */,
				D033FEB11E61EB0200644997 /* PeerReportStatus.swift in Sources */,
				D050F26C1E4A5B6D00988324 /* UpdatePeers.swift in Sources */,
				D050F26D1E4A5B6D00988324 /* CreateGroup.swift in Sources */,
				D050F26E1E4A5B6D00988324 /* RemovePeerChat.swift in Sources */,
				D0613FD81E606B3B00202CDB /* ConvertGroupToSupergroup.swift in Sources */,
				D01D6BFA1E42A718006151C6 /* SearchStickers.swift in Sources */,
				C2A315C01E2E776A00D89000 /* RequestStartBot.swift in Sources */,
				D0F7B1EA1E045C87007EB8A5 /* ChangePeerNotificationSettings.swift in Sources */,
				D0B418A71D7E0592004562A4 /* Fetch.swift in Sources */,
				D02ABC7C1E30058F00CAE539 /* DeleteMessagesInteractively.swift in Sources */,
				D050F2111E48AB0600988324 /* InteractivePhoneFormatter.swift in Sources */,
				D050F2631E4A5AEB00988324 /* SynchronizePinnedChatsOperation.swift in Sources */,
				D0B418B81D7E05A6004562A4 /* ContactManagement.swift in Sources */,
				D050F2521E4A59C200988324 /* JoinLink.swift in Sources */,
				D0F7B1E91E045C87007EB8A5 /* PeerCommands.swift in Sources */,
				D00D97C81E32901700E5C2B6 /* PeerInputActivity.swift in Sources */,
				D0B844311DAB91E0005F29E1 /* NBPhoneMetaData.m in Sources */,
				C22EE61C1E67418000334C38 /* ToggleChannelSignatures.swift in Sources */,
				D0B418AC1D7E0597004562A4 /* Network.swift in Sources */,
				D0B844141DAB91CD005F29E1 /* PhoneNumbers.swift in Sources */,
				D0E305AB1E5BA02D00D7A3A2 /* ChannelBlacklist.swift in Sources */,
				D00D97CB1E32917C00E5C2B6 /* PeerInputActivityManager.swift in Sources */,
				D0B844491DAB91FD005F29E1 /* ManagedChatListHoles.swift in Sources */,
				D03C53711DAD5CA9004C17B3 /* CachedGroupParticipants.swift in Sources */,
				C2366C841E4F3EAA0097CCFF /* GroupReturnAndLeft.swift in Sources */,
				D03C53671DAD5CA9004C17B3 /* ApiUtils.swift in Sources */,
				D0AAD1B91E326FE200D5B9DE /* ManagedAutoremoveMessageOperations.swift in Sources */,
				D001F3F21E128A1C007A8C60 /* UpdateGroup.swift in Sources */,
				D0F7B1EB1E045C87007EB8A5 /* ResolvePeerByName.swift in Sources */,
				D018D3381E648ACF00C5E089 /* CreateChannel.swift in Sources */,
				D001F3EE1E128A1C007A8C60 /* AccountStateManager.swift in Sources */,
				D0B844351DAB91E0005F29E1 /* NBPhoneNumberDesc.m in Sources */,
				D0448CA31E291B14005A61A7 /* FetchSecretFileResource.swift in Sources */,
				D0B8442F1DAB91E0005F29E1 /* NBMetadataHelper.m in Sources */,
				D0B8444C1DAB91FD005F29E1 /* UpdateCachedPeerData.swift in Sources */,
				D0B418A81D7E0597004562A4 /* Api.swift in Sources */,
				D0FA8B9F1E1F973B001E855B /* SecretChatIncomingEncryptedOperation.swift in Sources */,
				D03C536C1DAD5CA9004C17B3 /* TelegramChannel.swift in Sources */,
				D0B418951D7E0580004562A4 /* TelegramMediaContact.swift in Sources */,
				D0F3CC7A1DDE2859008148FA /* RequestMessageActionCallback.swift in Sources */,
				D073CEA11DCBF3D3007511FD /* StickerPack.swift in Sources */,
				D00DBBDB1E64E67E00DB5485 /* UpdateSecretChat.swift in Sources */,
				D0448C921E251F96005A61A7 /* SecretChatEncryption.swift in Sources */,
				D0E35A141DE4C69C00BC6096 /* FetchHttpResource.swift in Sources */,
				D0B8440D1DAB91CD005F29E1 /* ImageRepresentationsUtils.swift in Sources */,
				D03C536A1DAD5CA9004C17B3 /* TelegramUser.swift in Sources */,
				D001F3EA1E128A1C007A8C60 /* TelegramPeerNotificationSettings.swift in Sources */,
				D0FA8BA81E1FA6DF001E855B /* TelegramSecretChat.swift in Sources */,
				D001F3EB1E128A1C007A8C60 /* EnqueueMessage.swift in Sources */,
				D00C7CEC1E37A8540080C3D5 /* SetSecretChatMessageAutoremoveTimeoutInteractively.swift in Sources */,
				D0B844481DAB91FD005F29E1 /* ManagedMessageHistoryHoles.swift in Sources */,
				D0F3CC7B1DDE2859008148FA /* RequestEditMessage.swift in Sources */,
				D0B844441DAB91FD005F29E1 /* AccountSettings.swift in Sources */,
				D049EAEC1E44B71B00A2CD3A /* RecentlySearchedPeerIds.swift in Sources */,
				D0FA8B991E1E955C001E855B /* SecretChatOutgoingOperation.swift in Sources */,
				D001F3F01E128A1C007A8C60 /* AccountStateManagementUtils.swift in Sources */,
				D0BEAF611E54ACF900BD963D /* AccountManager.swift in Sources */,
				D0F3CC791DDE2859008148FA /* SearchMessages.swift in Sources */,
				D0B8442B1DAB91E0005F29E1 /* NBMetadataCore.m in Sources */,
				D00C7CD01E3628180080C3D5 /* UpdateCachedChannelParticipants.swift in Sources */,
				D049EAE91E44B67100A2CD3A /* RecentPeerItem.swift in Sources */,
				D001F3F31E128A1C007A8C60 /* UpdateMessageService.swift in Sources */,
				D0B8442D1DAB91E0005F29E1 /* NBMetadataCoreTest.m in Sources */,
				D0B844131DAB91CD005F29E1 /* StringFormat.swift in Sources */,
				D0E35A131DE4C69100BC6096 /* OutgoingChatContextResultMessageAttribute.swift in Sources */,
				D0B418961D7E0580004562A4 /* TelegramMediaFile.swift in Sources */,
				D001F3EC1E128A1C007A8C60 /* Holes.swift in Sources */,
				D0B4189B1D7E0580004562A4 /* TelegramMediaWebpage.swift in Sources */,
				D00C7CE11E3785710080C3D5 /* MarkMessageContentAsConsumedInteractively.swift in Sources */,
				D0B844341DAB91E0005F29E1 /* NBPhoneNumberDefines.m in Sources */,
				D0B8442A1DAB91E0005F29E1 /* NBAsYouTypeFormatter.m in Sources */,
				D0448C8F1E22993C005A61A7 /* ProcessSecretChatIncomingDecryptedOperations.swift in Sources */,
				D073CE6E1DCBCF17007511FD /* ForwardSourceInfoAttribute.swift in Sources */,
				D0613FD01E60520700202CDB /* ChannelMembers.swift in Sources */,
				D001F3E81E128A1C007A8C60 /* ChannelState.swift in Sources */,
				C2366C8A1E4F40480097CCFF /* SupportPeerId.swift in Sources */,
				D0B844451DAB91FD005F29E1 /* AccountViewTracker.swift in Sources */,
				D050F2601E4A5AD500988324 /* AutoremoveTimeoutMessageAttribute.swift in Sources */,
				D049EAD91E43DAD200A2CD3A /* ManagedRecentStickers.swift in Sources */,
				D0B418A61D7E0592004562A4 /* CloudFileMediaResource.swift in Sources */,
				D073CEA51DCBF3F5007511FD /* StickerManagement.swift in Sources */,
				D03C536D1DAD5CA9004C17B3 /* ApiGroupOrChannel.swift in Sources */,
				D0E35A151DE4C6A200BC6096 /* OutgoingMessageWithChatContextResult.swift in Sources */,
				D0B418A91D7E0597004562A4 /* Buffer.swift in Sources */,
				D02ABC821E310E5D00CAE539 /* ManagedCloudChatRemoveMessagesOperations.swift in Sources */,
				D0B8442E1DAB91E0005F29E1 /* NBMetadataCoreTestMapper.m in Sources */,
				D03C53731DAD5CA9004C17B3 /* CachedGroupData.swift in Sources */,
				D019B1CD1E2E3B6A00F80DB3 /* SecretChatRekeySession.swift in Sources */,
				D0F7AB2D1DCE889D009AD9A1 /* EditedMessageAttribute.swift in Sources */,
				D0B844121DAB91CD005F29E1 /* Log.swift in Sources */,
				D03C53721DAD5CA9004C17B3 /* CachedUserData.swift in Sources */,
				D073CE6B1DCBCF17007511FD /* ReplyMessageAttribute.swift in Sources */,
				D001F3E91E128A1C007A8C60 /* SecretChatState.swift in Sources */,
				D0B8444B1DAB91FD005F29E1 /* ManagedSynchronizePeerReadStates.swift in Sources */,
				D02ABC851E32183300CAE539 /* ManagedSynchronizePinnedCloudChatsOperations.swift in Sources */,
				D073CE6C1DCBCF17007511FD /* TextEntitiesMessageAttribute.swift in Sources */,
				D03C53751DAD5CA9004C17B3 /* TelegramUserPresence.swift in Sources */,
				D0561DE41E5737FC00E6B9E9 /* UpdatePeerInfo.swift in Sources */,
				D0DC35521DE36908000195EB /* ChatContextResult.swift in Sources */,
				D0F7AB301DCF507E009AD9A1 /* ReplyMarkupMessageAttribute.swift in Sources */,
				D073CE6D1DCBCF17007511FD /* InlineBotMessageAttribute.swift in Sources */,
				D033FEB71E61F3F900644997 /* BlockedPeers.swift in Sources */,
				D0448C9A1E268F9A005A61A7 /* SecretApiLayer46.swift in Sources */,
				D050F2611E4A5AE700988324 /* PrivacySettings.swift in Sources */,
				D0B8440F1DAB91CD005F29E1 /* Either.swift in Sources */,
				D0DC35511DE36908000195EB /* RequestChatContextResults.swift in Sources */,
				D0F7B1EC1E045C87007EB8A5 /* SearchPeers.swift in Sources */,
				D001F3EF1E128A1C007A8C60 /* AccountIntermediateState.swift in Sources */,
				D00C7CCD1E3620C30080C3D5 /* CachedChannelParticipants.swift in Sources */,
				D03C536E1DAD5CA9004C17B3 /* PhoneNumber.swift in Sources */,
				D0BC387C1E40D2880044D6FE /* TogglePeerChatPinned.swift in Sources */,
				D0528E6B1E65DD2100E2FEF5 /* WebpagePreview.swift in Sources */,
				D0B844111DAB91CD005F29E1 /* Regex.swift in Sources */,
				D0B844321DAB91E0005F29E1 /* NBPhoneMetaDataGenerator.m in Sources */,
				D0BEAF5E1E54941B00BD963D /* Authorization.swift in Sources */,
				D073CEA41DCBF3EA007511FD /* MultipartUpload.swift in Sources */,
				D03C53701DAD5CA9004C17B3 /* ExportedInvitation.swift in Sources */,
				D0F7B1E31E045C7B007EB8A5 /* RichText.swift in Sources */,
				D0FA8BB11E1FEC7E001E855B /* SecretChatEncryptionConfig.swift in Sources */,
				D0B418AA1D7E0597004562A4 /* Download.swift in Sources */,
				D001F3F41E128A1C007A8C60 /* UpdatesApiUtils.swift in Sources */,
				D0B4188E1D7E0578004562A4 /* StoreMessage_Telegram.swift in Sources */,
				D0B844461DAB91FD005F29E1 /* RecentPeers.swift in Sources */,
				D03C53681DAD5CA9004C17B3 /* PeerUtils.swift in Sources */,
				D050F2621E4A5AE700988324 /* GlobalNotificationSettings.swift in Sources */,
				D0B418991D7E0580004562A4 /* TelegramMediaMap.swift in Sources */,
				D0561DEB1E5754FA00E6B9E9 /* ChannelAdmins.swift in Sources */,
				D0613FCB1E60440600202CDB /* InvitationLinks.swift in Sources */,
				D0B844471DAB91FD005F29E1 /* ManagedServiceViews.swift in Sources */,
				D03C53691DAD5CA9004C17B3 /* PeerAccessRestrictionInfo.swift in Sources */,
				D0B8440E1DAB91CD005F29E1 /* MessageUtils.swift in Sources */,
				D0FA8BAB1E1FB76E001E855B /* ManagedSecretChatOutgoingOperations.swift in Sources */,
				D0B418BA1D7E05BB004562A4 /* NetworkLogging.m in Sources */,
				D03C536B1DAD5CA9004C17B3 /* TelegramGroup.swift in Sources */,
				D0B418941D7E0580004562A4 /* TelegramMediaAction.swift in Sources */,
				D0B8442C1DAB91E0005F29E1 /* NBMetadataCoreMapper.m in Sources */,
				D0FA8BB71E223C16001E855B /* SecretApiLayer8.swift in Sources */,
				D073CE6A1DCBCF17007511FD /* ViewCountMessageAttribute.swift in Sources */,
				D0B418AB1D7E0597004562A4 /* MultipartFetch.swift in Sources */,
				D0B418B71D7E05A6004562A4 /* Phonebook.swift in Sources */,
				D03C53741DAD5CA9004C17B3 /* CachedChannelData.swift in Sources */,
				D0B418861D7E056D004562A4 /* Namespaces.swift in Sources */,
				D0F7B1E41E045C7B007EB8A5 /* InstantPage.swift in Sources */,
				D03E5E0D1E55E02D0029569A /* LoggedOutAccountAttribute.swift in Sources */,
				D0B418AD1D7E0597004562A4 /* Serialization.swift in Sources */,
				D03C536F1DAD5CA9004C17B3 /* BotInfo.swift in Sources */,
				D0FA8BBA1E2240B4001E855B /* SecretChatIncomingDecryptedOperation.swift in Sources */,
				D033FEB41E61F3C000644997 /* ReportPeer.swift in Sources */,
				D0FA8BAE1E1FD6E2001E855B /* MemoryBufferExtensions.swift in Sources */,
				D0FA8BB41E201B02001E855B /* ProcessSecretChatIncomingEncryptedOperations.swift in Sources */,
				D0B844101DAB91CD005F29E1 /* MergeLists.swift in Sources */,
				D0448CA61E29215A005A61A7 /* MediaResourceApiUtils.swift in Sources */,
				D001F3F11E128A1C007A8C60 /* SynchronizePeerReadState.swift in Sources */,
				D050F2641E4A5AEB00988324 /* ManagedSynchronizePinnedChatsOperations.swift in Sources */,
				D0528E661E65C82400E2FEF5 /* UpdateContactName.swift in Sources */,
				D0F7B1E81E045C87007EB8A5 /* PeerParticipants.swift in Sources */,
				D049EAD61E43D98500A2CD3A /* RecentMediaItem.swift in Sources */,
				D0B844331DAB91E0005F29E1 /* NBPhoneNumber.m in Sources */,
				D001F3F51E128A1C007A8C60 /* PendingMessageManager.swift in Sources */,
				D001F3F61E128A1C007A8C60 /* PendingMessageUploadedContent.swift in Sources */,
				C2366C871E4F403C0097CCFF /* AddressNames.swift in Sources */,
				D02ABC7F1E3109F000CAE539 /* CloudChatRemoveMessagesOperation.swift in Sources */,
				D0528E611E65B94E00E2FEF5 /* SingleMessageView.swift in Sources */,
				D0528E5B1E658B3600E2FEF5 /* ManagedLocalInputActivities.swift in Sources */,
				D0FA8BA51E1FA341001E855B /* SecretChatKeychain.swift in Sources */,
				D0F7B1E71E045C87007EB8A5 /* JoinChannel.swift in Sources */,
				D0E652201E3A364A004EEA91 /* UpdateAccountPeerName.swift in Sources */,
				D0FA8BA21E1F99E1001E855B /* SecretChatFileReference.swift in Sources */,
				D0B844301DAB91E0005F29E1 /* NBNumberFormat.m in Sources */,
				D001F3F71E128A1C007A8C60 /* ApplyUpdateMessage.swift in Sources */,
				D0B418971D7E0580004562A4 /* TelegramMediaImage.swift in Sources */,
				D041E3F91E535A88008C24B4 /* RemovePeerMember.swift in Sources */,
				D049EAF61E44DF3300A2CD3A /* AccountState.swift in Sources */,
				D041E3F61E535464008C24B4 /* AddPeerMember.swift in Sources */,
				D0B844361DAB91E0005F29E1 /* NBPhoneNumberUtil.m in Sources */,
				D0E305A81E5B5CBE00D7A3A2 /* PeerAdmins.swift in Sources */,
				D073CE6F1DCBCF17007511FD /* OutgoingMessageInfoAttribute.swift in Sources */,
				D0B844431DAB91FD005F29E1 /* Account.swift in Sources */,
				D0448CA01E27F5EB005A61A7 /* Random.swift in Sources */,
				C251D7441E65E50500283EDE /* StickerSetInstallation.swift in Sources */,
			);
			runOnlyForDeploymentPostprocessing = 0;
		};
/* End PBXSourcesBuildPhase section */

/* Begin PBXTargetDependency section */
		D09D8C0D1D4FAB1D0081DBEC /* PBXTargetDependency */ = {
			isa = PBXTargetDependency;
			target = D09D8C001D4FAB1D0081DBEC /* TelegramCore */;
			targetProxy = D09D8C0C1D4FAB1D0081DBEC /* PBXContainerItemProxy */;
		};
/* End PBXTargetDependency section */

/* Begin XCBuildConfiguration section */
		D06706551D51162400DED3E3 /* Hockeyapp */ = {
			isa = XCBuildConfiguration;
			baseConfigurationReference = D03B0E591D63215200955575 /* TelegramCore.xcconfig */;
			buildSettings = {
				ALWAYS_SEARCH_USER_PATHS = NO;
				CLANG_ANALYZER_NONNULL = YES;
				CLANG_CXX_LANGUAGE_STANDARD = "gnu++0x";
				CLANG_CXX_LIBRARY = "libc++";
				CLANG_ENABLE_MODULES = YES;
				CLANG_ENABLE_OBJC_ARC = YES;
				CLANG_WARN_BOOL_CONVERSION = YES;
				CLANG_WARN_CONSTANT_CONVERSION = YES;
				CLANG_WARN_DIRECT_OBJC_ISA_USAGE = YES_ERROR;
				CLANG_WARN_DOCUMENTATION_COMMENTS = YES;
				CLANG_WARN_EMPTY_BODY = YES;
				CLANG_WARN_ENUM_CONVERSION = YES;
				CLANG_WARN_INT_CONVERSION = YES;
				CLANG_WARN_OBJC_ROOT_CLASS = YES_ERROR;
				CLANG_WARN_UNREACHABLE_CODE = YES;
				CLANG_WARN__DUPLICATE_METHOD_MATCH = YES;
				"CODE_SIGN_IDENTITY[sdk=iphoneos*]" = "iPhone Developer";
				COPY_PHASE_STRIP = NO;
				CURRENT_PROJECT_VERSION = 1;
				DEBUG_INFORMATION_FORMAT = "dwarf-with-dsym";
				ENABLE_NS_ASSERTIONS = NO;
				ENABLE_STRICT_OBJC_MSGSEND = YES;
				GCC_C_LANGUAGE_STANDARD = gnu99;
				GCC_NO_COMMON_BLOCKS = YES;
				GCC_WARN_64_TO_32_BIT_CONVERSION = YES;
				GCC_WARN_ABOUT_RETURN_TYPE = YES_ERROR;
				GCC_WARN_UNDECLARED_SELECTOR = YES;
				GCC_WARN_UNINITIALIZED_AUTOS = YES_AGGRESSIVE;
				GCC_WARN_UNUSED_FUNCTION = YES;
				GCC_WARN_UNUSED_VARIABLE = YES;
				IPHONEOS_DEPLOYMENT_TARGET = 8.0;
				MACOSX_DEPLOYMENT_TARGET = 10.10;
				MTL_ENABLE_DEBUG_INFO = NO;
				SDKROOT = iphoneos;
				TARGETED_DEVICE_FAMILY = "1,2";
				USER_HEADER_SEARCH_PATHS = "$(PROJECT_DIR)/third-party/FFmpeg-iOS/include";
				VALIDATE_PRODUCT = YES;
				VERSIONING_SYSTEM = "apple-generic";
				VERSION_INFO_PREFIX = "";
			};
			name = Hockeyapp;
		};
		D06706561D51162400DED3E3 /* Hockeyapp */ = {
			isa = XCBuildConfiguration;
			baseConfigurationReference = D03B0E591D63215200955575 /* TelegramCore.xcconfig */;
			buildSettings = {
				ALWAYS_SEARCH_USER_PATHS = NO;
				APPLICATION_EXTENSION_API_ONLY = YES;
				CLANG_ENABLE_MODULES = YES;
				CODE_SIGN_IDENTITY = "";
				"CODE_SIGN_IDENTITY[sdk=iphoneos*]" = "iPhone Distribution";
				COPY_PHASE_STRIP = YES;
				DEFINES_MODULE = YES;
				DEVELOPMENT_TEAM = X834Q8SBVP;
				DYLIB_COMPATIBILITY_VERSION = 1;
				DYLIB_CURRENT_VERSION = 1;
				DYLIB_INSTALL_NAME_BASE = "@rpath";
				INFOPLIST_FILE = TelegramCore/Info.plist;
				INSTALL_PATH = "$(LOCAL_LIBRARY_DIR)/Frameworks";
				IPHONEOS_DEPLOYMENT_TARGET = 8.0;
				LD_RUNPATH_SEARCH_PATHS = "$(inherited) @executable_path/Frameworks @loader_path/Frameworks";
				LIBRARY_SEARCH_PATHS = (
					"$(inherited)",
					"$(PROJECT_DIR)/third-party/FFmpeg-iOS/lib",
					"$(PROJECT_DIR)/third-party/libwebp/lib",
				);
				OTHER_LDFLAGS = "-Wl,-dead_strip";
				PRODUCT_BUNDLE_IDENTIFIER = org.telegram.TelegramCore;
				PRODUCT_NAME = "$(TARGET_NAME)";
				SKIP_INSTALL = YES;
				SWIFT_OPTIMIZATION_LEVEL = "-Owholemodule";
				SWIFT_REFLECTION_METADATA_LEVEL = none;
				SWIFT_VERSION = 3.0;
				USER_HEADER_SEARCH_PATHS = "$(PROJECT_DIR)/third-party/FFmpeg-iOS/include";
			};
			name = Hockeyapp;
		};
		D06706571D51162400DED3E3 /* Hockeyapp */ = {
			isa = XCBuildConfiguration;
			baseConfigurationReference = D03B0E591D63215200955575 /* TelegramCore.xcconfig */;
			buildSettings = {
				INFOPLIST_FILE = TelegramCoreTests/Info.plist;
				LD_RUNPATH_SEARCH_PATHS = "$(inherited) @executable_path/Frameworks @loader_path/Frameworks";
				PRODUCT_BUNDLE_IDENTIFIER = org.telegram.Telegram.TelegramCoreTests;
				PRODUCT_NAME = "$(TARGET_NAME)";
			};
			name = Hockeyapp;
		};
		D09D8C131D4FAB1D0081DBEC /* Debug */ = {
			isa = XCBuildConfiguration;
			baseConfigurationReference = D03B0E591D63215200955575 /* TelegramCore.xcconfig */;
			buildSettings = {
				ALWAYS_SEARCH_USER_PATHS = NO;
				CLANG_ANALYZER_NONNULL = YES;
				CLANG_CXX_LANGUAGE_STANDARD = "gnu++0x";
				CLANG_CXX_LIBRARY = "libc++";
				CLANG_ENABLE_MODULES = YES;
				CLANG_ENABLE_OBJC_ARC = YES;
				CLANG_WARN_BOOL_CONVERSION = YES;
				CLANG_WARN_CONSTANT_CONVERSION = YES;
				CLANG_WARN_DIRECT_OBJC_ISA_USAGE = YES_ERROR;
				CLANG_WARN_DOCUMENTATION_COMMENTS = YES;
				CLANG_WARN_EMPTY_BODY = YES;
				CLANG_WARN_ENUM_CONVERSION = YES;
				CLANG_WARN_INT_CONVERSION = YES;
				CLANG_WARN_OBJC_ROOT_CLASS = YES_ERROR;
				CLANG_WARN_UNREACHABLE_CODE = YES;
				CLANG_WARN__DUPLICATE_METHOD_MATCH = YES;
				"CODE_SIGN_IDENTITY[sdk=iphoneos*]" = "iPhone Developer";
				COPY_PHASE_STRIP = NO;
				CURRENT_PROJECT_VERSION = 1;
				DEBUG_INFORMATION_FORMAT = dwarf;
				ENABLE_STRICT_OBJC_MSGSEND = YES;
				ENABLE_TESTABILITY = YES;
				GCC_C_LANGUAGE_STANDARD = gnu99;
				GCC_DYNAMIC_NO_PIC = NO;
				GCC_NO_COMMON_BLOCKS = YES;
				GCC_OPTIMIZATION_LEVEL = 0;
				GCC_PREPROCESSOR_DEFINITIONS = (
					"DEBUG=1",
					"$(inherited)",
				);
				GCC_WARN_64_TO_32_BIT_CONVERSION = YES;
				GCC_WARN_ABOUT_RETURN_TYPE = YES_ERROR;
				GCC_WARN_UNDECLARED_SELECTOR = YES;
				GCC_WARN_UNINITIALIZED_AUTOS = YES_AGGRESSIVE;
				GCC_WARN_UNUSED_FUNCTION = YES;
				GCC_WARN_UNUSED_VARIABLE = YES;
				IPHONEOS_DEPLOYMENT_TARGET = 8.0;
				MACOSX_DEPLOYMENT_TARGET = 10.10;
				MTL_ENABLE_DEBUG_INFO = YES;
				ONLY_ACTIVE_ARCH = YES;
				SDKROOT = iphoneos;
				TARGETED_DEVICE_FAMILY = "1,2";
				USER_HEADER_SEARCH_PATHS = "$(PROJECT_DIR)/third-party/FFmpeg-iOS/include";
				VERSIONING_SYSTEM = "apple-generic";
				VERSION_INFO_PREFIX = "";
			};
			name = Debug;
		};
		D09D8C141D4FAB1D0081DBEC /* Release */ = {
			isa = XCBuildConfiguration;
			baseConfigurationReference = D03B0E591D63215200955575 /* TelegramCore.xcconfig */;
			buildSettings = {
				ALWAYS_SEARCH_USER_PATHS = NO;
				CLANG_ANALYZER_NONNULL = YES;
				CLANG_CXX_LANGUAGE_STANDARD = "gnu++0x";
				CLANG_CXX_LIBRARY = "libc++";
				CLANG_ENABLE_MODULES = YES;
				CLANG_ENABLE_OBJC_ARC = YES;
				CLANG_WARN_BOOL_CONVERSION = YES;
				CLANG_WARN_CONSTANT_CONVERSION = YES;
				CLANG_WARN_DIRECT_OBJC_ISA_USAGE = YES_ERROR;
				CLANG_WARN_DOCUMENTATION_COMMENTS = YES;
				CLANG_WARN_EMPTY_BODY = YES;
				CLANG_WARN_ENUM_CONVERSION = YES;
				CLANG_WARN_INT_CONVERSION = YES;
				CLANG_WARN_OBJC_ROOT_CLASS = YES_ERROR;
				CLANG_WARN_UNREACHABLE_CODE = YES;
				CLANG_WARN__DUPLICATE_METHOD_MATCH = YES;
				"CODE_SIGN_IDENTITY[sdk=iphoneos*]" = "iPhone Developer";
				COPY_PHASE_STRIP = NO;
				CURRENT_PROJECT_VERSION = 1;
				DEBUG_INFORMATION_FORMAT = "dwarf-with-dsym";
				ENABLE_NS_ASSERTIONS = NO;
				ENABLE_STRICT_OBJC_MSGSEND = YES;
				GCC_C_LANGUAGE_STANDARD = gnu99;
				GCC_NO_COMMON_BLOCKS = YES;
				GCC_WARN_64_TO_32_BIT_CONVERSION = YES;
				GCC_WARN_ABOUT_RETURN_TYPE = YES_ERROR;
				GCC_WARN_UNDECLARED_SELECTOR = YES;
				GCC_WARN_UNINITIALIZED_AUTOS = YES_AGGRESSIVE;
				GCC_WARN_UNUSED_FUNCTION = YES;
				GCC_WARN_UNUSED_VARIABLE = YES;
				IPHONEOS_DEPLOYMENT_TARGET = 8.0;
				MACOSX_DEPLOYMENT_TARGET = 10.10;
				MTL_ENABLE_DEBUG_INFO = NO;
				SDKROOT = iphoneos;
				TARGETED_DEVICE_FAMILY = "1,2";
				USER_HEADER_SEARCH_PATHS = "$(PROJECT_DIR)/third-party/FFmpeg-iOS/include";
				VALIDATE_PRODUCT = YES;
				VERSIONING_SYSTEM = "apple-generic";
				VERSION_INFO_PREFIX = "";
			};
			name = Release;
		};
		D09D8C161D4FAB1D0081DBEC /* Debug */ = {
			isa = XCBuildConfiguration;
			baseConfigurationReference = D03B0E591D63215200955575 /* TelegramCore.xcconfig */;
			buildSettings = {
				ALWAYS_SEARCH_USER_PATHS = NO;
				APPLICATION_EXTENSION_API_ONLY = YES;
				CLANG_ENABLE_MODULES = YES;
				CODE_SIGN_IDENTITY = "";
				"CODE_SIGN_IDENTITY[sdk=iphoneos*]" = "iPhone Developer";
				DEFINES_MODULE = YES;
				DEVELOPMENT_TEAM = X834Q8SBVP;
				DYLIB_COMPATIBILITY_VERSION = 1;
				DYLIB_CURRENT_VERSION = 1;
				DYLIB_INSTALL_NAME_BASE = "@rpath";
				INFOPLIST_FILE = TelegramCore/Info.plist;
				INSTALL_PATH = "$(LOCAL_LIBRARY_DIR)/Frameworks";
				IPHONEOS_DEPLOYMENT_TARGET = 8.0;
				LD_RUNPATH_SEARCH_PATHS = "$(inherited) @executable_path/Frameworks @loader_path/Frameworks";
				LIBRARY_SEARCH_PATHS = (
					"$(inherited)",
					"$(PROJECT_DIR)/third-party/FFmpeg-iOS/lib",
					"$(PROJECT_DIR)/third-party/libwebp/lib",
				);
				OTHER_LDFLAGS = "-Wl,-dead_strip";
				OTHER_SWIFT_FLAGS = "-DDEBUG";
				PRODUCT_BUNDLE_IDENTIFIER = org.telegram.TelegramCore;
				PRODUCT_NAME = "$(TARGET_NAME)";
				SKIP_INSTALL = YES;
				SWIFT_OPTIMIZATION_LEVEL = "-Onone";
				SWIFT_REFLECTION_METADATA_LEVEL = none;
				SWIFT_VERSION = 3.0;
				USER_HEADER_SEARCH_PATHS = "$(PROJECT_DIR)/third-party/FFmpeg-iOS/include";
			};
			name = Debug;
		};
		D09D8C171D4FAB1D0081DBEC /* Release */ = {
			isa = XCBuildConfiguration;
			baseConfigurationReference = D03B0E591D63215200955575 /* TelegramCore.xcconfig */;
			buildSettings = {
				ALWAYS_SEARCH_USER_PATHS = NO;
				APPLICATION_EXTENSION_API_ONLY = YES;
				CLANG_ENABLE_MODULES = YES;
				CODE_SIGN_IDENTITY = "";
				"CODE_SIGN_IDENTITY[sdk=iphoneos*]" = "iPhone Distribution";
				COPY_PHASE_STRIP = YES;
				DEFINES_MODULE = YES;
				DEVELOPMENT_TEAM = X834Q8SBVP;
				DYLIB_COMPATIBILITY_VERSION = 1;
				DYLIB_CURRENT_VERSION = 1;
				DYLIB_INSTALL_NAME_BASE = "@rpath";
				INFOPLIST_FILE = TelegramCore/Info.plist;
				INSTALL_PATH = "$(LOCAL_LIBRARY_DIR)/Frameworks";
				IPHONEOS_DEPLOYMENT_TARGET = 8.0;
				LD_RUNPATH_SEARCH_PATHS = "$(inherited) @executable_path/Frameworks @loader_path/Frameworks";
				LIBRARY_SEARCH_PATHS = (
					"$(inherited)",
					"$(PROJECT_DIR)/third-party/FFmpeg-iOS/lib",
					"$(PROJECT_DIR)/third-party/libwebp/lib",
				);
				OTHER_LDFLAGS = "-Wl,-dead_strip";
				PRODUCT_BUNDLE_IDENTIFIER = org.telegram.TelegramCore;
				PRODUCT_NAME = "$(TARGET_NAME)";
				SKIP_INSTALL = YES;
				SWIFT_OPTIMIZATION_LEVEL = "-Owholemodule";
				SWIFT_REFLECTION_METADATA_LEVEL = none;
				SWIFT_VERSION = 3.0;
				USER_HEADER_SEARCH_PATHS = "$(PROJECT_DIR)/third-party/FFmpeg-iOS/include";
			};
			name = Release;
		};
		D09D8C191D4FAB1D0081DBEC /* Debug */ = {
			isa = XCBuildConfiguration;
			baseConfigurationReference = D03B0E591D63215200955575 /* TelegramCore.xcconfig */;
			buildSettings = {
				INFOPLIST_FILE = TelegramCoreTests/Info.plist;
				LD_RUNPATH_SEARCH_PATHS = "$(inherited) @executable_path/Frameworks @loader_path/Frameworks";
				PRODUCT_BUNDLE_IDENTIFIER = org.telegram.Telegram.TelegramCoreTests;
				PRODUCT_NAME = "$(TARGET_NAME)";
			};
			name = Debug;
		};
		D09D8C1A1D4FAB1D0081DBEC /* Release */ = {
			isa = XCBuildConfiguration;
			baseConfigurationReference = D03B0E591D63215200955575 /* TelegramCore.xcconfig */;
			buildSettings = {
				INFOPLIST_FILE = TelegramCoreTests/Info.plist;
				LD_RUNPATH_SEARCH_PATHS = "$(inherited) @executable_path/Frameworks @loader_path/Frameworks";
				PRODUCT_BUNDLE_IDENTIFIER = org.telegram.Telegram.TelegramCoreTests;
				PRODUCT_NAME = "$(TARGET_NAME)";
			};
			name = Release;
		};
		D0B4186D1D7E03D5004562A4 /* Debug */ = {
			isa = XCBuildConfiguration;
			buildSettings = {
				APPLICATION_EXTENSION_API_ONLY = YES;
				CLANG_WARN_INFINITE_RECURSION = YES;
				CLANG_WARN_SUSPICIOUS_MOVES = YES;
				CODE_SIGN_IDENTITY = "-";
				COMBINE_HIDPI_IMAGES = YES;
				DEFINES_MODULE = YES;
				DEVELOPMENT_TEAM = "";
				DYLIB_COMPATIBILITY_VERSION = 1;
				DYLIB_CURRENT_VERSION = 1;
				DYLIB_INSTALL_NAME_BASE = "@rpath";
				FRAMEWORK_VERSION = A;
				INFOPLIST_FILE = TelegramCoreMac/Info.plist;
				INSTALL_PATH = "$(LOCAL_LIBRARY_DIR)/Frameworks";
				LD_RUNPATH_SEARCH_PATHS = "$(inherited) @executable_path/../Frameworks @loader_path/Frameworks";
				MACOSX_DEPLOYMENT_TARGET = 10.10;
				OTHER_SWIFT_FLAGS = "-DDEBUG";
				PRODUCT_BUNDLE_IDENTIFIER = org.telegram.Telegram.TelegramCoreMac;
				PRODUCT_NAME = "$(TARGET_NAME)";
				SDKROOT = macosx;
				SKIP_INSTALL = YES;
				SWIFT_ACTIVE_COMPILATION_CONDITIONS = DEBUG;
				SWIFT_OPTIMIZATION_LEVEL = "-Onone";
				SWIFT_VERSION = 3.0;
			};
			name = Debug;
		};
		D0B4186E1D7E03D5004562A4 /* Release */ = {
			isa = XCBuildConfiguration;
			buildSettings = {
				APPLICATION_EXTENSION_API_ONLY = YES;
				CLANG_WARN_INFINITE_RECURSION = YES;
				CLANG_WARN_SUSPICIOUS_MOVES = YES;
				CODE_SIGN_IDENTITY = "-";
				COMBINE_HIDPI_IMAGES = YES;
				DEFINES_MODULE = YES;
				DEVELOPMENT_TEAM = "";
				DYLIB_COMPATIBILITY_VERSION = 1;
				DYLIB_CURRENT_VERSION = 1;
				DYLIB_INSTALL_NAME_BASE = "@rpath";
				FRAMEWORK_VERSION = A;
				INFOPLIST_FILE = TelegramCoreMac/Info.plist;
				INSTALL_PATH = "$(LOCAL_LIBRARY_DIR)/Frameworks";
				LD_RUNPATH_SEARCH_PATHS = "$(inherited) @executable_path/../Frameworks @loader_path/Frameworks";
				MACOSX_DEPLOYMENT_TARGET = 10.10;
				PRODUCT_BUNDLE_IDENTIFIER = org.telegram.Telegram.TelegramCoreMac;
				PRODUCT_NAME = "$(TARGET_NAME)";
				SDKROOT = macosx;
				SKIP_INSTALL = YES;
				SWIFT_OPTIMIZATION_LEVEL = "-Owholemodule";
				SWIFT_VERSION = 3.0;
			};
			name = Release;
		};
		D0B4186F1D7E03D5004562A4 /* Hockeyapp */ = {
			isa = XCBuildConfiguration;
			buildSettings = {
				APPLICATION_EXTENSION_API_ONLY = YES;
				CLANG_WARN_INFINITE_RECURSION = YES;
				CLANG_WARN_SUSPICIOUS_MOVES = YES;
				CODE_SIGN_IDENTITY = "-";
				COMBINE_HIDPI_IMAGES = YES;
				DEFINES_MODULE = YES;
				DEVELOPMENT_TEAM = "";
				DYLIB_COMPATIBILITY_VERSION = 1;
				DYLIB_CURRENT_VERSION = 1;
				DYLIB_INSTALL_NAME_BASE = "@rpath";
				FRAMEWORK_VERSION = A;
				INFOPLIST_FILE = TelegramCoreMac/Info.plist;
				INSTALL_PATH = "$(LOCAL_LIBRARY_DIR)/Frameworks";
				LD_RUNPATH_SEARCH_PATHS = "$(inherited) @executable_path/../Frameworks @loader_path/Frameworks";
				MACOSX_DEPLOYMENT_TARGET = 10.10;
				PRODUCT_BUNDLE_IDENTIFIER = org.telegram.Telegram.TelegramCoreMac;
				PRODUCT_NAME = "$(TARGET_NAME)";
				SDKROOT = macosx;
				SKIP_INSTALL = YES;
				SWIFT_OPTIMIZATION_LEVEL = "-Owholemodule";
				SWIFT_VERSION = 3.0;
			};
			name = Hockeyapp;
		};
/* End XCBuildConfiguration section */

/* Begin XCConfigurationList section */
		D09D8BFB1D4FAB1D0081DBEC /* Build configuration list for PBXProject "TelegramCore" */ = {
			isa = XCConfigurationList;
			buildConfigurations = (
				D09D8C131D4FAB1D0081DBEC /* Debug */,
				D09D8C141D4FAB1D0081DBEC /* Release */,
				D06706551D51162400DED3E3 /* Hockeyapp */,
			);
			defaultConfigurationIsVisible = 0;
			defaultConfigurationName = Release;
		};
		D09D8C151D4FAB1D0081DBEC /* Build configuration list for PBXNativeTarget "TelegramCore" */ = {
			isa = XCConfigurationList;
			buildConfigurations = (
				D09D8C161D4FAB1D0081DBEC /* Debug */,
				D09D8C171D4FAB1D0081DBEC /* Release */,
				D06706561D51162400DED3E3 /* Hockeyapp */,
			);
			defaultConfigurationIsVisible = 0;
			defaultConfigurationName = Release;
		};
		D09D8C181D4FAB1D0081DBEC /* Build configuration list for PBXNativeTarget "TelegramCoreTests" */ = {
			isa = XCConfigurationList;
			buildConfigurations = (
				D09D8C191D4FAB1D0081DBEC /* Debug */,
				D09D8C1A1D4FAB1D0081DBEC /* Release */,
				D06706571D51162400DED3E3 /* Hockeyapp */,
			);
			defaultConfigurationIsVisible = 0;
			defaultConfigurationName = Release;
		};
		D0B4186C1D7E03D5004562A4 /* Build configuration list for PBXNativeTarget "TelegramCoreMac" */ = {
			isa = XCConfigurationList;
			buildConfigurations = (
				D0B4186D1D7E03D5004562A4 /* Debug */,
				D0B4186E1D7E03D5004562A4 /* Release */,
				D0B4186F1D7E03D5004562A4 /* Hockeyapp */,
			);
			defaultConfigurationIsVisible = 0;
			defaultConfigurationName = Release;
		};
/* End XCConfigurationList section */
	};
	rootObject = D09D8BF81D4FAB1D0081DBEC /* Project object */;
}<|MERGE_RESOLUTION|>--- conflicted
+++ resolved
@@ -1123,11 +1123,8 @@
 				D033FEB21E61F3C000644997 /* ReportPeer.swift */,
 				D033FEB51E61F3F900644997 /* BlockedPeers.swift */,
 				C239BE9B1E630CA700C2C453 /* UpdatePinnedMessage.swift */,
-<<<<<<< HEAD
 				D0528E641E65C82400E2FEF5 /* UpdateContactName.swift */,
-=======
 				C22EE61A1E67418000334C38 /* ToggleChannelSignatures.swift */,
->>>>>>> a267d8dd
 			);
 			name = Peers;
 			sourceTree = "<group>";
