import Foundation
import Postbox
import TelegramCore
import SyncCore
import SwiftSignalKit
import Display
import AVFoundation
import TelegramVoip
import TelegramAudio
import TelegramUIPreferences
import TelegramPresentationData
import DeviceAccess
import UniversalMediaPlayer
import AccountContext

private final class PresentationCallToneRenderer {
    let queue: Queue
    
    let tone: PresentationCallTone
    
    private let toneRenderer: MediaPlayerAudioRenderer
    private var toneRendererAudioSession: MediaPlayerAudioSessionCustomControl?
    private var toneRendererAudioSessionActivated = false
    
    init(tone: PresentationCallTone) {
        let queue = Queue.mainQueue()
        self.queue = queue
        
        self.tone = tone
        
        var controlImpl: ((MediaPlayerAudioSessionCustomControl) -> Disposable)?
        
        self.toneRenderer = MediaPlayerAudioRenderer(audioSession: .custom({ control in
            return controlImpl?(control) ?? EmptyDisposable
        }), playAndRecord: false, forceAudioToSpeaker: false, baseRate: 1.0, updatedRate: {}, audioPaused: {})
        
        controlImpl = { [weak self] control in
            queue.async {
                if let strongSelf = self {
                    strongSelf.toneRendererAudioSession = control
                    if strongSelf.toneRendererAudioSessionActivated {
                        control.activate()
                    }
                }
            }
            return ActionDisposable {
            }
        }
        
        let toneDataOffset = Atomic<Int>(value: 0)
        
        let toneData = Atomic<Data?>(value: nil)
        
        self.toneRenderer.beginRequestingFrames(queue: DispatchQueue.global(), takeFrame: {
            var data = toneData.with { $0 }
            if data == nil {
                data = presentationCallToneData(tone)
                if data != nil {
                    let _ = toneData.swap(data)
                }
            }
            
            guard let toneData = data else {
                return .finished
            }
            
            let toneDataMaxOffset: Int?
            if let loopCount = tone.loopCount {
                toneDataMaxOffset = (data?.count ?? 0) * loopCount
            } else {
                toneDataMaxOffset = nil
            }
            
            let frameSize = 44100
            
            var takeOffset: Int?
            let _ = toneDataOffset.modify { current in
                takeOffset = current
                return current + frameSize
            }
            
            if let takeOffset = takeOffset {
                if let toneDataMaxOffset = toneDataMaxOffset, takeOffset >= toneDataMaxOffset {
                    return .finished
                }
                
                var blockBuffer: CMBlockBuffer?
                
                let bytes = malloc(frameSize)!
                toneData.withUnsafeBytes { (dataBytes: UnsafePointer<UInt8>) -> Void in
                    var takenCount = 0
                    while takenCount < frameSize {
                        let dataOffset = (takeOffset + takenCount) % toneData.count
                        let dataCount = min(frameSize, toneData.count - dataOffset)
                        memcpy(bytes, dataBytes.advanced(by: dataOffset), dataCount)
                        takenCount += dataCount
                    }
                }
                
                if let toneDataMaxOffset = toneDataMaxOffset, takeOffset + frameSize > toneDataMaxOffset {
                    let validCount = max(0, toneDataMaxOffset - takeOffset)
                    memset(bytes.advanced(by: validCount), 0, frameSize - validCount)
                }
                
                let status = CMBlockBufferCreateWithMemoryBlock(allocator: nil, memoryBlock: bytes, blockLength: frameSize, blockAllocator: nil, customBlockSource: nil, offsetToData: 0, dataLength: frameSize, flags: 0, blockBufferOut: &blockBuffer)
                if status != noErr {
                    return .finished
                }
                
                let sampleCount = frameSize / 2
                
                let pts = CMTime(value: Int64(takeOffset / 2), timescale: 44100)
                var timingInfo = CMSampleTimingInfo(duration: CMTime(value: Int64(sampleCount), timescale: 44100), presentationTimeStamp: pts, decodeTimeStamp: pts)
                var sampleBuffer: CMSampleBuffer?
                var sampleSize = frameSize
                guard CMSampleBufferCreate(allocator: nil, dataBuffer: blockBuffer, dataReady: true, makeDataReadyCallback: nil, refcon: nil, formatDescription: nil, sampleCount: 1, sampleTimingEntryCount: 1, sampleTimingArray: &timingInfo, sampleSizeEntryCount: 1, sampleSizeArray: &sampleSize, sampleBufferOut: &sampleBuffer) == noErr else {
                    return .finished
                }
                
                if let sampleBuffer = sampleBuffer {
                    return .frame(MediaTrackFrame(type: .audio, sampleBuffer: sampleBuffer, resetDecoder: false, decoded: true))
                } else {
                    return .finished
                }
            } else {
                return .finished
            }
        })
        self.toneRenderer.start()
        self.toneRenderer.setRate(1.0)
    }
    
    deinit {
        assert(self.queue.isCurrent())
        self.toneRenderer.stop()
    }
    
    func setAudioSessionActive(_ value: Bool) {
        if self.toneRendererAudioSessionActivated != value {
            self.toneRendererAudioSessionActivated = value
            if let control = self.toneRendererAudioSession {
                if value {
                    self.toneRenderer.setRate(1.0)
                    control.activate()
                } else {
                    self.toneRenderer.setRate(0.0)
                    control.deactivate()
                }
            }
        }
    }
}

public final class PresentationCallImpl: PresentationCall {
    public let account: Account
    private let audioSession: ManagedAudioSession
    private let callSessionManager: CallSessionManager
    private let callKitIntegration: CallKitIntegration?
    public var isIntegratedWithCallKit: Bool {
        return self.callKitIntegration != nil
    }
    
    private let getDeviceAccessData: () -> (presentationData: PresentationData, present: (ViewController, Any?) -> Void, openSettings: () -> Void)
    
    public let internalId: CallSessionInternalId
    public let peerId: PeerId
    public let isOutgoing: Bool
    public let peer: Peer?
    
    private let serializedData: String?
    private let dataSaving: VoiceCallDataSaving
    private let derivedState: VoipDerivedState
    private let proxyServer: ProxyServerSettings?
    private let currentNetworkType: NetworkType
    private let updatedNetworkType: Signal<NetworkType, NoError>
    
    private var sessionState: CallSession?
    private var callContextState: OngoingCallContextState?
    private var ongoingContext: OngoingCallContext?
    private var ongoingContextStateDisposable: Disposable?
    private var reception: Int32?
    private var receptionDisposable: Disposable?
    private var reportedIncomingCall = false
    
    private var callWasActive = false
    private var shouldPresentCallRating = false
    
    private var sessionStateDisposable: Disposable?
    
    private let statePromise = ValuePromise<PresentationCallState>(.waiting, ignoreRepeated: true)
    public var state: Signal<PresentationCallState, NoError> {
        return self.statePromise.get()
    }
    
    private let isMutedPromise = ValuePromise<Bool>(false)
    private var isMutedValue = false
    public var isMuted: Signal<Bool, NoError> {
        return self.isMutedPromise.get()
    }
    
    private let audioOutputStatePromise = Promise<([AudioSessionOutput], AudioSessionOutput?)>(([], nil))
    private var audioOutputStateValue: ([AudioSessionOutput], AudioSessionOutput?) = ([], nil)
    private var currentAudioOutputValue: AudioSessionOutput = .builtin
    public var audioOutputState: Signal<([AudioSessionOutput], AudioSessionOutput?), NoError> {
        return self.audioOutputStatePromise.get()
    }
    
    private let debugInfoValue = Promise<(String, String)>(("", ""))
    
    private let canBeRemovedPromise = Promise<Bool>(false)
    private var didSetCanBeRemoved = false
    public var canBeRemoved: Signal<Bool, NoError> {
        return self.canBeRemovedPromise.get()
    }
    
    private let hungUpPromise = ValuePromise<Bool>()
    
    private var activeTimestamp: Double?
    
    private var audioSessionControl: ManagedAudioSessionControl?
    private var audioSessionDisposable: Disposable?
    private let audioSessionShouldBeActive = ValuePromise<Bool>(false, ignoreRepeated: true)
    private var audioSessionShouldBeActiveDisposable: Disposable?
    private let audioSessionActive = Promise<Bool>(false)
    private var audioSessionActiveDisposable: Disposable?
    private var isAudioSessionActive = false
    
    private var toneRenderer: PresentationCallToneRenderer?
    
    private var droppedCall = false
    private var dropCallKitCallTimer: SwiftSignalKit.Timer?
    
    init(account: Account, audioSession: ManagedAudioSession, callSessionManager: CallSessionManager, callKitIntegration: CallKitIntegration?, serializedData: String?, dataSaving: VoiceCallDataSaving, derivedState: VoipDerivedState, getDeviceAccessData: @escaping () -> (presentationData: PresentationData, present: (ViewController, Any?) -> Void, openSettings: () -> Void), initialState: CallSession?, internalId: CallSessionInternalId, peerId: PeerId, isOutgoing: Bool, peer: Peer?, proxyServer: ProxyServerSettings?, currentNetworkType: NetworkType, updatedNetworkType: Signal<NetworkType, NoError>) {
        self.account = account
        self.audioSession = audioSession
        self.callSessionManager = callSessionManager
        self.callKitIntegration = callKitIntegration
        self.getDeviceAccessData = getDeviceAccessData
        
        self.internalId = internalId
        self.peerId = peerId
        self.isOutgoing = isOutgoing
        self.peer = peer
        
        self.serializedData = serializedData
        self.dataSaving = dataSaving
        self.derivedState = derivedState
        self.proxyServer = proxyServer
        self.currentNetworkType = currentNetworkType
        self.updatedNetworkType = updatedNetworkType
        
        var didReceiveAudioOutputs = false
        
        var callSessionState: Signal<CallSession, NoError> = .complete()
        if let initialState = initialState {
            callSessionState = .single(initialState)
        }
        callSessionState = callSessionState
        |> then(callSessionManager.callState(internalId: internalId))
        
        self.sessionStateDisposable = (callSessionState
        |> deliverOnMainQueue).start(next: { [weak self] sessionState in
            if let strongSelf = self {
                strongSelf.updateSessionState(sessionState: sessionState, callContextState: strongSelf.callContextState, reception: strongSelf.reception, audioSessionControl: strongSelf.audioSessionControl)
            }
        })
        
        self.audioSessionDisposable = audioSession.push(audioSessionType: .voiceCall, manualActivate: { [weak self] control in
            Queue.mainQueue().async {
                if let strongSelf = self {
                    if let sessionState = strongSelf.sessionState {
                        strongSelf.updateSessionState(sessionState: sessionState, callContextState: strongSelf.callContextState, reception: strongSelf.reception, audioSessionControl: control)
                    } else {
                        strongSelf.audioSessionControl = control
                    }
                }
            }
        }, deactivate: { [weak self] in
            return Signal { subscriber in
                Queue.mainQueue().async {
                    if let strongSelf = self {
                        strongSelf.updateIsAudioSessionActive(false)
                        if let sessionState = strongSelf.sessionState {
                            strongSelf.updateSessionState(sessionState: sessionState, callContextState: strongSelf.callContextState, reception: strongSelf.reception, audioSessionControl: nil)
                        } else {
                            strongSelf.audioSessionControl = nil
                        }
                    }
                    subscriber.putCompletion()
                }
                return EmptyDisposable
            }
        }, availableOutputsChanged: { [weak self] availableOutputs, currentOutput in
            Queue.mainQueue().async {
                guard let strongSelf = self else {
                    return
                }
                strongSelf.audioOutputStateValue = (availableOutputs, currentOutput)
                
                var signal: Signal<([AudioSessionOutput], AudioSessionOutput?), NoError> = .single((availableOutputs, currentOutput))
                if !didReceiveAudioOutputs {
                    didReceiveAudioOutputs = true
                    if currentOutput == .speaker {
                        signal = .single((availableOutputs, .builtin))
                        |> then(
                            signal
                            |> delay(1.0, queue: Queue.mainQueue())
                        )
                    }
                }
                strongSelf.audioOutputStatePromise.set(signal)
            }
        })
        
        self.audioSessionShouldBeActiveDisposable = (self.audioSessionShouldBeActive.get()
        |> deliverOnMainQueue).start(next: { [weak self] value in
            if let strongSelf = self {
                if value {
                    if let audioSessionControl = strongSelf.audioSessionControl {
                        let audioSessionActive: Signal<Bool, NoError>
                        if let callKitIntegration = strongSelf.callKitIntegration {
                            audioSessionActive = callKitIntegration.audioSessionActive
                            |> filter { $0 }
                            |> timeout(2.0, queue: Queue.mainQueue(), alternate: Signal { subscriber in
                                if let strongSelf = self, let audioSessionControl = strongSelf.audioSessionControl {
                                    //audioSessionControl.activate({ _ in })
                                }
                                subscriber.putNext(true)
                                subscriber.putCompletion()
                                return EmptyDisposable
                            })
                        } else {
                            audioSessionControl.activate({ _ in })
                            audioSessionActive = .single(true)
                        }
                        strongSelf.audioSessionActive.set(audioSessionActive)
                    } else {
                        strongSelf.audioSessionActive.set(.single(false))
                    }
                } else {
                    strongSelf.audioSessionActive.set(.single(false))
                }
            }
        })
        
        self.audioSessionActiveDisposable = (self.audioSessionActive.get()
        |> deliverOnMainQueue).start(next: { [weak self] value in
            if let strongSelf = self {
                strongSelf.updateIsAudioSessionActive(value)
            }
        })
    }
    
    deinit {
        self.audioSessionShouldBeActiveDisposable?.dispose()
        self.audioSessionActiveDisposable?.dispose()
        self.sessionStateDisposable?.dispose()
        self.ongoingContextStateDisposable?.dispose()
        self.receptionDisposable?.dispose()
        self.audioSessionDisposable?.dispose()
        
        if let dropCallKitCallTimer = self.dropCallKitCallTimer {
            dropCallKitCallTimer.invalidate()
            if !self.droppedCall {
                self.callKitIntegration?.dropCall(uuid: self.internalId)
            }
        }
    }
    
    private func updateSessionState(sessionState: CallSession, callContextState: OngoingCallContextState?, reception: Int32?, audioSessionControl: ManagedAudioSessionControl?) {
        let previous = self.sessionState
        let previousControl = self.audioSessionControl
        self.sessionState = sessionState
        self.callContextState = callContextState
        self.reception = reception
        self.audioSessionControl = audioSessionControl
        
        if previousControl != nil && audioSessionControl == nil {
            print("updateSessionState \(sessionState.state) \(audioSessionControl != nil)")
        }
        
        let presentationState: PresentationCallState?
        
        var wasActive = false
        var wasTerminated = false
        if let previous = previous {
            switch previous.state {
                case .active:
                    wasActive = true
                case .terminated:
                    wasTerminated = true
                default:
                    break
            }
        }
        
        if let audioSessionControl = audioSessionControl, previous == nil || previousControl == nil {
            audioSessionControl.setOutputMode(.custom(self.currentAudioOutputValue))
            audioSessionControl.setup(synchronous: true)
        }
        
        switch sessionState.state {
            case .ringing:
                presentationState = .ringing
                if previous == nil || previousControl == nil {
                    if !self.reportedIncomingCall {
                        self.reportedIncomingCall = true
                        self.callKitIntegration?.reportIncomingCall(uuid: self.internalId, handle: "\(self.peerId.id)", displayTitle: self.peer?.debugDisplayTitle ?? "Unknown", completion: { [weak self] error in
                            if let error = error {
                                if error.domain == "com.apple.CallKit.error.incomingcall" && (error.code == -3 || error.code == 3) {
                                    Logger.shared.log("PresentationCall", "reportIncomingCall device in DND mode")
                                    Queue.mainQueue().async {
                                        /*if let strongSelf = self {
                                            strongSelf.callSessionManager.drop(internalId: strongSelf.internalId, reason: .busy, debugLog: .single(nil))
                                        }*/
                                    }
                                } else {
                                    Logger.shared.log("PresentationCall", "reportIncomingCall error \(error)")
                                    Queue.mainQueue().async {
                                        if let strongSelf = self {
                                            strongSelf.callSessionManager.drop(internalId: strongSelf.internalId, reason: .hangUp, debugLog: .single(nil))
                                        }
                                    }
                                }
                            }
                        })
                    }
                }
            case .accepting:
                self.callWasActive = true
                presentationState = .connecting(nil)
            case .dropping:
                presentationState = .terminating
            case let .terminated(id, reason, options):
                presentationState = .terminated(id, reason, self.callWasActive && (options.contains(.reportRating) || self.shouldPresentCallRating))
            case let .requesting(ringing):
                presentationState = .requesting(ringing)
            case let .active(_, _, keyVisualHash, _, _, _, _):
                self.callWasActive = true
                if let callContextState = callContextState {
                    switch callContextState {
                        case .initializing:
                            presentationState = .connecting(keyVisualHash)
                        case .failed:
                            presentationState = nil
                            self.callSessionManager.drop(internalId: self.internalId, reason: .disconnect, debugLog: .single(nil))
                        case .connected:
                            let timestamp: Double
                            if let activeTimestamp = self.activeTimestamp {
                                timestamp = activeTimestamp
                            } else {
                                timestamp = CFAbsoluteTimeGetCurrent()
                                self.activeTimestamp = timestamp
                            }
                            presentationState = .active(timestamp, reception, keyVisualHash)
                        case .reconnecting:
                            let timestamp: Double
                            if let activeTimestamp = self.activeTimestamp {
                                timestamp = activeTimestamp
                            } else {
                                timestamp = CFAbsoluteTimeGetCurrent()
                                self.activeTimestamp = timestamp
                            }
                            presentationState = .reconnecting(timestamp, reception, keyVisualHash)
                    }
                } else {
                    presentationState = .connecting(keyVisualHash)
                }
        }
        
        switch sessionState.state {
            case .requesting:
                if let _ = audioSessionControl {
                    self.audioSessionShouldBeActive.set(true)
                }
            case let .active(id, key, _, connections, maxLayer, version, allowsP2P):
                self.audioSessionShouldBeActive.set(true)
                if let _ = audioSessionControl, !wasActive || previousControl == nil {
                    let logName = "\(id.id)_\(id.accessHash)"
                    
                    let ongoingContext = OngoingCallContext(account: account, callSessionManager: self.callSessionManager, internalId: self.internalId, proxyServer: proxyServer, initialNetworkType: self.currentNetworkType, updatedNetworkType: self.updatedNetworkType, serializedData: self.serializedData, dataSaving: dataSaving, derivedState: self.derivedState, key: key, isOutgoing: sessionState.isOutgoing, connections: connections, maxLayer: maxLayer, version: version, allowP2P: allowsP2P, audioSessionActive: self.audioSessionActive.get(), logName: logName)
                    self.ongoingContext = ongoingContext
                    
                    self.debugInfoValue.set(ongoingContext.debugInfo())
                    
                    self.ongoingContextStateDisposable = (ongoingContext.state
                    |> deliverOnMainQueue).start(next: { [weak self] contextState in
                        if let strongSelf = self {
                            if let sessionState = strongSelf.sessionState {
                                strongSelf.updateSessionState(sessionState: sessionState, callContextState: contextState, reception: strongSelf.reception, audioSessionControl: strongSelf.audioSessionControl)
                            } else {
                                strongSelf.callContextState = contextState
                            }
                        }
                    })
                    
                    self.receptionDisposable = (ongoingContext.reception
                    |> deliverOnMainQueue).start(next: { [weak self] reception in
                        if let strongSelf = self {
                            if let sessionState = strongSelf.sessionState {
                                strongSelf.updateSessionState(sessionState: sessionState, callContextState: strongSelf.callContextState, reception: reception, audioSessionControl: strongSelf.audioSessionControl)
                            } else {
                                strongSelf.reception = reception
                            }
                        }
                    })
                    
                    if sessionState.isOutgoing {
                        self.callKitIntegration?.reportOutgoingCallConnected(uuid: sessionState.id, at: Date())
                    }
                }
            case let .terminated(id, _, options):
                self.audioSessionShouldBeActive.set(true)
                if wasActive {
                    let debugLogValue = Promise<String?>()
                    self.ongoingContext?.stop(callId: id, sendDebugLogs: options.contains(.sendDebugLogs), debugLogValue: debugLogValue)
                }
            default:
                self.audioSessionShouldBeActive.set(false)
                if wasActive {
                    let debugLogValue = Promise<String?>()
                    self.ongoingContext?.stop(debugLogValue: debugLogValue)
                }
        }
        if case .terminated = sessionState.state, !wasTerminated {
            if !self.didSetCanBeRemoved {
                self.didSetCanBeRemoved = true
                self.canBeRemovedPromise.set(.single(true) |> delay(2.4, queue: Queue.mainQueue()))
            }
            self.hungUpPromise.set(true)
            if sessionState.isOutgoing {
                if !self.droppedCall && self.dropCallKitCallTimer == nil {
                    let dropCallKitCallTimer = SwiftSignalKit.Timer(timeout: 2.4, repeat: false, completion: { [weak self] in
                        if let strongSelf = self {
                            strongSelf.dropCallKitCallTimer = nil
                            if !strongSelf.droppedCall {
                                strongSelf.droppedCall = true
                                strongSelf.callKitIntegration?.dropCall(uuid: strongSelf.internalId)
                            }
                        }
                    }, queue: Queue.mainQueue())
                    self.dropCallKitCallTimer = dropCallKitCallTimer
                    dropCallKitCallTimer.start()
                }
            } else {
                self.callKitIntegration?.dropCall(uuid: self.internalId)
            }
        }
        if let presentationState = presentationState {
            self.statePromise.set(presentationState)
            self.updateTone(presentationState, callContextState: callContextState, previous: previous)
        }
<<<<<<< HEAD
        
        if !self.shouldPresentCallRating {
            self.ongoingContext.needsRating { needsRating in
//                self.shouldPresentCallRating = needsRating
            }
        }
=======
>>>>>>> a43b12d9
    }
    
    private func updateTone(_ state: PresentationCallState, callContextState: OngoingCallContextState?, previous: CallSession?) {
        var tone: PresentationCallTone?
        if let callContextState = callContextState, case .reconnecting = callContextState {
            tone = .connecting
        } else if let previous = previous {
            switch previous.state {
                case .accepting, .active, .dropping, .requesting:
                    switch state {
                        case .connecting:
                            if case .requesting = previous.state {
                                tone = .ringing
                            } else {
                                tone = .connecting
                            }
                        case .requesting(true):
                            tone = .ringing
                        case let .terminated(_, reason, _):
                            if let reason = reason {
                                switch reason {
                                    case let .ended(type):
                                        switch type {
                                            case .busy:
                                                tone = .busy
                                            case .hungUp, .missed:
                                                tone = .ended
                                        }
                                    case .error:
                                        tone = .failed
                                }
                            }
                        default:
                            break
                    }
                default:
                    break
            }
        }
        if tone != self.toneRenderer?.tone {
            if let tone = tone {
                let toneRenderer = PresentationCallToneRenderer(tone: tone)
                self.toneRenderer = toneRenderer
                toneRenderer.setAudioSessionActive(self.isAudioSessionActive)
            } else {
                self.toneRenderer = nil
            }
        }
    }
    
    private func updateIsAudioSessionActive(_ value: Bool) {
        if self.isAudioSessionActive != value {
            self.isAudioSessionActive = value
            self.toneRenderer?.setAudioSessionActive(value)
        }
    }
    
    public func answer() {
        let (presentationData, present, openSettings) = self.getDeviceAccessData()
        
        DeviceAccess.authorizeAccess(to: .microphone(.voiceCall), presentationData: presentationData, present: { c, a in
            present(c, a)
        }, openSettings: {
            openSettings()
        }, { [weak self] value in
            guard let strongSelf = self else {
                return
            }
            if value {
                strongSelf.callSessionManager.accept(internalId: strongSelf.internalId)
                strongSelf.callKitIntegration?.answerCall(uuid: strongSelf.internalId)
            } else {
                let _ = strongSelf.hangUp().start()
            }
        })
    }
    
    public func hangUp() -> Signal<Bool, NoError> {
        let debugLogValue = Promise<String?>()
        self.callSessionManager.drop(internalId: self.internalId, reason: .hangUp, debugLog: debugLogValue.get())
        self.ongoingContext?.stop(debugLogValue: debugLogValue)
        
        return self.hungUpPromise.get()
    }
    
    public func rejectBusy() {
        self.callSessionManager.drop(internalId: self.internalId, reason: .busy, debugLog: .single(nil))
        let debugLog = Promise<String?>()
        self.ongoingContext?.stop(debugLogValue: debugLog)
    }
    
    public func toggleIsMuted() {
        self.setIsMuted(!self.isMutedValue)
    }
    
    public func setIsMuted(_ value: Bool) {
        self.isMutedValue = value
        self.isMutedPromise.set(self.isMutedValue)
        self.ongoingContext?.setIsMuted(self.isMutedValue)
    }
    
    public func setCurrentAudioOutput(_ output: AudioSessionOutput) {
        guard self.currentAudioOutputValue != output else {
            return
        }
        self.currentAudioOutputValue = output
        
        self.audioOutputStatePromise.set(.single((self.audioOutputStateValue.0, output))
        |> then(
            .single(self.audioOutputStateValue)
            |> delay(1.0, queue: Queue.mainQueue())
        ))
        
        if let audioSessionControl = self.audioSessionControl {
            audioSessionControl.setOutputMode(.custom(output))
        }
    }
    
    public func debugInfo() -> Signal<(String, String), NoError> {
        return self.debugInfoValue.get()
    }
}<|MERGE_RESOLUTION|>--- conflicted
+++ resolved
@@ -550,15 +550,12 @@
             self.statePromise.set(presentationState)
             self.updateTone(presentationState, callContextState: callContextState, previous: previous)
         }
-<<<<<<< HEAD
-        
+
         if !self.shouldPresentCallRating {
-            self.ongoingContext.needsRating { needsRating in
+            self.ongoingContext?.needsRating { needsRating in
 //                self.shouldPresentCallRating = needsRating
             }
         }
-=======
->>>>>>> a43b12d9
     }
     
     private func updateTone(_ state: PresentationCallState, callContextState: OngoingCallContextState?, previous: CallSession?) {
