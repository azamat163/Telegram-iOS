--- conflicted
+++ resolved
@@ -1623,12 +1623,7 @@
                 } else {
                     animationBackgroundColor = UIColor(rgb: 0x474747)
                 }
-<<<<<<< HEAD
-                //TODO:localize
-                self.present?(UndoOverlayController(presentationData: presentationData, content: .universal(animation: "anim_success", scale: 1.0, colors: ["info1.info1.stroke": animationBackgroundColor, "info2.info2.Fill": animationBackgroundColor], title: "New Login Allowed", text: "You can check the list of your active logins in [Settings > Devices]().", customUndoText: nil, timeout: 5), elevatedLayout: false, action: { [weak self] action in
-=======
                 self.present?(UndoOverlayController(presentationData: presentationData, content: .universal(animation: "anim_success", scale: 1.0, colors: ["info1.info1.stroke": animationBackgroundColor, "info2.info2.Fill": animationBackgroundColor], title: presentationData.strings.ChatList_SessionReview_ConfirmToastTitle, text: presentationData.strings.ChatList_SessionReview_ConfirmToastText, customUndoText: nil, timeout: 5), elevatedLayout: false, action: { [weak self] action in
->>>>>>> 147a692b
                     switch action {
                     case .info:
                         self?.interaction?.openActiveSessions()
