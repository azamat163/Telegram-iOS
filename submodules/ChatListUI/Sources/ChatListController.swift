import Foundation
import UIKit
import Postbox
import SwiftSignalKit
import Display
import TelegramCore
import TelegramPresentationData
import TelegramUIPreferences
import TelegramBaseController
import OverlayStatusController
import AccountContext
import AlertUI
import UndoUI
import TelegramNotices
import SearchUI
import DeleteChatPeerActionSheetItem
import LanguageSuggestionUI
<<<<<<< HEAD
import ContextUI
=======
import AppBundle
>>>>>>> 3ec01700

public func useSpecialTabBarIcons() -> Bool {
    return (Date(timeIntervalSince1970: 1545642000)...Date(timeIntervalSince1970: 1546387200)).contains(Date())
}

private func fixListNodeScrolling(_ listNode: ListView, searchNode: NavigationBarSearchContentNode) -> Bool {
    if searchNode.expansionProgress > 0.0 && searchNode.expansionProgress < 1.0 {
        let scrollToItem: ListViewScrollToItem
        let targetProgress: CGFloat
        if searchNode.expansionProgress < 0.6 {
            scrollToItem = ListViewScrollToItem(index: 0, position: .top(-navigationBarSearchContentHeight), animated: true, curve: .Default(duration: nil), directionHint: .Up)
            targetProgress = 0.0
        } else {
            scrollToItem = ListViewScrollToItem(index: 0, position: .top(0.0), animated: true, curve: .Default(duration: nil), directionHint: .Up)
            targetProgress = 1.0
        }
        searchNode.updateExpansionProgress(targetProgress, animated: true)
        
        listNode.transaction(deleteIndices: [], insertIndicesAndItems: [], updateIndicesAndItems: [], options: ListViewDeleteAndInsertOptions(), scrollToItem: scrollToItem, updateSizeAndInsets: nil, stationaryItemRange: nil, updateOpaqueState: nil, completion: { _ in })
        return true
    } else if searchNode.expansionProgress == 1.0 {
        var sortItemNode: ListViewItemNode?
        var nextItemNode: ListViewItemNode?
        
        listNode.forEachItemNode({ itemNode in
            if sortItemNode == nil, let itemNode = itemNode as? ChatListItemNode, let item = itemNode.item, case .groupReference = item.content {
                sortItemNode = itemNode
            } else if sortItemNode != nil && nextItemNode == nil {
                nextItemNode = itemNode as? ListViewItemNode
            }
        })
        
        if false, let sortItemNode = sortItemNode {
            let itemFrame = sortItemNode.apparentFrame
            if itemFrame.contains(CGPoint(x: 0.0, y: listNode.insets.top)) {
                var scrollToItem: ListViewScrollToItem?
                if itemFrame.minY + itemFrame.height * 0.6 < listNode.insets.top {
                    scrollToItem = ListViewScrollToItem(index: 0, position: .top(-76.0), animated: true, curve: .Default(duration: 0.3), directionHint: .Up)
                } else {
                    scrollToItem = ListViewScrollToItem(index: 0, position: .top(0), animated: true, curve: .Default(duration: 0.3), directionHint: .Up)
                }
                listNode.transaction(deleteIndices: [], insertIndicesAndItems: [], updateIndicesAndItems: [], options: ListViewDeleteAndInsertOptions(), scrollToItem: scrollToItem, updateSizeAndInsets: nil, stationaryItemRange: nil, updateOpaqueState: nil, completion: { _ in })
                return true
            }
        }
    }
    return false
}

private final class ContextControllerContentSourceImpl: ContextControllerContentSource {
    let controller: ViewController
    weak var sourceNode: ASDisplayNode?
    
    init(controller: ViewController, sourceNode: ASDisplayNode?) {
        self.controller = controller
        self.sourceNode = sourceNode
    }
    
    func transitionInfo() -> ContextControllerTakeControllerInfo? {
        let sourceNode = self.sourceNode
        return ContextControllerTakeControllerInfo(contentAreaInScreenSpace: CGRect(origin: CGPoint(), size: CGSize(width: 10.0, height: 10.0)), sourceNode: { [weak sourceNode] in
            if let sourceNode = sourceNode {
                return (sourceNode, sourceNode.bounds)
            } else {
                return nil
            }
        })
    }
}

public class ChatListControllerImpl: TelegramBaseController, ChatListController, UIViewControllerPreviewingDelegate {
    private var validLayout: ContainerViewLayout?
    
    public let context: AccountContext
    private let controlsHistoryPreload: Bool
    private let hideNetworkActivityStatus: Bool
    
    public let groupId: PeerGroupId
    
    let openMessageFromSearchDisposable: MetaDisposable = MetaDisposable()
    
    private var chatListDisplayNode: ChatListControllerNode {
        return super.displayNode as! ChatListControllerNode
    }
    
    private let titleView: ChatListTitleView
    private var proxyUnavailableTooltipController: TooltipController?
    private var didShowProxyUnavailableTooltipController = false
    
    private var titleDisposable: Disposable?
    private var badgeDisposable: Disposable?
    private var badgeIconDisposable: Disposable?
    
    private var dismissSearchOnDisappear = false
    
    private var didSetup3dTouch = false
    
    private var passcodeLockTooltipDisposable = MetaDisposable()
    private var didShowPasscodeLockTooltipController = false
    
    private var suggestLocalizationDisposable = MetaDisposable()
    private var didSuggestLocalization = false
    
    private var presentationData: PresentationData
    private let presentationDataValue = Promise<PresentationData>()
    private var presentationDataDisposable: Disposable?
    
    private let stateDisposable = MetaDisposable()
    
    private var searchContentNode: NavigationBarSearchContentNode?
    
    public override func updateNavigationCustomData(_ data: Any?, progress: CGFloat, transition: ContainedViewLayoutTransition) {
        if self.isNodeLoaded {
            self.chatListDisplayNode.chatListNode.updateSelectedChatLocation(data as? ChatLocation, progress: progress, transition: transition)
        }
    }
    
    public init(context: AccountContext, groupId: PeerGroupId, controlsHistoryPreload: Bool, hideNetworkActivityStatus: Bool = false, enableDebugActions: Bool) {
        self.context = context
        self.controlsHistoryPreload = controlsHistoryPreload
        self.hideNetworkActivityStatus = hideNetworkActivityStatus
        
        self.groupId = groupId
        
        self.presentationData = (context.sharedContext.currentPresentationData.with { $0 })
        self.presentationDataValue.set(.single(self.presentationData))
        
        self.titleView = ChatListTitleView(theme: self.presentationData.theme, strings: self.presentationData.strings)
        
        super.init(context: context, navigationBarPresentationData: NavigationBarPresentationData(presentationData: self.presentationData), mediaAccessoryPanelVisibility: .always, locationBroadcastPanelSource: .summary)
        
        self.statusBar.statusBarStyle = self.presentationData.theme.rootController.statusBarStyle.style
        
        let title: String
        if case .root = self.groupId {
            title = self.presentationData.strings.DialogList_Title
            self.navigationBar?.item = nil
        } else {
            title = self.presentationData.strings.ChatList_ArchivedChatsTitle
        }
        
        self.titleView.title = NetworkStatusTitle(text: title, activity: false, hasProxy: false, connectsViaProxy: false, isPasscodeSet: false, isManuallyLocked: false)
        self.navigationItem.titleView = self.titleView
        
        if case .root = groupId {
            self.tabBarItem.title = self.presentationData.strings.DialogList_Title
            
            let icon: UIImage?
            if (useSpecialTabBarIcons()) {
                icon = UIImage(bundleImageName: "Chat List/Tabs/NY/IconChats")
            } else {
                icon = UIImage(bundleImageName: "Chat List/Tabs/IconChats")
            }
            
            self.tabBarItem.image = icon
            self.tabBarItem.selectedImage = icon
            
            let leftBarButtonItem = UIBarButtonItem(title: self.presentationData.strings.Common_Edit, style: .plain, target: self, action: #selector(self.editPressed))
            leftBarButtonItem.accessibilityLabel = self.presentationData.strings.Common_Edit
            self.navigationItem.leftBarButtonItem = leftBarButtonItem
            
            let rightBarButtonItem = UIBarButtonItem(image: PresentationResourcesRootController.navigationComposeIcon(self.presentationData.theme), style: .plain, target: self, action: #selector(self.composePressed))
            rightBarButtonItem.accessibilityLabel = self.presentationData.strings.VoiceOver_Navigation_Compose
            self.navigationItem.rightBarButtonItem = rightBarButtonItem
            let backBarButtonItem = UIBarButtonItem(title: self.presentationData.strings.DialogList_Title, style: .plain, target: nil, action: nil)
            backBarButtonItem.accessibilityLabel = self.presentationData.strings.Common_Back
            self.navigationItem.backBarButtonItem = backBarButtonItem
        } else {
            let rightBarButtonItem = UIBarButtonItem(title: self.presentationData.strings.Common_Edit, style: .plain, target: self, action: #selector(self.editPressed))
            rightBarButtonItem.accessibilityLabel = self.presentationData.strings.Common_Edit
            self.navigationItem.rightBarButtonItem = rightBarButtonItem
            let backBarButtonItem = UIBarButtonItem(title: self.presentationData.strings.Common_Back, style: .plain, target: nil, action: nil)
            backBarButtonItem.accessibilityLabel = self.presentationData.strings.Common_Back
            self.navigationItem.backBarButtonItem = backBarButtonItem
        }
        
        self.scrollToTop = { [weak self] in
            if let strongSelf = self {
                if let searchContentNode = strongSelf.searchContentNode {
                    searchContentNode.updateExpansionProgress(1.0, animated: true)
                }
                strongSelf.chatListDisplayNode.scrollToTop()
            }
        }
        self.scrollToTopWithTabBar = { [weak self] in
            guard let strongSelf = self else {
                return
            }
            if strongSelf.chatListDisplayNode.searchDisplayController != nil {
                strongSelf.deactivateSearch(animated: true)
            } else {
                if let searchContentNode = strongSelf.searchContentNode {
                    searchContentNode.updateExpansionProgress(1.0, animated: true)
                }
                strongSelf.chatListDisplayNode.chatListNode.scrollToPosition(.top)
            }
            //.auto for unread navigation
        }
        self.longTapWithTabBar = { [weak self] in
            guard let strongSelf = self else {
                return
            }
            if strongSelf.chatListDisplayNode.searchDisplayController != nil {
                strongSelf.deactivateSearch(animated: true)
            } else {
                if let searchContentNode = strongSelf.searchContentNode {
                    searchContentNode.updateExpansionProgress(1.0, animated: true)
                }
                strongSelf.chatListDisplayNode.chatListNode.scrollToPosition(.auto)
            }
        }
        
        let hasProxy = context.sharedContext.accountManager.sharedData(keys: [SharedDataKeys.proxySettings])
        |> map { sharedData -> (Bool, Bool) in
            if let settings = sharedData.entries[SharedDataKeys.proxySettings] as? ProxySettings {
                return (!settings.servers.isEmpty, settings.enabled)
            } else {
                return (false, false)
            }
        }
        |> distinctUntilChanged(isEqual: { lhs, rhs in
            return lhs == rhs
        })
        
        let passcode = context.sharedContext.accountManager.accessChallengeData()
        |> map { view -> (Bool, Bool) in
            let data = view.data
            return (data.isLockable, data.autolockDeadline == 0)
        }
        
        if !self.hideNetworkActivityStatus {
            self.titleDisposable = combineLatest(queue: .mainQueue(), context.account.networkState, hasProxy, passcode, self.chatListDisplayNode.chatListNode.state).start(next: { [weak self] networkState, proxy, passcode, state in
                if let strongSelf = self {
                    let defaultTitle: String
                    if case .root = strongSelf.groupId {
                        defaultTitle = strongSelf.presentationData.strings.DialogList_Title
                    } else {
                        defaultTitle = strongSelf.presentationData.strings.ChatList_ArchivedChatsTitle
                    }
                    if state.editing {
                        if case .root = strongSelf.groupId {
                            strongSelf.navigationItem.rightBarButtonItem = nil
                        }
                        
                        let title = !state.selectedPeerIds.isEmpty ? strongSelf.presentationData.strings.ChatList_SelectedChats(Int32(state.selectedPeerIds.count)) : defaultTitle
                        strongSelf.titleView.title = NetworkStatusTitle(text: title, activity: false, hasProxy: false, connectsViaProxy: false, isPasscodeSet: false, isManuallyLocked: false)
                    } else {
                        var isRoot = false
                        if case .root = strongSelf.groupId {
                            isRoot = true
                            let rightBarButtonItem = UIBarButtonItem(image: PresentationResourcesRootController.navigationComposeIcon(strongSelf.presentationData.theme), style: .plain, target: strongSelf, action: #selector(strongSelf.composePressed))
                            rightBarButtonItem.accessibilityLabel = strongSelf.presentationData.strings.VoiceOver_Navigation_Compose
                            strongSelf.navigationItem.rightBarButtonItem = rightBarButtonItem
                        }
                        
                        let (hasProxy, connectsViaProxy) = proxy
                        let (isPasscodeSet, isManuallyLocked) = passcode
                        var checkProxy = false
                        switch networkState {
                            case .waitingForNetwork:
                                strongSelf.titleView.title = NetworkStatusTitle(text: strongSelf.presentationData.strings.State_WaitingForNetwork, activity: true, hasProxy: false, connectsViaProxy: connectsViaProxy, isPasscodeSet: isRoot && isPasscodeSet, isManuallyLocked: isRoot && isManuallyLocked)
                            case let .connecting(proxy):
                                var text = strongSelf.presentationData.strings.State_Connecting
                                if let layout = strongSelf.validLayout, proxy != nil && layout.metrics.widthClass != .regular && layout.size.width > 320.0 {
                                    text = strongSelf.presentationData.strings.State_ConnectingToProxy
                                }
                                if let proxy = proxy, proxy.hasConnectionIssues {
                                    checkProxy = true
                                }
                                strongSelf.titleView.title = NetworkStatusTitle(text: text, activity: true, hasProxy: isRoot && hasProxy, connectsViaProxy: connectsViaProxy, isPasscodeSet: isRoot && isPasscodeSet, isManuallyLocked: isRoot && isManuallyLocked)
                            case .updating:
                                strongSelf.titleView.title = NetworkStatusTitle(text: strongSelf.presentationData.strings.State_Updating, activity: true, hasProxy: isRoot && hasProxy, connectsViaProxy: connectsViaProxy, isPasscodeSet: isRoot && isPasscodeSet, isManuallyLocked: isRoot && isManuallyLocked)
                            case .online:
                                strongSelf.titleView.title = NetworkStatusTitle(text: defaultTitle, activity: false, hasProxy: isRoot && hasProxy, connectsViaProxy: connectsViaProxy, isPasscodeSet: isRoot && isPasscodeSet, isManuallyLocked: isRoot && isManuallyLocked)
                        }
                        if case .root = groupId, checkProxy {
                            if strongSelf.proxyUnavailableTooltipController == nil && !strongSelf.didShowProxyUnavailableTooltipController && strongSelf.isNodeLoaded && strongSelf.displayNode.view.window != nil {
                                strongSelf.didShowProxyUnavailableTooltipController = true
                                let tooltipController = TooltipController(content: .text(strongSelf.presentationData.strings.Proxy_TooltipUnavailable), timeout: 60.0, dismissByTapOutside: true)
                                strongSelf.proxyUnavailableTooltipController = tooltipController
                                tooltipController.dismissed = { [weak tooltipController] in
                                    if let strongSelf = self, let tooltipController = tooltipController, strongSelf.proxyUnavailableTooltipController === tooltipController {
                                        strongSelf.proxyUnavailableTooltipController = nil
                                    }
                                }
                                strongSelf.present(tooltipController, in: .window(.root), with: TooltipControllerPresentationArguments(sourceViewAndRect: {
                                    if let strongSelf = self, let rect = strongSelf.titleView.proxyButtonFrame {
                                        return (strongSelf.titleView, rect.insetBy(dx: 0.0, dy: -4.0))
                                    }
                                    return nil
                                }))
                            }
                        } else {
                            strongSelf.didShowProxyUnavailableTooltipController = false
                            if let proxyUnavailableTooltipController = strongSelf.proxyUnavailableTooltipController {
                                strongSelf.proxyUnavailableTooltipController = nil
                                proxyUnavailableTooltipController.dismiss()
                            }
                        }
                    }
                }
            })
        }
        
        self.badgeDisposable = (combineLatest(renderedTotalUnreadCount(accountManager: context.sharedContext.accountManager, postbox: context.account.postbox), self.presentationDataValue.get()) |> deliverOnMainQueue).start(next: { [weak self] count, presentationData in
            if let strongSelf = self {
                if count.0 == 0 {
                    strongSelf.tabBarItem.badgeValue = ""
                } else {
                    strongSelf.tabBarItem.badgeValue = compactNumericCountString(Int(count.0), decimalSeparator: presentationData.dateTimeFormat.decimalSeparator)
                }
            }
        })
        
        self.titleView.toggleIsLocked = { [weak self] in
            if let strongSelf = self {
                let _ = (strongSelf.context.sharedContext.accountManager.transaction({ transaction -> Void in
                    var data = transaction.getAccessChallengeData()
                    if data.isLockable {
                        if data.autolockDeadline != 0 {
                            data = data.withUpdatedAutolockDeadline(0)
                        } else {
                            data = data.withUpdatedAutolockDeadline(nil)
                        }
                        transaction.setAccessChallengeData(data)
                    }
                }) |> deliverOnMainQueue).start()
            }
        }
        
        self.titleView.openProxySettings = { [weak self] in
            if let strongSelf = self {
                (strongSelf.navigationController as? NavigationController)?.pushViewController(context.sharedContext.makeProxySettingsController(context: context))
            }
        }
        
        self.presentationDataDisposable = (context.sharedContext.presentationData
        |> deliverOnMainQueue).start(next: { [weak self] presentationData in
            if let strongSelf = self {
                let previousTheme = strongSelf.presentationData.theme
                let previousStrings = strongSelf.presentationData.strings
                
                strongSelf.presentationData = presentationData
                strongSelf.presentationDataValue.set(.single(presentationData))
                
                if previousTheme !== presentationData.theme || previousStrings !== presentationData.strings {
                    strongSelf.updateThemeAndStrings()
                }
            }
        })
        
        self.searchContentNode = NavigationBarSearchContentNode(theme: self.presentationData.theme, placeholder: self.presentationData.strings.DialogList_SearchLabel, activate: { [weak self] in
            self?.activateSearch()
        })
        self.searchContentNode?.updateExpansionProgress(0.0)
        self.navigationBar?.setContentNode(self.searchContentNode, animated: false)
        
        if enableDebugActions {
            self.tabBarItemDebugTapAction = {
                preconditionFailure("debug tap")
            }
        }
        
        self.customPresentPreviewingController = { [weak self] controller, sourceNode in
            guard let strongSelf = self else {
                return nil
            }
            var items: [ContextMenuItem] = []
            for i in 0 ..< 5 {
                items.append(.action(ContextMenuActionItem(text: "Item \(i)", icon: { _ in nil }, action: { controller, f in
                    f(.default)
                })))
            }
            return ContextController(account: strongSelf.context.account, theme: strongSelf.presentationData.theme, strings: strongSelf.presentationData.strings, source: .controller(ContextControllerContentSourceImpl(controller: controller, sourceNode: sourceNode)), items: items, reactionItems: [])
        }
    }

    required public init(coder aDecoder: NSCoder) {
        fatalError("init(coder:) has not been implemented")
    }
    
    deinit {
        self.openMessageFromSearchDisposable.dispose()
        self.titleDisposable?.dispose()
        self.badgeDisposable?.dispose()
        self.badgeIconDisposable?.dispose()
        self.passcodeLockTooltipDisposable.dispose()
        self.suggestLocalizationDisposable.dispose()
        self.presentationDataDisposable?.dispose()
        self.stateDisposable.dispose()
    }
    
    private func updateThemeAndStrings() {
        if case .root = self.groupId {
            self.tabBarItem.title = self.presentationData.strings.DialogList_Title
            let backBarButtonItem = UIBarButtonItem(title: self.presentationData.strings.DialogList_Title, style: .plain, target: nil, action: nil)
            backBarButtonItem.accessibilityLabel = self.presentationData.strings.Common_Back
            self.navigationItem.backBarButtonItem = backBarButtonItem
        } else {
            let backBarButtonItem = UIBarButtonItem(title: self.presentationData.strings.Common_Back, style: .plain, target: nil, action: nil)
            backBarButtonItem.accessibilityLabel = self.presentationData.strings.Common_Back
            self.navigationItem.backBarButtonItem = backBarButtonItem
        }
        
        self.searchContentNode?.updateThemeAndPlaceholder(theme: self.presentationData.theme, placeholder: self.presentationData.strings.DialogList_SearchLabel)
        var editing = false
        self.chatListDisplayNode.chatListNode.updateState { state in
            editing = state.editing
            return state
        }
        let editItem: UIBarButtonItem
        if editing {
            editItem = UIBarButtonItem(title: self.presentationData.strings.Common_Done, style: .done, target: self, action: #selector(self.donePressed))
            editItem.accessibilityLabel = self.presentationData.strings.Common_Done
        } else {
            editItem = UIBarButtonItem(title: self.presentationData.strings.Common_Edit, style: .plain, target: self, action: #selector(self.editPressed))
            editItem.accessibilityLabel = self.presentationData.strings.Common_Edit
        }
        if case .root = self.groupId {
            self.navigationItem.leftBarButtonItem = editItem
            let rightBarButtonItem = UIBarButtonItem(image: PresentationResourcesRootController.navigationComposeIcon(self.presentationData.theme), style: .plain, target: self, action: #selector(self.composePressed))
            rightBarButtonItem.accessibilityLabel = self.presentationData.strings.VoiceOver_Navigation_Compose
            self.navigationItem.rightBarButtonItem = rightBarButtonItem
        } else {
            self.navigationItem.rightBarButtonItem = editItem
        }
        
        self.titleView.theme = self.presentationData.theme
        
        self.statusBar.statusBarStyle = self.presentationData.theme.rootController.statusBarStyle.style
        self.navigationBar?.updatePresentationData(NavigationBarPresentationData(presentationData: self.presentationData))
        
        if self.isNodeLoaded {
            self.chatListDisplayNode.updatePresentationData(self.presentationData)
        }
    }
    
    override public func loadDisplayNode() {
        self.displayNode = ChatListControllerNode(context: self.context, groupId: self.groupId, controlsHistoryPreload: self.controlsHistoryPreload, presentationData: self.presentationData, controller: self)
        
        self.chatListDisplayNode.navigationBar = self.navigationBar
        
        self.chatListDisplayNode.requestDeactivateSearch = { [weak self] in
            self?.deactivateSearch(animated: true)
        }
        
        self.chatListDisplayNode.chatListNode.activateSearch = { [weak self] in
            self?.activateSearch()
        }
        
        self.chatListDisplayNode.chatListNode.presentAlert = { [weak self] text in
            if let strongSelf = self {
                self?.present(textAlertController(context: strongSelf.context, title: nil, text: text, actions: [TextAlertAction(type: .defaultAction, title: strongSelf.presentationData.strings.Common_OK, action: {})]), in: .window(.root))
            }
        }
        
        self.chatListDisplayNode.chatListNode.toggleArchivedFolderHiddenByDefault = { [weak self] in
            guard let strongSelf = self else {
                return
            }
            let _ = (strongSelf.context.account.postbox.transaction { transaction -> Bool in
                var updatedValue = false
                updateChatArchiveSettings(transaction: transaction, { settings in
                    var settings = settings
                    settings.isHiddenByDefault = !settings.isHiddenByDefault
                    updatedValue = settings.isHiddenByDefault
                    return settings
                })
                return updatedValue
            }
            |> deliverOnMainQueue).start(next: { value in
                guard let strongSelf = self else {
                    return
                }
                strongSelf.chatListDisplayNode.chatListNode.updateState { state in
                    var state = state
                    if value {
                        state.archiveShouldBeTemporaryRevealed = false
                    }
                    state.peerIdWithRevealedOptions = nil
                    return state
                }
                strongSelf.forEachController({ controller in
                    if let controller = controller as? UndoOverlayController {
                        controller.dismissWithCommitActionAndReplacementAnimation()
                    }
                    return true
                })
                
                if value {
                    strongSelf.present(UndoOverlayController(context: strongSelf.context, content: .hidArchive(title: strongSelf.presentationData.strings.ChatList_UndoArchiveHiddenTitle, text: strongSelf.presentationData.strings.ChatList_UndoArchiveHiddenText, undo: false), elevatedLayout: false, animateInAsReplacement: true, action: { [weak self] shouldCommit in
                        guard let strongSelf = self else {
                            return
                        }
                        if !shouldCommit {
                            let _ = (strongSelf.context.account.postbox.transaction { transaction -> Bool in
                                var updatedValue = false
                                updateChatArchiveSettings(transaction: transaction, { settings in
                                    var settings = settings
                                    settings.isHiddenByDefault = false
                                    updatedValue = settings.isHiddenByDefault
                                    return settings
                                })
                                return updatedValue
                            }).start()
                        }
                    }), in: .current)
                } else {
                    strongSelf.present(UndoOverlayController(context: strongSelf.context, content: .revealedArchive(title: strongSelf.presentationData.strings.ChatList_UndoArchiveRevealedTitle, text: strongSelf.presentationData.strings.ChatList_UndoArchiveRevealedText, undo: false), elevatedLayout: false, animateInAsReplacement: true, action: { _ in
                    }), in: .current)
                }
            })
        }
        
        self.chatListDisplayNode.chatListNode.deletePeerChat = { [weak self] peerId in
            guard let strongSelf = self else {
                return
            }
            let _ = (strongSelf.context.account.postbox.transaction { transaction -> RenderedPeer? in
                guard let peer = transaction.getPeer(peerId) else {
                    return nil
                }
                if let associatedPeerId = peer.associatedPeerId {
                    if let associatedPeer = transaction.getPeer(associatedPeerId) {
                        return RenderedPeer(peerId: peerId, peers: SimpleDictionary([peer.id: peer, associatedPeer.id: associatedPeer]))
                    } else {
                        return nil
                    }
                } else {
                    return RenderedPeer(peer: peer)
                }
            }
            |> deliverOnMainQueue).start(next: { peer in
                guard let strongSelf = self, let peer = peer, let chatPeer = peer.peers[peer.peerId], let mainPeer = peer.chatMainPeer else {
                    return
                }
                
                var canRemoveGlobally = false
                let limitsConfiguration = strongSelf.context.currentLimitsConfiguration.with { $0 }
                if peer.peerId.namespace == Namespaces.Peer.CloudUser && peer.peerId != strongSelf.context.account.peerId {
                    if limitsConfiguration.maxMessageRevokeIntervalInPrivateChats == LimitsConfiguration.timeIntervalForever {
                        canRemoveGlobally = true
                    }
                }
                
                if let user = chatPeer as? TelegramUser, user.botInfo == nil, canRemoveGlobally {
                    strongSelf.maybeAskForPeerChatRemoval(peer: peer, completion: { _ in }, removed: {})
                } else {
                    let actionSheet = ActionSheetController(presentationTheme: strongSelf.presentationData.theme)
                    var items: [ActionSheetItem] = []
                    var canClear = true
                    var canStop = false
                
                    var deleteTitle = strongSelf.presentationData.strings.Common_Delete
                    if let channel = chatPeer as? TelegramChannel {
                        if case .broadcast = channel.info {
                            canClear = false
                            deleteTitle = strongSelf.presentationData.strings.Channel_LeaveChannel
                        } else {
                            deleteTitle = strongSelf.presentationData.strings.Group_LeaveGroup
                        }
                        if let addressName = channel.addressName, !addressName.isEmpty {
                            canClear = false
                        }
                    } else if let user = chatPeer as? TelegramUser, user.botInfo != nil {
                        canStop = !user.flags.contains(.isSupport)
                        canClear = user.botInfo == nil
                        deleteTitle = strongSelf.presentationData.strings.ChatList_DeleteChat
                    } else if let _ = chatPeer as? TelegramSecretChat {
                        deleteTitle = strongSelf.presentationData.strings.ChatList_DeleteChat
                    }
                    
                    var canRemoveGlobally = false
                    let limitsConfiguration = strongSelf.context.currentLimitsConfiguration.with { $0 }
                    if chatPeer is TelegramUser && chatPeer.id != strongSelf.context.account.peerId {
                        if limitsConfiguration.maxMessageRevokeIntervalInPrivateChats == LimitsConfiguration.timeIntervalForever {
                            canRemoveGlobally = true
                        }
                    }
                    
                    items.append(DeleteChatPeerActionSheetItem(context: strongSelf.context, peer: mainPeer, chatPeer: chatPeer, action: .delete, strings: strongSelf.presentationData.strings))
                    if canClear {
                        items.append(ActionSheetButtonItem(title: strongSelf.presentationData.strings.DialogList_ClearHistoryConfirmation, color: .accent, action: { [weak actionSheet] in
                            actionSheet?.dismissAnimated()
                            
                            guard let strongSelf = self else {
                                return
                            }
                            
                            let beginClear: (InteractiveHistoryClearingType) -> Void = { type in
                                guard let strongSelf = self else {
                                    return
                                }
                                strongSelf.chatListDisplayNode.chatListNode.updateState({ state in
                                    var state = state
                                    state.pendingClearHistoryPeerIds.insert(peer.peerId)
                                    return state
                                })
                                strongSelf.forEachController({ controller in
                                    if let controller = controller as? UndoOverlayController {
                                        controller.dismissWithCommitActionAndReplacementAnimation()
                                    }
                                    return true
                                })
                                
                                strongSelf.present(UndoOverlayController(context: strongSelf.context, content: .removedChat(text: strongSelf.presentationData.strings.Undo_ChatCleared), elevatedLayout: false, animateInAsReplacement: true, action: { shouldCommit in
                                    guard let strongSelf = self else {
                                        return
                                    }
                                    if shouldCommit {
                                        let _ = clearHistoryInteractively(postbox: strongSelf.context.account.postbox, peerId: peerId, type: type).start(completed: {
                                            guard let strongSelf = self else {
                                                return
                                            }
                                            strongSelf.chatListDisplayNode.chatListNode.updateState({ state in
                                                var state = state
                                                state.pendingClearHistoryPeerIds.remove(peer.peerId)
                                                return state
                                            })
                                        })
                                    } else {
                                        strongSelf.chatListDisplayNode.chatListNode.updateState({ state in
                                            var state = state
                                            state.pendingClearHistoryPeerIds.remove(peer.peerId)
                                            return state
                                        })
                                    }
                                }), in: .current)
                            }
                            
                            if canRemoveGlobally {
                                let actionSheet = ActionSheetController(presentationTheme: strongSelf.presentationData.theme)
                                var items: [ActionSheetItem] = []
                                
                                items.append(DeleteChatPeerActionSheetItem(context: strongSelf.context, peer: mainPeer, chatPeer: chatPeer, action: .clearHistory, strings: strongSelf.presentationData.strings))
                                items.append(ActionSheetButtonItem(title: strongSelf.presentationData.strings.ChatList_DeleteForEveryone(mainPeer.compactDisplayTitle).0, color: .destructive, action: { [weak actionSheet] in
                                    beginClear(.forEveryone)
                                    actionSheet?.dismissAnimated()
                                }))
                                items.append(ActionSheetButtonItem(title: strongSelf.presentationData.strings.ChatList_DeleteForCurrentUser, color: .destructive, action: { [weak actionSheet] in
                                    beginClear(.forLocalPeer)
                                    actionSheet?.dismissAnimated()
                                }))
                                
                                actionSheet.setItemGroups([
                                    ActionSheetItemGroup(items: items),
                                    ActionSheetItemGroup(items: [
                                        ActionSheetButtonItem(title: strongSelf.presentationData.strings.Common_Cancel, color: .accent, action: { [weak actionSheet] in
                                            actionSheet?.dismissAnimated()
                                        })
                                    ])
                                ])
                                strongSelf.present(actionSheet, in: .window(.root))
                            } else {
                                beginClear(.forLocalPeer)
                            }
                        }))
                    }
                
                    items.append(ActionSheetButtonItem(title: deleteTitle, color: .destructive, action: { [weak actionSheet] in
                        actionSheet?.dismissAnimated()
                        guard let strongSelf = self else {
                            return
                        }
                        
                        strongSelf.maybeAskForPeerChatRemoval(peer: peer, completion: { _ in }, removed: {})
                    }))
            
                    if canStop {
                        items.append(ActionSheetButtonItem(title: strongSelf.presentationData.strings.DialogList_DeleteBotConversationConfirmation, color: .destructive, action: { [weak actionSheet] in
                            actionSheet?.dismissAnimated()
                            
                            if let strongSelf = self {
                                strongSelf.maybeAskForPeerChatRemoval(peer: peer, completion: { _ in
                                }, removed: {
                                    guard let strongSelf = self else {
                                        return
                                    }
                                    let _ = requestUpdatePeerIsBlocked(account: strongSelf.context.account, peerId: peer.peerId, isBlocked: true).start()
                                })
                            }
                        }))
                    }
            
                    actionSheet.setItemGroups([ActionSheetItemGroup(items: items),
                        ActionSheetItemGroup(items: [
                            ActionSheetButtonItem(title: strongSelf.presentationData.strings.Common_Cancel, color: .accent, action: { [weak actionSheet] in
                                actionSheet?.dismissAnimated()
                            })
                        ])
                    ])
                    strongSelf.present(actionSheet, in: .window(.root))
                }
            })
        }
        
        self.chatListDisplayNode.chatListNode.peerSelected = { [weak self] peerId, animated, isAd in
            if let strongSelf = self {
                if let navigationController = strongSelf.navigationController as? NavigationController {
                    if isAd {
                        let _ = (ApplicationSpecificNotice.getProxyAdsAcknowledgment(accountManager: strongSelf.context.sharedContext.accountManager)
                        |> deliverOnMainQueue).start(next: { value in
                            guard let strongSelf = self else {
                                return
                            }
                            if !value {
                                strongSelf.present(textAlertController(context: strongSelf.context, title: nil, text: strongSelf.presentationData.strings.DialogList_AdNoticeAlert, actions: [TextAlertAction(type: .defaultAction, title: strongSelf.presentationData.strings.Common_OK, action: {
                                    if let strongSelf = self {
                                        let _ = ApplicationSpecificNotice.setProxyAdsAcknowledgment(accountManager: strongSelf.context.sharedContext.accountManager).start()
                                    }
                                })]), in: .window(.root))
                            }
                        })
                    }
                    
                    var scrollToEndIfExists = false
                    if let layout = strongSelf.validLayout, case .regular = layout.metrics.widthClass {
                        scrollToEndIfExists = true
                    }
                    
                    strongSelf.context.sharedContext.navigateToChatController(NavigateToChatControllerParams(navigationController: navigationController, context: strongSelf.context, chatLocation: .peer(peerId), scrollToEndIfExists: scrollToEndIfExists, options: strongSelf.groupId == PeerGroupId.root ? [.removeOnMasterDetails] : [], parentGroupId: strongSelf.groupId, completion: { [weak self] in
                        self?.chatListDisplayNode.chatListNode.clearHighlightAnimated(true)
                    }))
                }
            }
        }
        
        self.chatListDisplayNode.chatListNode.groupSelected = { [weak self] groupId in
            if let strongSelf = self {
                if let navigationController = strongSelf.navigationController as? NavigationController {
                    let chatListController = ChatListControllerImpl(context: strongSelf.context, groupId: groupId, controlsHistoryPreload: false, enableDebugActions: false)
                    navigationController.pushViewController(chatListController)
                    strongSelf.chatListDisplayNode.chatListNode.clearHighlightAnimated(true)
                }
            }
        }
        
        self.chatListDisplayNode.chatListNode.updatePeerGrouping = { [weak self] peerId, group in
            guard let strongSelf = self else {
                return
            }
            if group {
                strongSelf.archiveChats(peerIds: [peerId])
            } else {
                strongSelf.chatListDisplayNode.chatListNode.setCurrentRemovingPeerId(peerId)
                let _ = updatePeerGroupIdInteractively(postbox: strongSelf.context.account.postbox, peerId: peerId, groupId: group ? Namespaces.PeerGroup.archive : .root).start(completed: {
                    guard let strongSelf = self else {
                        return
                    }
                    strongSelf.chatListDisplayNode.chatListNode.setCurrentRemovingPeerId(nil)
                })
            }
        }
        
        self.chatListDisplayNode.requestOpenMessageFromSearch = { [weak self] peer, messageId in
            if let strongSelf = self {
                strongSelf.openMessageFromSearchDisposable.set((storedMessageFromSearchPeer(account: strongSelf.context.account, peer: peer)
                |> deliverOnMainQueue).start(next: { [weak strongSelf] actualPeerId in
                    if let strongSelf = strongSelf {
                        if let navigationController = strongSelf.navigationController as? NavigationController {
                            var scrollToEndIfExists = false
                            if let layout = strongSelf.validLayout, case .regular = layout.metrics.widthClass {
                                scrollToEndIfExists = true
                            }
                            strongSelf.context.sharedContext.navigateToChatController(NavigateToChatControllerParams(navigationController: navigationController, context: strongSelf.context, chatLocation: .peer(actualPeerId), subject: .message(messageId), purposefulAction: {
                                self?.deactivateSearch(animated: false)
                            }, scrollToEndIfExists: scrollToEndIfExists, options:  strongSelf.groupId == PeerGroupId.root ? [.removeOnMasterDetails] : []))
                            strongSelf.chatListDisplayNode.chatListNode.clearHighlightAnimated(true)
                        }
                    }
                }))
            }
        }
        
        self.chatListDisplayNode.requestOpenPeerFromSearch = { [weak self] peer, dismissSearch in
            if let strongSelf = self {
                let storedPeer = strongSelf.context.account.postbox.transaction { transaction -> Void in
                    if transaction.getPeer(peer.id) == nil {
                        updatePeers(transaction: transaction, peers: [peer], update: { previousPeer, updatedPeer in
                            return updatedPeer
                        })
                    }
                }
                strongSelf.openMessageFromSearchDisposable.set((storedPeer |> deliverOnMainQueue).start(completed: { [weak strongSelf] in
                    if let strongSelf = strongSelf {
                        if dismissSearch {
                            strongSelf.deactivateSearch(animated: true)
                        }
                        var scrollToEndIfExists = false
                        if let layout = strongSelf.validLayout, case .regular = layout.metrics.widthClass {
                            scrollToEndIfExists = true
                        }
                        if let navigationController = strongSelf.navigationController as? NavigationController {
                            strongSelf.context.sharedContext.navigateToChatController(NavigateToChatControllerParams(navigationController: navigationController, context: strongSelf.context, chatLocation: .peer(peer.id), purposefulAction: { [weak self] in
                                self?.deactivateSearch(animated: false)
                            }, scrollToEndIfExists: scrollToEndIfExists, options:  strongSelf.groupId == PeerGroupId.root ? [.removeOnMasterDetails] : []))
                            strongSelf.chatListDisplayNode.chatListNode.clearHighlightAnimated(true)
                        }
                    }
                }))
            }
        }
        
        self.chatListDisplayNode.requestOpenRecentPeerOptions = { [weak self] peer in
            if let strongSelf = self {
                strongSelf.view.window?.endEditing(true)
                let actionSheet = ActionSheetController(presentationTheme: strongSelf.presentationData.theme)
                
                actionSheet.setItemGroups([
                    ActionSheetItemGroup(items: [
                        ActionSheetButtonItem(title: strongSelf.presentationData.strings.Common_Delete, color: .destructive, action: { [weak actionSheet] in
                            actionSheet?.dismissAnimated()
                            
                            if let strongSelf = self {
                                let _ = removeRecentPeer(account: strongSelf.context.account, peerId: peer.id).start()
                            }
                        })
                    ]),
                    ActionSheetItemGroup(items: [
                        ActionSheetButtonItem(title: strongSelf.presentationData.strings.Common_Cancel, color: .accent, action: { [weak actionSheet] in
                            actionSheet?.dismissAnimated()
                        })
                    ])
                ])
                strongSelf.present(actionSheet, in: .window(.root))
            }
        }
        
        self.chatListDisplayNode.requestAddContact = { [weak self] phoneNumber in
            if let strongSelf = self {
                strongSelf.view.endEditing(true)
                strongSelf.context.sharedContext.openAddContact(context: strongSelf.context, firstName: "", lastName: "", phoneNumber: phoneNumber, label: defaultContactLabel, present: { [weak self] controller, arguments in
                    self?.present(controller, in: .window(.root), with: arguments)
                }, pushController: { [weak self] controller in
                    (self?.navigationController as? NavigationController)?.pushViewController(controller)
                }, completed: {
                    self?.deactivateSearch(animated: false)
                })
            }
        }
        
        self.chatListDisplayNode.dismissSelf = { [weak self] in
            guard let strongSelf = self, let navigationController = strongSelf.navigationController as? NavigationController else {
                return
            }
            navigationController.filterController(strongSelf, animated: true)
        }
        
        self.chatListDisplayNode.chatListNode.contentOffsetChanged = { [weak self] offset in
            if let strongSelf = self, let searchContentNode = strongSelf.searchContentNode, let validLayout = strongSelf.validLayout {
                var offset = offset
                if validLayout.inVoiceOver {
                    offset = .known(0.0)
                }
                searchContentNode.updateListVisibleContentOffset(offset)
            }
        }
        
        self.chatListDisplayNode.chatListNode.contentScrollingEnded = { [weak self] listView in
            if let strongSelf = self, let searchContentNode = strongSelf.searchContentNode {
                return fixListNodeScrolling(listView, searchNode: searchContentNode)
            } else {
                return false
            }
        }
        
        self.chatListDisplayNode.isEmptyUpdated = { [weak self] isEmpty in
            if let strongSelf = self, let searchContentNode = strongSelf.searchContentNode, let _ = strongSelf.validLayout {
                if isEmpty {
                    searchContentNode.updateListVisibleContentOffset(.known(0.0))
                }
            }
        }
        
        self.chatListDisplayNode.toolbarActionSelected = { [weak self] action in
            self?.toolbarActionSelected(action: action)
        }
        
        let context = self.context
        let peerIdsAndOptions: Signal<(ChatListSelectionOptions, Set<PeerId>)?, NoError> = self.chatListDisplayNode.chatListNode.state
        |> map { state -> Set<PeerId>? in
            if !state.editing {
                return nil
            }
            return state.selectedPeerIds
        }
        |> distinctUntilChanged
        |> mapToSignal { selectedPeerIds -> Signal<(ChatListSelectionOptions, Set<PeerId>)?, NoError> in
            if let selectedPeerIds = selectedPeerIds {
                return chatListSelectionOptions(postbox: context.account.postbox, peerIds: selectedPeerIds)
                |> map { options -> (ChatListSelectionOptions, Set<PeerId>)? in
                    return (options, selectedPeerIds)
                }
            } else {
                return .single(nil)
            }
        }
        
        self.stateDisposable.set(combineLatest(queue: .mainQueue(), self.presentationDataValue.get(), peerIdsAndOptions).start(next: { [weak self] presentationData, peerIdsAndOptions in
            guard let strongSelf = self else {
                return
            }
            var toolbar: Toolbar?
            if case .root = strongSelf.groupId {
                if let (options, peerIds) = peerIdsAndOptions {
                    let leftAction: ToolbarAction
                    switch options.read {
                        case let .all(enabled):
                            leftAction = ToolbarAction(title: presentationData.strings.ChatList_ReadAll, isEnabled: enabled)
                        case let .selective(enabled):
                            leftAction = ToolbarAction(title: presentationData.strings.ChatList_Read, isEnabled: enabled)
                    }
                    var archiveEnabled = options.delete
                    if archiveEnabled {
                        for peerId in peerIds {
                            if peerId == PeerId(namespace: Namespaces.Peer.CloudUser, id: 777000) {
                                archiveEnabled = false
                                break
                            } else if peerId == strongSelf.context.account.peerId {
                                archiveEnabled = false
                                break
                            }
                        }
                    }
                    toolbar = Toolbar(leftAction: leftAction, rightAction: ToolbarAction(title: presentationData.strings.Common_Delete, isEnabled: options.delete), middleAction: ToolbarAction(title: presentationData.strings.ChatList_ArchiveAction, isEnabled: archiveEnabled))
                }
            } else {
                if let (options, peerIds) = peerIdsAndOptions {
                    let middleAction = ToolbarAction(title: presentationData.strings.ChatList_UnarchiveAction, isEnabled: !peerIds.isEmpty)
                    let leftAction: ToolbarAction
                    switch options.read {
                        case .all:
                            leftAction = ToolbarAction(title: presentationData.strings.ChatList_Read, isEnabled: false)
                        case let .selective(enabled):
                            leftAction = ToolbarAction(title: presentationData.strings.ChatList_Read, isEnabled: enabled)
                    }
                    toolbar = Toolbar(leftAction: leftAction, rightAction: ToolbarAction(title: presentationData.strings.Common_Delete, isEnabled: options.delete), middleAction: middleAction)
                }
            }
            strongSelf.setToolbar(toolbar, transition: .animated(duration: 0.3, curve: .easeInOut))
        }))
        
        /*self.badgeIconDisposable = (self.chatListDisplayNode.chatListNode.scrollToTopOption
        |> distinctUntilChanged
        |> deliverOnMainQueue).start(next: { [weak self] option in
            guard let strongSelf = self else {
                return
            }
            switch option {
                case .none:
                    strongSelf.tabBarItem.selectedImage = tabImageNone
                case .top:
                    strongSelf.tabBarItem.selectedImage = tabImageUp
                case .unread:
                    strongSelf.tabBarItem.selectedImage = tabImageUnread
            }
        })*/
        
        self.ready.set(self.chatListDisplayNode.chatListNode.ready)
        
        self.displayNodeDidLoad()
    }
    
    override public func traitCollectionDidChange(_ previousTraitCollection: UITraitCollection?) {
        super.traitCollectionDidChange(previousTraitCollection)
        
        if #available(iOSApplicationExtension 9.0, iOS 9.0, *) {
            if !self.didSetup3dTouch && self.traitCollection.forceTouchCapability != .unknown {
                self.didSetup3dTouch = true
                self.registerForPreviewingNonNative(with: self, sourceView: self.view, theme: PeekControllerTheme(presentationTheme: self.presentationData.theme))
            }
        }
    }
    
    override public func viewDidAppear(_ animated: Bool) {
        super.viewDidAppear(animated)
        
        guard case .root = self.groupId else {
            return
        }
        
        #if false && DEBUG
        DispatchQueue.main.asyncAfter(deadline: DispatchTime.now() + 1.0, execute: { [weak self] in
            guard let strongSelf = self else {
                return
            }
            let count = ChatControllerCount.with({ $0 })
            if count != 0 {
                strongSelf.present(textAlertController(context: strongSelf.context, title: "", text: "ChatControllerCount \(count)", actions: [TextAlertAction(type: .defaultAction, title: "OK", action: {})]), in: .window(.root))
            }
        })
        #endif

        if let lockViewFrame = self.titleView.lockViewFrame, !self.didShowPasscodeLockTooltipController {
            self.passcodeLockTooltipDisposable.set(combineLatest(queue: .mainQueue(), ApplicationSpecificNotice.getPasscodeLockTips(accountManager: self.context.sharedContext.accountManager), self.context.sharedContext.accountManager.accessChallengeData() |> take(1)).start(next: { [weak self] tooltipValue, passcodeView in
                    if let strongSelf = self {
                        if !tooltipValue {
                            let hasPasscode = passcodeView.data.isLockable
                            if hasPasscode {
                                let _ = ApplicationSpecificNotice.setPasscodeLockTips(accountManager: strongSelf.context.sharedContext.accountManager).start()
                                
                                let tooltipController = TooltipController(content: .text(strongSelf.presentationData.strings.DialogList_PasscodeLockHelp), dismissByTapOutside: true)
                                strongSelf.present(tooltipController, in: .window(.root), with: TooltipControllerPresentationArguments(sourceViewAndRect: { [weak self] in
                                    if let strongSelf = self {
                                        return (strongSelf.titleView, lockViewFrame.offsetBy(dx: 4.0, dy: 14.0))
                                    }
                                    return nil
                                }))
                                strongSelf.didShowPasscodeLockTooltipController = true
                            }
                        } else {
                            strongSelf.didShowPasscodeLockTooltipController = true
                        }
                    }
                }))
        }
        
        if !self.didSuggestLocalization {
            self.didSuggestLocalization = true
            
            let network = self.context.account.network
            let signal = combineLatest(self.context.sharedContext.accountManager.transaction { transaction -> String in
                let languageCode: String
                if let current = transaction.getSharedData(SharedDataKeys.localizationSettings) as? LocalizationSettings {
                    let code = current.primaryComponent.languageCode
                    let rawSuffix = "-raw"
                    if code.hasSuffix(rawSuffix) {
                        languageCode = String(code.dropLast(rawSuffix.count))
                    } else {
                        languageCode = code
                    }
                } else {
                    languageCode = "en"
                }
                return languageCode
            }, self.context.account.postbox.transaction { transaction -> SuggestedLocalizationEntry? in
                var suggestedLocalization: SuggestedLocalizationEntry?
                if let localization = transaction.getPreferencesEntry(key: PreferencesKeys.suggestedLocalization) as? SuggestedLocalizationEntry {
                    suggestedLocalization = localization
                }
                return suggestedLocalization
            })
            |> mapToSignal({ value -> Signal<(String, SuggestedLocalizationInfo)?, NoError> in
                guard let suggestedLocalization = value.1, !suggestedLocalization.isSeen && suggestedLocalization.languageCode != "en" && suggestedLocalization.languageCode != value.0 else {
                    return .single(nil)
                }
                return suggestedLocalizationInfo(network: network, languageCode: suggestedLocalization.languageCode, extractKeys: LanguageSuggestionControllerStrings.keys)
                |> map({ suggestedLocalization -> (String, SuggestedLocalizationInfo)? in
                    return (value.0, suggestedLocalization)
                })
            })
        
            self.suggestLocalizationDisposable.set((signal |> deliverOnMainQueue).start(next: { [weak self] suggestedLocalization in
                guard let strongSelf = self, let (currentLanguageCode, suggestedLocalization) = suggestedLocalization else {
                    return
                }
                if let controller = languageSuggestionController(context: strongSelf.context, suggestedLocalization: suggestedLocalization, currentLanguageCode: currentLanguageCode, openSelection: { [weak self] in
                    if let strongSelf = self {
                        let controller = strongSelf.context.sharedContext.makeLocalizationListController(context: strongSelf.context)
                        (strongSelf.navigationController as? NavigationController)?.pushViewController(controller)
                    }
                }) {
                    strongSelf.present(controller, in: .window(.root))
                    _ = markSuggestedLocalizationAsSeenInteractively(postbox: strongSelf.context.account.postbox, languageCode: suggestedLocalization.languageCode).start()
                }
            }))
        }
        
        self.chatListDisplayNode.chatListNode.addedVisibleChatsWithPeerIds = { [weak self] peerIds in
            guard let strongSelf = self else {
                return
            }
            
            strongSelf.forEachController({ controller in
                if let controller = controller as? UndoOverlayController {
                    switch controller.content {
                        case let .archivedChat(archivedChat):
                            if peerIds.contains(archivedChat.peerId) {
                                controller.dismiss()
                            }
                        default:
                            break
                    }
                }
                return true
            })
        }
        
        if #available(iOSApplicationExtension 9.0, iOS 9.0, *) {
            if !self.didSetup3dTouch {
                self.didSetup3dTouch = true
                self.registerForPreviewingNonNative(with: self, sourceView: self.view, theme: PeekControllerTheme(presentationTheme: self.presentationData.theme))
            }
        }
    }
    
    override public func viewWillDisappear(_ animated: Bool) {
        super.viewWillDisappear(animated)
        
        self.forEachController({ controller in
            if let controller = controller as? UndoOverlayController {
                controller.dismissWithCommitAction()
            }
            return true
        })
    }
    
    override public func viewDidDisappear(_ animated: Bool) {
        super.viewDidDisappear(animated)
        
        if self.dismissSearchOnDisappear {
            self.dismissSearchOnDisappear = false
            self.deactivateSearch(animated: false)
        }
        
        self.chatListDisplayNode.chatListNode.clearHighlightAnimated(true)
    }
    
    override public func containerLayoutUpdated(_ layout: ContainerViewLayout, transition: ContainedViewLayoutTransition) {
        super.containerLayoutUpdated(layout, transition: transition)
        
        let wasInVoiceOver = self.validLayout?.inVoiceOver ?? false
        
        self.validLayout = layout
        
        if let searchContentNode = self.searchContentNode, layout.inVoiceOver != wasInVoiceOver {
            searchContentNode.updateListVisibleContentOffset(.known(0.0))
            self.chatListDisplayNode.chatListNode.scrollToPosition(.top)
        }
        
        self.chatListDisplayNode.containerLayoutUpdated(layout, navigationBarHeight: self.navigationInsetHeight, visualNavigationHeight: self.visualNavigationInsetHeight, transition: transition)
    }
    
    override public func navigationStackConfigurationUpdated(next: [ViewController]) {
        super.navigationStackConfigurationUpdated(next: next)
    }
    
    @objc private func editPressed() {
        let editItem = UIBarButtonItem(title: self.presentationData.strings.Common_Done, style: .done, target: self, action: #selector(self.donePressed))
        editItem.accessibilityLabel = self.presentationData.strings.Common_Done
        if case .root = self.groupId {
            self.navigationItem.leftBarButtonItem = editItem
            (self.navigationController as? NavigationController)?.updateMasterDetailsBlackout(.details, transition: .animated(duration: 0.5, curve: .spring))
        } else {
            self.navigationItem.rightBarButtonItem = editItem
            (self.navigationController as? NavigationController)?.updateMasterDetailsBlackout(.master, transition: .animated(duration: 0.5, curve: .spring))
        }
        self.searchContentNode?.setIsEnabled(false, animated: true)
        
        self.chatListDisplayNode.chatListNode.updateState { state in
            var state = state
            state.editing = true
            state.peerIdWithRevealedOptions = nil
            return state
        }
    }
    
    @objc private func donePressed() {
        let editItem = UIBarButtonItem(title: self.presentationData.strings.Common_Edit, style: .plain, target: self, action: #selector(self.editPressed))
        editItem.accessibilityLabel = self.presentationData.strings.Common_Edit
        if case .root = self.groupId {
            self.navigationItem.leftBarButtonItem = editItem
        } else {
            self.navigationItem.rightBarButtonItem = editItem
        }
        (self.navigationController as? NavigationController)?.updateMasterDetailsBlackout(nil, transition: .animated(duration: 0.4, curve: .spring))
        self.searchContentNode?.setIsEnabled(true, animated: true)
        self.chatListDisplayNode.chatListNode.updateState { state in
            var state = state
            state.editing = false
            state.peerIdWithRevealedOptions = nil
            state.selectedPeerIds.removeAll()
            return state
        }
    }
    
    public func activateSearch() {
        if self.displayNavigationBar {
            let _ = (self.chatListDisplayNode.chatListNode.ready
            |> take(1)
            |> deliverOnMainQueue).start(completed: { [weak self] in
                guard let strongSelf = self else {
                    return
                }
                if let scrollToTop = strongSelf.scrollToTop {
                    scrollToTop()
                }
                if let searchContentNode = strongSelf.searchContentNode {
                    strongSelf.chatListDisplayNode.activateSearch(placeholderNode: searchContentNode.placeholderNode)
                }
                strongSelf.setDisplayNavigationBar(false, transition: .animated(duration: 0.5, curve: .spring))
            })
        }
    }
    
    public func deactivateSearch(animated: Bool) {
        if !self.displayNavigationBar {
            self.setDisplayNavigationBar(true, transition: animated ? .animated(duration: 0.5, curve: .spring) : .immediate)
            if let searchContentNode = self.searchContentNode {
                self.chatListDisplayNode.deactivateSearch(placeholderNode: searchContentNode.placeholderNode, animated: animated)
            }
        }
    }
    
    public func activateCompose() {
        self.composePressed()
    }
    
    @objc private func composePressed() {
        (self.navigationController as? NavigationController)?.replaceAllButRootController(self.context.sharedContext.makeComposeController(context: self.context), animated: true)
    }
    
    public func previewingContext(_ previewingContext: UIViewControllerPreviewing, viewControllerForLocation location: CGPoint) -> UIViewController? {
        if #available(iOSApplicationExtension 9.0, iOS 9.0, *) {
            if let (controller, rect) = self.previewingController(from: previewingContext.sourceView, for: location) {
                previewingContext.sourceRect = rect
                return controller
            } else {
                return nil
            }
        } else {
            return nil
        }
    }
    
    func previewingController(from sourceView: UIView, for location: CGPoint) -> (UIViewController, CGRect)? {
        guard let layout = self.validLayout, case .phone = layout.deviceMetrics.type else {
            return nil
        }
        
        let boundsSize = self.view.bounds.size
        let contentSize: CGSize
        if case .unknown = layout.deviceMetrics {
            contentSize = boundsSize
        } else {
            contentSize = layout.deviceMetrics.previewingContentSize(inLandscape: boundsSize.width > boundsSize.height)
        }

        if let searchController = self.chatListDisplayNode.searchDisplayController {
            if let (view, bounds, action) = searchController.previewViewAndActionAtLocation(location) {
                if let peerId = action as? PeerId, peerId.namespace != Namespaces.Peer.SecretChat {
                    var sourceRect = view.superview!.convert(view.frame, to: sourceView)
                    sourceRect = CGRect(x: sourceRect.minX, y: sourceRect.minY + bounds.minY, width: bounds.width, height: bounds.height)
                    sourceRect.size.height -= UIScreenPixel
                    
                    let chatController = self.context.sharedContext.makeChatController(context: self.context, chatLocation: .peer(peerId), subject: nil, botStart: nil, mode: .standard(previewing: true))
                    chatController.canReadHistory.set(false)
                    chatController.containerLayoutUpdated(ContainerViewLayout(size: contentSize, metrics: LayoutMetrics(), deviceMetrics: layout.deviceMetrics, intrinsicInsets: UIEdgeInsets(), safeInsets: UIEdgeInsets(), statusBarHeight: nil, inputHeight: nil, inputHeightIsInteractivellyChanging: false, inVoiceOver: false), transition: .immediate)
                    return (chatController, sourceRect)
                } else if let messageId = action as? MessageId, messageId.peerId.namespace != Namespaces.Peer.SecretChat {
                    var sourceRect = view.superview!.convert(view.frame, to: sourceView)
                    sourceRect = CGRect(x: sourceRect.minX, y: sourceRect.minY + bounds.minY, width: bounds.width, height: bounds.height)
                    sourceRect.size.height -= UIScreenPixel
                    
                    let chatController = self.context.sharedContext.makeChatController(context: self.context, chatLocation: .peer(messageId.peerId), subject: .message(messageId), botStart: nil, mode: .standard(previewing: true))
                    chatController.canReadHistory.set(false)
                    chatController.containerLayoutUpdated(ContainerViewLayout(size: contentSize, metrics: LayoutMetrics(), deviceMetrics: layout.deviceMetrics, intrinsicInsets: UIEdgeInsets(), safeInsets: UIEdgeInsets(), statusBarHeight: nil, inputHeight: nil, inputHeightIsInteractivellyChanging: false, inVoiceOver: false), transition: .immediate)
                    return (chatController, sourceRect)
                }
            }
            return nil
        }
        
        let listLocation = self.view.convert(location, to: self.chatListDisplayNode.chatListNode.view)
        
        var selectedNode: ChatListItemNode?
        self.chatListDisplayNode.chatListNode.forEachItemNode { itemNode in
            if let itemNode = itemNode as? ChatListItemNode, itemNode.frame.contains(listLocation), !itemNode.isDisplayingRevealedOptions {
                selectedNode = itemNode
            }
        }
        if let selectedNode = selectedNode, let item = selectedNode.item {
            var sourceRect = selectedNode.view.superview!.convert(selectedNode.frame, to: sourceView)
            sourceRect.size.height -= UIScreenPixel
            switch item.content {
                case let .peer(_, peer, _, _, _, _, _, _, _, _):
                    if peer.peerId.namespace != Namespaces.Peer.SecretChat {
                        let chatController = self.context.sharedContext.makeChatController(context: self.context, chatLocation: .peer(peer.peerId), subject: nil, botStart: nil, mode: .standard(previewing: true))
                        chatController.canReadHistory.set(false)
                        chatController.containerLayoutUpdated(ContainerViewLayout(size: contentSize, metrics: LayoutMetrics(), deviceMetrics: layout.deviceMetrics, intrinsicInsets: UIEdgeInsets(), safeInsets: UIEdgeInsets(), statusBarHeight: nil, inputHeight: nil, inputHeightIsInteractivellyChanging: false, inVoiceOver: false), transition: .immediate)
                        return (chatController, sourceRect)
                    } else {
                        return nil
                    }
                case let .groupReference(groupId, _, _, _, _):
                    let chatListController = ChatListControllerImpl(context: self.context, groupId: groupId, controlsHistoryPreload: false, enableDebugActions: false)
                    chatListController.containerLayoutUpdated(ContainerViewLayout(size: contentSize, metrics: LayoutMetrics(), deviceMetrics: layout.deviceMetrics, intrinsicInsets: UIEdgeInsets(), safeInsets: UIEdgeInsets(), statusBarHeight: nil, inputHeight: nil, inputHeightIsInteractivellyChanging: false, inVoiceOver: false), transition: .immediate)
                    return (chatListController, sourceRect)
            }
        } else {
            return nil
        }
    }
    
    public func previewingContext(_ previewingContext: UIViewControllerPreviewing, commit viewControllerToCommit: UIViewController) {
        self.previewingCommit(viewControllerToCommit)
    }
    
    func previewingCommit(_ viewControllerToCommit: UIViewController) {
        if let viewControllerToCommit = viewControllerToCommit as? ViewController {
            if let chatController = viewControllerToCommit as? ChatController {
                chatController.canReadHistory.set(true)
                chatController.updatePresentationMode(.standard(previewing: false))
                if let navigationController = self.navigationController as? NavigationController {
                    self.context.sharedContext.navigateToChatController(NavigateToChatControllerParams(navigationController: navigationController, chatController: chatController, context: self.context, chatLocation: chatController.chatLocation, animated: false))
                    self.chatListDisplayNode.chatListNode.clearHighlightAnimated(true)
                }
            } else if let chatListController = viewControllerToCommit as? ChatListController {
                if let navigationController = self.navigationController as? NavigationController {
                    navigationController.pushViewController(chatListController, animated: false, completion: {})
                    self.chatListDisplayNode.chatListNode.clearHighlightAnimated(true)
                }
            }
        }
    }
    
    public override var keyShortcuts: [KeyShortcut] {
        let strings = self.presentationData.strings
        
        let toggleSearch: () -> Void = { [weak self] in
            if let strongSelf = self {
                if strongSelf.displayNavigationBar {
                    strongSelf.activateSearch()
                } else {
                    strongSelf.deactivateSearch(animated: true)
                }
            }
        }
        
        let inputShortcuts: [KeyShortcut] = [
            KeyShortcut(title: strings.KeyCommand_JumpToPreviousChat, input: UIKeyCommand.inputUpArrow, modifiers: [.alternate], action: { [weak self] in
                if let strongSelf = self {
                    strongSelf.chatListDisplayNode.chatListNode.selectChat(.previous(unread: false))
                }
            }),
            KeyShortcut(title: strings.KeyCommand_JumpToNextChat, input: UIKeyCommand.inputDownArrow, modifiers: [.alternate], action: { [weak self] in
                if let strongSelf = self {
                    strongSelf.chatListDisplayNode.chatListNode.selectChat(.next(unread: false))
                }
            }),
            KeyShortcut(title: strings.KeyCommand_JumpToPreviousUnreadChat, input: UIKeyCommand.inputUpArrow, modifiers: [.alternate, .shift], action: { [weak self] in
                if let strongSelf = self {
                    strongSelf.chatListDisplayNode.chatListNode.selectChat(.previous(unread: true))
                }
            }),
            KeyShortcut(title: strings.KeyCommand_JumpToNextUnreadChat, input: UIKeyCommand.inputDownArrow, modifiers: [.alternate, .shift], action: { [weak self] in
                if let strongSelf = self {
                    strongSelf.chatListDisplayNode.chatListNode.selectChat(.next(unread: true))
                }
            }),
            KeyShortcut(title: strings.KeyCommand_NewMessage, input: "N", modifiers: [.command], action: { [weak self] in
                if let strongSelf = self {
                    strongSelf.composePressed()
                }
            }),
            KeyShortcut(title: strings.KeyCommand_Find, input: "\t", modifiers: [], action: toggleSearch),
            KeyShortcut(input: UIKeyCommand.inputEscape, modifiers: [], action: toggleSearch)
        ]
        
        let openChat: (Int) -> Void = { [weak self] index in
            if let strongSelf = self {
                if index == 0 {
                    strongSelf.chatListDisplayNode.chatListNode.selectChat(.peerId(strongSelf.context.account.peerId))
                } else {
                    strongSelf.chatListDisplayNode.chatListNode.selectChat(.index(index - 1))
                }
            }
        }
        
        let chatShortcuts: [KeyShortcut] = (0 ... 9).map { index in
            return KeyShortcut(input: "\(index)", modifiers: [.command], action: {
                openChat(index)
            })
        }
        
        return inputShortcuts + chatShortcuts
    }
    
    override public func toolbarActionSelected(action: ToolbarActionOption) {
        let peerIds = self.chatListDisplayNode.chatListNode.currentState.selectedPeerIds
        if case .left = action {
            let signal: Signal<Void, NoError>
            let context = self.context
            if !peerIds.isEmpty {
                signal = self.context.account.postbox.transaction { transaction -> Void in
                    for peerId in peerIds {
                        togglePeerUnreadMarkInteractively(transaction: transaction, viewTracker: context.account.viewTracker, peerId: peerId, setToValue: false)
                    }
                }
            } else {
                let groupId = self.groupId
                signal = self.context.account.postbox.transaction { transaction -> Void in
                    markAllChatsAsReadInteractively(transaction: transaction, viewTracker: context.account.viewTracker, groupId: groupId)
                }
            }
            let _ = (signal
            |> deliverOnMainQueue).start(completed: { [weak self] in
                self?.donePressed()
            })
        } else if case .right = action, !peerIds.isEmpty {
            let actionSheet = ActionSheetController(presentationTheme: self.presentationData.theme)
            var items: [ActionSheetItem] = []
            items.append(ActionSheetButtonItem(title: self.presentationData.strings.ChatList_DeleteConfirmation(Int32(peerIds.count)), color: .destructive, action: { [weak self, weak actionSheet] in
                actionSheet?.dismissAnimated()
                
                guard let strongSelf = self else {
                    return
                }
                
                let context = strongSelf.context
                let presentationData = strongSelf.presentationData
                let progressSignal = Signal<Never, NoError> { subscriber in
                    let controller = OverlayStatusController(theme: presentationData.theme, strings: presentationData.strings, type: .loading(cancelled: nil))
                    self?.present(controller, in: .window(.root))
                    return ActionDisposable { [weak controller] in
                        Queue.mainQueue().async() {
                            controller?.dismiss()
                        }
                    }
                }
                |> runOn(Queue.mainQueue())
                |> delay(0.8, queue: Queue.mainQueue())
                let progressDisposable = progressSignal.start()
                
                let signal: Signal<Void, NoError> = strongSelf.context.account.postbox.transaction { transaction -> Void in
                    for peerId in peerIds {
                        removePeerChat(account: context.account, transaction: transaction, mediaBox: context.account.postbox.mediaBox, peerId: peerId, reportChatSpam: false, deleteGloballyIfPossible: false)
                    }
                }
                |> afterDisposed {
                    Queue.mainQueue().async {
                        progressDisposable.dispose()
                    }
                }
                let _ = (signal
                |> deliverOnMainQueue).start(completed: {
                    self?.donePressed()
                })
            }))
            
            actionSheet.setItemGroups([
                ActionSheetItemGroup(items: items),
                ActionSheetItemGroup(items: [
                    ActionSheetButtonItem(title: self.presentationData.strings.Common_Cancel, color: .accent, action: { [weak actionSheet] in
                        actionSheet?.dismissAnimated()
                    })
                ])
            ])
            self.present(actionSheet, in: .window(.root))
        } else if case .middle = action, !peerIds.isEmpty {
            if case .root = self.groupId {
                self.donePressed()
                self.archiveChats(peerIds: Array(peerIds))
            } else {
                if !peerIds.isEmpty {
                    self.chatListDisplayNode.chatListNode.setCurrentRemovingPeerId(peerIds.first!)
                    let _ = (self.context.account.postbox.transaction { transaction -> Void in
                        for peerId in peerIds {
                            updatePeerGroupIdInteractively(transaction: transaction, peerId: peerId, groupId: .root)
                        }
                    }
                    |> deliverOnMainQueue).start(completed: { [weak self] in
                        guard let strongSelf = self else {
                            return
                        }
                        strongSelf.chatListDisplayNode.chatListNode.setCurrentRemovingPeerId(nil)
                        strongSelf.donePressed()
                    })
                }
            }
        }
    }
    
    public func maybeAskForPeerChatRemoval(peer: RenderedPeer, deleteGloballyIfPossible: Bool = false, completion: @escaping (Bool) -> Void, removed: @escaping () -> Void) {
        guard let chatPeer = peer.peers[peer.peerId], let mainPeer = peer.chatMainPeer else {
            completion(false)
            return
        }
        var canRemoveGlobally = false
        let limitsConfiguration = self.context.currentLimitsConfiguration.with { $0 }
        if peer.peerId.namespace == Namespaces.Peer.CloudUser && peer.peerId != self.context.account.peerId {
            if limitsConfiguration.maxMessageRevokeIntervalInPrivateChats == LimitsConfiguration.timeIntervalForever {
                canRemoveGlobally = true
            }
        }
        if let user = chatPeer as? TelegramUser, user.botInfo != nil {
            canRemoveGlobally = false
        }
        
        if canRemoveGlobally {
            let actionSheet = ActionSheetController(presentationTheme: self.presentationData.theme)
            var items: [ActionSheetItem] = []
            
            items.append(DeleteChatPeerActionSheetItem(context: self.context, peer: mainPeer, chatPeer: chatPeer, action: .delete, strings: self.presentationData.strings))
            items.append(ActionSheetButtonItem(title: self.presentationData.strings.ChatList_DeleteForEveryone(mainPeer.compactDisplayTitle).0, color: .destructive, action: { [weak self, weak actionSheet] in
                actionSheet?.dismissAnimated()
                self?.schedulePeerChatRemoval(peer: peer, type: .forEveryone, deleteGloballyIfPossible: deleteGloballyIfPossible, completion: {
                    removed()
                })
                completion(true)
            }))
            items.append(ActionSheetButtonItem(title: self.presentationData.strings.ChatList_DeleteForCurrentUser, color: .destructive, action: { [weak self, weak actionSheet] in
                actionSheet?.dismissAnimated()
                self?.schedulePeerChatRemoval(peer: peer, type: .forLocalPeer, deleteGloballyIfPossible: deleteGloballyIfPossible, completion: {
                    removed()
                })
                completion(true)
            }))
            
            actionSheet.setItemGroups([
                ActionSheetItemGroup(items: items),
                ActionSheetItemGroup(items: [
                    ActionSheetButtonItem(title: self.presentationData.strings.Common_Cancel, color: .accent, action: { [weak actionSheet] in
                        actionSheet?.dismissAnimated()
                        completion(false)
                    })
                ])
            ])
            self.present(actionSheet, in: .window(.root))
        } else {
            completion(true)
            self.schedulePeerChatRemoval(peer: peer, type: .forLocalPeer, deleteGloballyIfPossible: deleteGloballyIfPossible, completion: {
                removed()
            })
        }
    }
    
    private func archiveChats(peerIds: [PeerId]) {
        guard !peerIds.isEmpty else {
            return
        }
        let postbox = self.context.account.postbox
        self.chatListDisplayNode.chatListNode.setCurrentRemovingPeerId(peerIds[0])
        let _ = (ApplicationSpecificNotice.incrementArchiveChatTips(accountManager: self.context.sharedContext.accountManager, count: 1)
        |> deliverOnMainQueue).start(next: { [weak self] previousHintCount in
            let _ = (postbox.transaction { transaction -> Void in
                for peerId in peerIds {
                    updatePeerGroupIdInteractively(transaction: transaction, peerId: peerId, groupId: Namespaces.PeerGroup.archive)
                }
            }
            |> deliverOnMainQueue).start(completed: {
                guard let strongSelf = self else {
                    return
                }
                strongSelf.chatListDisplayNode.chatListNode.setCurrentRemovingPeerId(nil)
        
                let action: (Bool) -> Void = { shouldCommit in
                    guard let strongSelf = self else {
                        return
                    }
                    if !shouldCommit {
                        strongSelf.chatListDisplayNode.chatListNode.setCurrentRemovingPeerId(peerIds[0])
                        let _ = (postbox.transaction { transaction -> Void in
                            for peerId in peerIds {
                                updatePeerGroupIdInteractively(transaction: transaction, peerId: peerId, groupId: .root)
                            }
                        }
                        |> deliverOnMainQueue).start(completed: {
                            guard let strongSelf = self else {
                                return
                            }
                            strongSelf.chatListDisplayNode.chatListNode.setCurrentRemovingPeerId(nil)
                        })
                    }
                }
        
                strongSelf.forEachController({ controller in
                    if let controller = controller as? UndoOverlayController {
                        controller.dismissWithCommitActionAndReplacementAnimation()
                    }
                    return true
                })
        
                var title = peerIds.count == 1 ? strongSelf.presentationData.strings.ChatList_UndoArchiveTitle : strongSelf.presentationData.strings.ChatList_UndoArchiveMultipleTitle
                let text: String
                let undo: Bool
                switch previousHintCount {
                    case 0:
                        text = strongSelf.presentationData.strings.ChatList_UndoArchiveText1
                        undo = false
                    default:
                        text = title
                        title = ""
                        undo = true
                }
                strongSelf.present(UndoOverlayController(context: strongSelf.context, content: .archivedChat(peerId: peerIds[0], title: title, text: text, undo: undo), elevatedLayout: false, animateInAsReplacement: true, action: action), in: .current)
                
                strongSelf.chatListDisplayNode.playArchiveAnimation()
            })
        })
    }
    
    private func schedulePeerChatRemoval(peer: RenderedPeer, type: InteractiveMessagesDeletionType, deleteGloballyIfPossible: Bool, completion: @escaping () -> Void) {
        guard let chatPeer = peer.peers[peer.peerId] else {
            return
        }
        
        var deleteGloballyIfPossible = deleteGloballyIfPossible
        if case .forEveryone = type {
            deleteGloballyIfPossible = true
        }
        
        let peerId = peer.peerId
        self.chatListDisplayNode.chatListNode.setCurrentRemovingPeerId(peerId)
        self.chatListDisplayNode.chatListNode.updateState({ state in
            var state = state
            state.pendingRemovalPeerIds.insert(peer.peerId)
            return state
        })
        self.chatListDisplayNode.chatListNode.setCurrentRemovingPeerId(nil)
        let statusText: String
        if let channel = chatPeer as? TelegramChannel {
            if deleteGloballyIfPossible {
                if case .broadcast = channel.info {
                    statusText = self.presentationData.strings.Undo_DeletedChannel
                } else {
                    statusText = self.presentationData.strings.Undo_DeletedGroup
                }
            } else {
                if case .broadcast = channel.info {
                    statusText = self.presentationData.strings.Undo_LeftChannel
                } else {
                    statusText = self.presentationData.strings.Undo_LeftGroup
                }
            }
        } else if let _ = chatPeer as? TelegramGroup {
            if deleteGloballyIfPossible {
                statusText = self.presentationData.strings.Undo_DeletedGroup
            } else {
                statusText = self.presentationData.strings.Undo_LeftGroup
            }
        } else if let _ = chatPeer as? TelegramSecretChat {
            statusText = self.presentationData.strings.Undo_SecretChatDeleted
        } else {
            if case .forEveryone = type {
                statusText = self.presentationData.strings.Undo_ChatDeletedForBothSides
            } else {
                statusText = self.presentationData.strings.Undo_ChatDeleted
            }
        }
        
        self.forEachController({ controller in
            if let controller = controller as? UndoOverlayController {
                controller.dismissWithCommitActionAndReplacementAnimation()
            }
            return true
        })
        
        self.present(UndoOverlayController(context: self.context, content: .removedChat(text: statusText), elevatedLayout: false, animateInAsReplacement: true, action: { [weak self] shouldCommit in
            guard let strongSelf = self else {
                return
            }
            if shouldCommit {
                strongSelf.chatListDisplayNode.chatListNode.setCurrentRemovingPeerId(peerId)
                if let channel = chatPeer as? TelegramChannel {
                    strongSelf.context.peerChannelMemberCategoriesContextsManager.externallyRemoved(peerId: channel.id, memberId: strongSelf.context.account.peerId)
                }
                let _ = removePeerChat(account: strongSelf.context.account, peerId: peerId, reportChatSpam: false, deleteGloballyIfPossible: deleteGloballyIfPossible).start(completed: {
                    guard let strongSelf = self else {
                        return
                    }
                    strongSelf.chatListDisplayNode.chatListNode.updateState({ state in
                        var state = state
                        state.pendingRemovalPeerIds.remove(peer.peerId)
                        return state
                    })
                    self?.chatListDisplayNode.chatListNode.setCurrentRemovingPeerId(nil)
                })
                completion()
            } else {
                strongSelf.chatListDisplayNode.chatListNode.setCurrentRemovingPeerId(peerId)
                strongSelf.chatListDisplayNode.chatListNode.updateState({ state in
                    var state = state
                    state.pendingRemovalPeerIds.remove(peer.peerId)
                    return state
                })
                self?.chatListDisplayNode.chatListNode.setCurrentRemovingPeerId(nil)
            }
        }), in: .current)
    }
    
    override public func setToolbar(_ toolbar: Toolbar?, transition: ContainedViewLayoutTransition) {
        if case .root = self.groupId {
            super.setToolbar(toolbar, transition: transition)
        } else {
            self.chatListDisplayNode.toolbar = toolbar
            self.requestLayout(transition: transition)
        }
    }
    
    public var lockViewFrame: CGRect? {
        if let lockViewFrame = self.titleView.lockViewFrame {
            return self.titleView.convert(lockViewFrame, to: self.view)
        } else {
            return nil
        }
    }
}<|MERGE_RESOLUTION|>--- conflicted
+++ resolved
@@ -15,11 +15,8 @@
 import SearchUI
 import DeleteChatPeerActionSheetItem
 import LanguageSuggestionUI
-<<<<<<< HEAD
 import ContextUI
-=======
 import AppBundle
->>>>>>> 3ec01700
 
 public func useSpecialTabBarIcons() -> Bool {
     return (Date(timeIntervalSince1970: 1545642000)...Date(timeIntervalSince1970: 1546387200)).contains(Date())
@@ -382,19 +379,6 @@
                 preconditionFailure("debug tap")
             }
         }
-        
-        self.customPresentPreviewingController = { [weak self] controller, sourceNode in
-            guard let strongSelf = self else {
-                return nil
-            }
-            var items: [ContextMenuItem] = []
-            for i in 0 ..< 5 {
-                items.append(.action(ContextMenuActionItem(text: "Item \(i)", icon: { _ in nil }, action: { controller, f in
-                    f(.default)
-                })))
-            }
-            return ContextController(account: strongSelf.context.account, theme: strongSelf.presentationData.theme, strings: strongSelf.presentationData.strings, source: .controller(ContextControllerContentSourceImpl(controller: controller, sourceNode: sourceNode)), items: items, reactionItems: [])
-        }
     }
 
     required public init(coder aDecoder: NSCoder) {
@@ -480,240 +464,14 @@
             guard let strongSelf = self else {
                 return
             }
-            let _ = (strongSelf.context.account.postbox.transaction { transaction -> Bool in
-                var updatedValue = false
-                updateChatArchiveSettings(transaction: transaction, { settings in
-                    var settings = settings
-                    settings.isHiddenByDefault = !settings.isHiddenByDefault
-                    updatedValue = settings.isHiddenByDefault
-                    return settings
-                })
-                return updatedValue
-            }
-            |> deliverOnMainQueue).start(next: { value in
-                guard let strongSelf = self else {
-                    return
-                }
-                strongSelf.chatListDisplayNode.chatListNode.updateState { state in
-                    var state = state
-                    if value {
-                        state.archiveShouldBeTemporaryRevealed = false
-                    }
-                    state.peerIdWithRevealedOptions = nil
-                    return state
-                }
-                strongSelf.forEachController({ controller in
-                    if let controller = controller as? UndoOverlayController {
-                        controller.dismissWithCommitActionAndReplacementAnimation()
-                    }
-                    return true
-                })
-                
-                if value {
-                    strongSelf.present(UndoOverlayController(context: strongSelf.context, content: .hidArchive(title: strongSelf.presentationData.strings.ChatList_UndoArchiveHiddenTitle, text: strongSelf.presentationData.strings.ChatList_UndoArchiveHiddenText, undo: false), elevatedLayout: false, animateInAsReplacement: true, action: { [weak self] shouldCommit in
-                        guard let strongSelf = self else {
-                            return
-                        }
-                        if !shouldCommit {
-                            let _ = (strongSelf.context.account.postbox.transaction { transaction -> Bool in
-                                var updatedValue = false
-                                updateChatArchiveSettings(transaction: transaction, { settings in
-                                    var settings = settings
-                                    settings.isHiddenByDefault = false
-                                    updatedValue = settings.isHiddenByDefault
-                                    return settings
-                                })
-                                return updatedValue
-                            }).start()
-                        }
-                    }), in: .current)
-                } else {
-                    strongSelf.present(UndoOverlayController(context: strongSelf.context, content: .revealedArchive(title: strongSelf.presentationData.strings.ChatList_UndoArchiveRevealedTitle, text: strongSelf.presentationData.strings.ChatList_UndoArchiveRevealedText, undo: false), elevatedLayout: false, animateInAsReplacement: true, action: { _ in
-                    }), in: .current)
-                }
-            })
+            strongSelf.toggleArchivedFolderHiddenByDefault()
         }
         
         self.chatListDisplayNode.chatListNode.deletePeerChat = { [weak self] peerId in
             guard let strongSelf = self else {
                 return
             }
-            let _ = (strongSelf.context.account.postbox.transaction { transaction -> RenderedPeer? in
-                guard let peer = transaction.getPeer(peerId) else {
-                    return nil
-                }
-                if let associatedPeerId = peer.associatedPeerId {
-                    if let associatedPeer = transaction.getPeer(associatedPeerId) {
-                        return RenderedPeer(peerId: peerId, peers: SimpleDictionary([peer.id: peer, associatedPeer.id: associatedPeer]))
-                    } else {
-                        return nil
-                    }
-                } else {
-                    return RenderedPeer(peer: peer)
-                }
-            }
-            |> deliverOnMainQueue).start(next: { peer in
-                guard let strongSelf = self, let peer = peer, let chatPeer = peer.peers[peer.peerId], let mainPeer = peer.chatMainPeer else {
-                    return
-                }
-                
-                var canRemoveGlobally = false
-                let limitsConfiguration = strongSelf.context.currentLimitsConfiguration.with { $0 }
-                if peer.peerId.namespace == Namespaces.Peer.CloudUser && peer.peerId != strongSelf.context.account.peerId {
-                    if limitsConfiguration.maxMessageRevokeIntervalInPrivateChats == LimitsConfiguration.timeIntervalForever {
-                        canRemoveGlobally = true
-                    }
-                }
-                
-                if let user = chatPeer as? TelegramUser, user.botInfo == nil, canRemoveGlobally {
-                    strongSelf.maybeAskForPeerChatRemoval(peer: peer, completion: { _ in }, removed: {})
-                } else {
-                    let actionSheet = ActionSheetController(presentationTheme: strongSelf.presentationData.theme)
-                    var items: [ActionSheetItem] = []
-                    var canClear = true
-                    var canStop = false
-                
-                    var deleteTitle = strongSelf.presentationData.strings.Common_Delete
-                    if let channel = chatPeer as? TelegramChannel {
-                        if case .broadcast = channel.info {
-                            canClear = false
-                            deleteTitle = strongSelf.presentationData.strings.Channel_LeaveChannel
-                        } else {
-                            deleteTitle = strongSelf.presentationData.strings.Group_LeaveGroup
-                        }
-                        if let addressName = channel.addressName, !addressName.isEmpty {
-                            canClear = false
-                        }
-                    } else if let user = chatPeer as? TelegramUser, user.botInfo != nil {
-                        canStop = !user.flags.contains(.isSupport)
-                        canClear = user.botInfo == nil
-                        deleteTitle = strongSelf.presentationData.strings.ChatList_DeleteChat
-                    } else if let _ = chatPeer as? TelegramSecretChat {
-                        deleteTitle = strongSelf.presentationData.strings.ChatList_DeleteChat
-                    }
-                    
-                    var canRemoveGlobally = false
-                    let limitsConfiguration = strongSelf.context.currentLimitsConfiguration.with { $0 }
-                    if chatPeer is TelegramUser && chatPeer.id != strongSelf.context.account.peerId {
-                        if limitsConfiguration.maxMessageRevokeIntervalInPrivateChats == LimitsConfiguration.timeIntervalForever {
-                            canRemoveGlobally = true
-                        }
-                    }
-                    
-                    items.append(DeleteChatPeerActionSheetItem(context: strongSelf.context, peer: mainPeer, chatPeer: chatPeer, action: .delete, strings: strongSelf.presentationData.strings))
-                    if canClear {
-                        items.append(ActionSheetButtonItem(title: strongSelf.presentationData.strings.DialogList_ClearHistoryConfirmation, color: .accent, action: { [weak actionSheet] in
-                            actionSheet?.dismissAnimated()
-                            
-                            guard let strongSelf = self else {
-                                return
-                            }
-                            
-                            let beginClear: (InteractiveHistoryClearingType) -> Void = { type in
-                                guard let strongSelf = self else {
-                                    return
-                                }
-                                strongSelf.chatListDisplayNode.chatListNode.updateState({ state in
-                                    var state = state
-                                    state.pendingClearHistoryPeerIds.insert(peer.peerId)
-                                    return state
-                                })
-                                strongSelf.forEachController({ controller in
-                                    if let controller = controller as? UndoOverlayController {
-                                        controller.dismissWithCommitActionAndReplacementAnimation()
-                                    }
-                                    return true
-                                })
-                                
-                                strongSelf.present(UndoOverlayController(context: strongSelf.context, content: .removedChat(text: strongSelf.presentationData.strings.Undo_ChatCleared), elevatedLayout: false, animateInAsReplacement: true, action: { shouldCommit in
-                                    guard let strongSelf = self else {
-                                        return
-                                    }
-                                    if shouldCommit {
-                                        let _ = clearHistoryInteractively(postbox: strongSelf.context.account.postbox, peerId: peerId, type: type).start(completed: {
-                                            guard let strongSelf = self else {
-                                                return
-                                            }
-                                            strongSelf.chatListDisplayNode.chatListNode.updateState({ state in
-                                                var state = state
-                                                state.pendingClearHistoryPeerIds.remove(peer.peerId)
-                                                return state
-                                            })
-                                        })
-                                    } else {
-                                        strongSelf.chatListDisplayNode.chatListNode.updateState({ state in
-                                            var state = state
-                                            state.pendingClearHistoryPeerIds.remove(peer.peerId)
-                                            return state
-                                        })
-                                    }
-                                }), in: .current)
-                            }
-                            
-                            if canRemoveGlobally {
-                                let actionSheet = ActionSheetController(presentationTheme: strongSelf.presentationData.theme)
-                                var items: [ActionSheetItem] = []
-                                
-                                items.append(DeleteChatPeerActionSheetItem(context: strongSelf.context, peer: mainPeer, chatPeer: chatPeer, action: .clearHistory, strings: strongSelf.presentationData.strings))
-                                items.append(ActionSheetButtonItem(title: strongSelf.presentationData.strings.ChatList_DeleteForEveryone(mainPeer.compactDisplayTitle).0, color: .destructive, action: { [weak actionSheet] in
-                                    beginClear(.forEveryone)
-                                    actionSheet?.dismissAnimated()
-                                }))
-                                items.append(ActionSheetButtonItem(title: strongSelf.presentationData.strings.ChatList_DeleteForCurrentUser, color: .destructive, action: { [weak actionSheet] in
-                                    beginClear(.forLocalPeer)
-                                    actionSheet?.dismissAnimated()
-                                }))
-                                
-                                actionSheet.setItemGroups([
-                                    ActionSheetItemGroup(items: items),
-                                    ActionSheetItemGroup(items: [
-                                        ActionSheetButtonItem(title: strongSelf.presentationData.strings.Common_Cancel, color: .accent, action: { [weak actionSheet] in
-                                            actionSheet?.dismissAnimated()
-                                        })
-                                    ])
-                                ])
-                                strongSelf.present(actionSheet, in: .window(.root))
-                            } else {
-                                beginClear(.forLocalPeer)
-                            }
-                        }))
-                    }
-                
-                    items.append(ActionSheetButtonItem(title: deleteTitle, color: .destructive, action: { [weak actionSheet] in
-                        actionSheet?.dismissAnimated()
-                        guard let strongSelf = self else {
-                            return
-                        }
-                        
-                        strongSelf.maybeAskForPeerChatRemoval(peer: peer, completion: { _ in }, removed: {})
-                    }))
-            
-                    if canStop {
-                        items.append(ActionSheetButtonItem(title: strongSelf.presentationData.strings.DialogList_DeleteBotConversationConfirmation, color: .destructive, action: { [weak actionSheet] in
-                            actionSheet?.dismissAnimated()
-                            
-                            if let strongSelf = self {
-                                strongSelf.maybeAskForPeerChatRemoval(peer: peer, completion: { _ in
-                                }, removed: {
-                                    guard let strongSelf = self else {
-                                        return
-                                    }
-                                    let _ = requestUpdatePeerIsBlocked(account: strongSelf.context.account, peerId: peer.peerId, isBlocked: true).start()
-                                })
-                            }
-                        }))
-                    }
-            
-                    actionSheet.setItemGroups([ActionSheetItemGroup(items: items),
-                        ActionSheetItemGroup(items: [
-                            ActionSheetButtonItem(title: strongSelf.presentationData.strings.Common_Cancel, color: .accent, action: { [weak actionSheet] in
-                                actionSheet?.dismissAnimated()
-                            })
-                        ])
-                    ])
-                    strongSelf.present(actionSheet, in: .window(.root))
-                }
-            })
+            strongSelf.deletePeerChat(peerId: peerId)
         }
         
         self.chatListDisplayNode.chatListNode.peerSelected = { [weak self] peerId, animated, isAd in
@@ -898,6 +656,36 @@
             self?.toolbarActionSelected(action: action)
         }
         
+        self.chatListDisplayNode.chatListNode.activateChatPreview = { [weak self] item, node, gesture in
+            guard let strongSelf = self else {
+                gesture?.cancel()
+                return
+            }
+            switch item.content {
+            case let .groupReference(groupReference):
+                let chatListController = ChatListControllerImpl(context: strongSelf.context, groupId: groupReference.groupId, controlsHistoryPreload: false, enableDebugActions: false)
+                let contextController = ContextController(account: strongSelf.context.account, theme: strongSelf.presentationData.theme, strings: strongSelf.presentationData.strings, source: .controller(ContextControllerContentSourceImpl(controller: chatListController, sourceNode: node)), items: archiveContextMenuItems(context: strongSelf.context, groupId: groupReference.groupId, chatListController: strongSelf), reactionItems: [], gesture: gesture)
+                strongSelf.presentInGlobalOverlay(contextController)
+            case let .peer(peer):
+                let chatController = strongSelf.context.sharedContext.makeChatController(context: strongSelf.context, chatLocation: .peer(peer.peer.peerId), subject: nil, botStart: nil, mode: .standard(previewing: true))
+                chatController.canReadHistory.set(false)
+                let contextController = ContextController(account: strongSelf.context.account, theme: strongSelf.presentationData.theme, strings: strongSelf.presentationData.strings, source: .controller(ContextControllerContentSourceImpl(controller: chatController, sourceNode: node)), items: chatContextMenuItems(context: strongSelf.context, peerId: peer.peer.peerId, source: .chatList, chatListController: strongSelf), reactionItems: [], gesture: gesture)
+                strongSelf.presentInGlobalOverlay(contextController)
+            }
+        }
+        
+        self.chatListDisplayNode.peerContextAction = { [weak self] peer, source, node, gesture in
+            guard let strongSelf = self else {
+                gesture?.cancel()
+                return
+            }
+            
+            let chatController = strongSelf.context.sharedContext.makeChatController(context: strongSelf.context, chatLocation: .peer(peer.id), subject: nil, botStart: nil, mode: .standard(previewing: true))
+            chatController.canReadHistory.set(false)
+            let contextController = ContextController(account: strongSelf.context.account, theme: strongSelf.presentationData.theme, strings: strongSelf.presentationData.strings, source: .controller(ContextControllerContentSourceImpl(controller: chatController, sourceNode: node)), items: chatContextMenuItems(context: strongSelf.context, peerId: peer.id, source: .search(source), chatListController: strongSelf), reactionItems: [], gesture: gesture)
+            strongSelf.presentInGlobalOverlay(contextController)
+        }
+        
         let context = self.context
         let peerIdsAndOptions: Signal<(ChatListSelectionOptions, Set<PeerId>)?, NoError> = self.chatListDisplayNode.chatListNode.state
         |> map { state -> Set<PeerId>? in
@@ -989,7 +777,7 @@
         if #available(iOSApplicationExtension 9.0, iOS 9.0, *) {
             if !self.didSetup3dTouch && self.traitCollection.forceTouchCapability != .unknown {
                 self.didSetup3dTouch = true
-                self.registerForPreviewingNonNative(with: self, sourceView: self.view, theme: PeekControllerTheme(presentationTheme: self.presentationData.theme))
+                //self.registerForPreviewingNonNative(with: self, sourceView: self.view, theme: PeekControllerTheme(presentationTheme: self.presentationData.theme))
             }
         }
     }
@@ -1111,7 +899,7 @@
         if #available(iOSApplicationExtension 9.0, iOS 9.0, *) {
             if !self.didSetup3dTouch {
                 self.didSetup3dTouch = true
-                self.registerForPreviewingNonNative(with: self, sourceView: self.view, theme: PeekControllerTheme(presentationTheme: self.presentationData.theme))
+                //self.registerForPreviewingNonNative(with: self, sourceView: self.view, theme: PeekControllerTheme(presentationTheme: self.presentationData.theme))
             }
         }
     }
@@ -1491,6 +1279,240 @@
                 }
             }
         }
+    }
+    
+    func toggleArchivedFolderHiddenByDefault() {
+        let _ = (self.context.account.postbox.transaction { transaction -> Bool in
+            var updatedValue = false
+            updateChatArchiveSettings(transaction: transaction, { settings in
+                var settings = settings
+                settings.isHiddenByDefault = !settings.isHiddenByDefault
+                updatedValue = settings.isHiddenByDefault
+                return settings
+            })
+            return updatedValue
+        }
+        |> deliverOnMainQueue).start(next: { [weak self] value in
+            guard let strongSelf = self else {
+                return
+            }
+            strongSelf.chatListDisplayNode.chatListNode.updateState { state in
+                var state = state
+                if value {
+                    state.archiveShouldBeTemporaryRevealed = false
+                }
+                state.peerIdWithRevealedOptions = nil
+                return state
+            }
+            strongSelf.forEachController({ controller in
+                if let controller = controller as? UndoOverlayController {
+                    controller.dismissWithCommitActionAndReplacementAnimation()
+                }
+                return true
+            })
+            
+            if value {
+                strongSelf.present(UndoOverlayController(context: strongSelf.context, content: .hidArchive(title: strongSelf.presentationData.strings.ChatList_UndoArchiveHiddenTitle, text: strongSelf.presentationData.strings.ChatList_UndoArchiveHiddenText, undo: false), elevatedLayout: false, animateInAsReplacement: true, action: { [weak self] shouldCommit in
+                    guard let strongSelf = self else {
+                        return
+                    }
+                    if !shouldCommit {
+                        let _ = (strongSelf.context.account.postbox.transaction { transaction -> Bool in
+                            var updatedValue = false
+                            updateChatArchiveSettings(transaction: transaction, { settings in
+                                var settings = settings
+                                settings.isHiddenByDefault = false
+                                updatedValue = settings.isHiddenByDefault
+                                return settings
+                            })
+                            return updatedValue
+                        }).start()
+                    }
+                }), in: .current)
+            } else {
+                strongSelf.present(UndoOverlayController(context: strongSelf.context, content: .revealedArchive(title: strongSelf.presentationData.strings.ChatList_UndoArchiveRevealedTitle, text: strongSelf.presentationData.strings.ChatList_UndoArchiveRevealedText, undo: false), elevatedLayout: false, animateInAsReplacement: true, action: { _ in
+                }), in: .current)
+            }
+        })
+    }
+    
+    func deletePeerChat(peerId: PeerId) {
+        let _ = (self.context.account.postbox.transaction { transaction -> RenderedPeer? in
+            guard let peer = transaction.getPeer(peerId) else {
+                return nil
+            }
+            if let associatedPeerId = peer.associatedPeerId {
+                if let associatedPeer = transaction.getPeer(associatedPeerId) {
+                    return RenderedPeer(peerId: peerId, peers: SimpleDictionary([peer.id: peer, associatedPeer.id: associatedPeer]))
+                } else {
+                    return nil
+                }
+            } else {
+                return RenderedPeer(peer: peer)
+            }
+        }
+        |> deliverOnMainQueue).start(next: { [weak self] peer in
+            guard let strongSelf = self, let peer = peer, let chatPeer = peer.peers[peer.peerId], let mainPeer = peer.chatMainPeer else {
+                return
+            }
+            
+            var canRemoveGlobally = false
+            let limitsConfiguration = strongSelf.context.currentLimitsConfiguration.with { $0 }
+            if peer.peerId.namespace == Namespaces.Peer.CloudUser && peer.peerId != strongSelf.context.account.peerId {
+                if limitsConfiguration.maxMessageRevokeIntervalInPrivateChats == LimitsConfiguration.timeIntervalForever {
+                    canRemoveGlobally = true
+                }
+            }
+            
+            if let user = chatPeer as? TelegramUser, user.botInfo == nil, canRemoveGlobally {
+                strongSelf.maybeAskForPeerChatRemoval(peer: peer, completion: { _ in }, removed: {})
+            } else {
+                let actionSheet = ActionSheetController(presentationTheme: strongSelf.presentationData.theme)
+                var items: [ActionSheetItem] = []
+                var canClear = true
+                var canStop = false
+                
+                var deleteTitle = strongSelf.presentationData.strings.Common_Delete
+                if let channel = chatPeer as? TelegramChannel {
+                    if case .broadcast = channel.info {
+                        canClear = false
+                        deleteTitle = strongSelf.presentationData.strings.Channel_LeaveChannel
+                    } else {
+                        deleteTitle = strongSelf.presentationData.strings.Group_LeaveGroup
+                    }
+                    if let addressName = channel.addressName, !addressName.isEmpty {
+                        canClear = false
+                    }
+                } else if let user = chatPeer as? TelegramUser, user.botInfo != nil {
+                    canStop = !user.flags.contains(.isSupport)
+                    canClear = user.botInfo == nil
+                    deleteTitle = strongSelf.presentationData.strings.ChatList_DeleteChat
+                } else if let _ = chatPeer as? TelegramSecretChat {
+                    deleteTitle = strongSelf.presentationData.strings.ChatList_DeleteChat
+                }
+                
+                var canRemoveGlobally = false
+                let limitsConfiguration = strongSelf.context.currentLimitsConfiguration.with { $0 }
+                if chatPeer is TelegramUser && chatPeer.id != strongSelf.context.account.peerId {
+                    if limitsConfiguration.maxMessageRevokeIntervalInPrivateChats == LimitsConfiguration.timeIntervalForever {
+                        canRemoveGlobally = true
+                    }
+                }
+                
+                items.append(DeleteChatPeerActionSheetItem(context: strongSelf.context, peer: mainPeer, chatPeer: chatPeer, action: .delete, strings: strongSelf.presentationData.strings))
+                if canClear {
+                    items.append(ActionSheetButtonItem(title: strongSelf.presentationData.strings.DialogList_ClearHistoryConfirmation, color: .accent, action: { [weak actionSheet] in
+                        actionSheet?.dismissAnimated()
+                        
+                        guard let strongSelf = self else {
+                            return
+                        }
+                        
+                        let beginClear: (InteractiveHistoryClearingType) -> Void = { type in
+                            guard let strongSelf = self else {
+                                return
+                            }
+                            strongSelf.chatListDisplayNode.chatListNode.updateState({ state in
+                                var state = state
+                                state.pendingClearHistoryPeerIds.insert(peer.peerId)
+                                return state
+                            })
+                            strongSelf.forEachController({ controller in
+                                if let controller = controller as? UndoOverlayController {
+                                    controller.dismissWithCommitActionAndReplacementAnimation()
+                                }
+                                return true
+                            })
+                            
+                            strongSelf.present(UndoOverlayController(context: strongSelf.context, content: .removedChat(text: strongSelf.presentationData.strings.Undo_ChatCleared), elevatedLayout: false, animateInAsReplacement: true, action: { shouldCommit in
+                                guard let strongSelf = self else {
+                                    return
+                                }
+                                if shouldCommit {
+                                    let _ = clearHistoryInteractively(postbox: strongSelf.context.account.postbox, peerId: peerId, type: type).start(completed: {
+                                        guard let strongSelf = self else {
+                                            return
+                                        }
+                                        strongSelf.chatListDisplayNode.chatListNode.updateState({ state in
+                                            var state = state
+                                            state.pendingClearHistoryPeerIds.remove(peer.peerId)
+                                            return state
+                                        })
+                                    })
+                                } else {
+                                    strongSelf.chatListDisplayNode.chatListNode.updateState({ state in
+                                        var state = state
+                                        state.pendingClearHistoryPeerIds.remove(peer.peerId)
+                                        return state
+                                    })
+                                }
+                            }), in: .current)
+                        }
+                        
+                        if canRemoveGlobally {
+                            let actionSheet = ActionSheetController(presentationTheme: strongSelf.presentationData.theme)
+                            var items: [ActionSheetItem] = []
+                            
+                            items.append(DeleteChatPeerActionSheetItem(context: strongSelf.context, peer: mainPeer, chatPeer: chatPeer, action: .clearHistory, strings: strongSelf.presentationData.strings))
+                            items.append(ActionSheetButtonItem(title: strongSelf.presentationData.strings.ChatList_DeleteForEveryone(mainPeer.compactDisplayTitle).0, color: .destructive, action: { [weak actionSheet] in
+                                beginClear(.forEveryone)
+                                actionSheet?.dismissAnimated()
+                            }))
+                            items.append(ActionSheetButtonItem(title: strongSelf.presentationData.strings.ChatList_DeleteForCurrentUser, color: .destructive, action: { [weak actionSheet] in
+                                beginClear(.forLocalPeer)
+                                actionSheet?.dismissAnimated()
+                            }))
+                            
+                            actionSheet.setItemGroups([
+                                ActionSheetItemGroup(items: items),
+                                ActionSheetItemGroup(items: [
+                                    ActionSheetButtonItem(title: strongSelf.presentationData.strings.Common_Cancel, color: .accent, action: { [weak actionSheet] in
+                                        actionSheet?.dismissAnimated()
+                                    })
+                                    ])
+                                ])
+                            strongSelf.present(actionSheet, in: .window(.root))
+                        } else {
+                            beginClear(.forLocalPeer)
+                        }
+                    }))
+                }
+                
+                items.append(ActionSheetButtonItem(title: deleteTitle, color: .destructive, action: { [weak actionSheet] in
+                    actionSheet?.dismissAnimated()
+                    guard let strongSelf = self else {
+                        return
+                    }
+                    
+                    strongSelf.maybeAskForPeerChatRemoval(peer: peer, completion: { _ in }, removed: {})
+                }))
+                
+                if canStop {
+                    items.append(ActionSheetButtonItem(title: strongSelf.presentationData.strings.DialogList_DeleteBotConversationConfirmation, color: .destructive, action: { [weak actionSheet] in
+                        actionSheet?.dismissAnimated()
+                        
+                        if let strongSelf = self {
+                            strongSelf.maybeAskForPeerChatRemoval(peer: peer, completion: { _ in
+                            }, removed: {
+                                guard let strongSelf = self else {
+                                    return
+                                }
+                                let _ = requestUpdatePeerIsBlocked(account: strongSelf.context.account, peerId: peer.peerId, isBlocked: true).start()
+                            })
+                        }
+                    }))
+                }
+                
+                actionSheet.setItemGroups([ActionSheetItemGroup(items: items),
+                                           ActionSheetItemGroup(items: [
+                                            ActionSheetButtonItem(title: strongSelf.presentationData.strings.Common_Cancel, color: .accent, action: { [weak actionSheet] in
+                                                actionSheet?.dismissAnimated()
+                                            })
+                                            ])
+                    ])
+                strongSelf.present(actionSheet, in: .window(.root))
+            }
+        })
     }
     
     public func maybeAskForPeerChatRemoval(peer: RenderedPeer, deleteGloballyIfPossible: Bool = false, completion: @escaping (Bool) -> Void, removed: @escaping () -> Void) {
@@ -1547,7 +1569,7 @@
         }
     }
     
-    private func archiveChats(peerIds: [PeerId]) {
+    func archiveChats(peerIds: [PeerId]) {
         guard !peerIds.isEmpty else {
             return
         }
