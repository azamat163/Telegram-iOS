--- conflicted
+++ resolved
@@ -1,4 +1,3 @@
-<<<<<<< HEAD
 public extension Api {
 public struct updates {
     public enum Difference: TypeConstructorDescription {
@@ -4708,6 +4707,20 @@
                         return result
                     })
                 }
+            
+                public static func convertToGigagroup(channel: Api.InputChannel) -> (FunctionDescription, Buffer, DeserializeFunctionResponse<Api.Updates>) {
+                    let buffer = Buffer()
+                    buffer.appendInt32(187239529)
+                    channel.serialize(buffer, true)
+                    return (FunctionDescription(name: "channels.convertToGigagroup", parameters: [("channel", channel)]), buffer, DeserializeFunctionResponse { (buffer: Buffer) -> Api.Updates? in
+                        let reader = BufferReader(buffer)
+                        var result: Api.Updates?
+                        if let signature = reader.readInt32() {
+                            result = Api.parse(reader, signature: signature) as? Api.Updates
+                        }
+                        return result
+                    })
+                }
             }
             public struct payments {
                 public static func getPaymentForm(msgId: Int32) -> (FunctionDescription, Buffer, DeserializeFunctionResponse<Api.payments.PaymentForm>) {
@@ -7636,6 +7649,4 @@
                 }
             }
     }
-}
-=======
->>>>>>> 58f04e72
+}