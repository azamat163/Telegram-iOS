import Foundation
import UIKit
import AsyncDisplayKit
import TelegramCore
import Postbox
import Display
import TelegramPresentationData
import AccountContext
import WallpaperBackgroundNode

private let titleFont = Font.medium(16.0)

private final class ChatMessageActionButtonNode: ASDisplayNode {
    private let backgroundBlurNode: NavigationBackgroundNode
    
    private var titleNode: TextNode?
    private var iconNode: ASImageNode?
    private var buttonView: HighlightTrackingButton?
    
    private var wallpaperBackgroundNode: WallpaperBackgroundNode?
    private var backgroundContent: WallpaperBubbleBackgroundNode?
    private var backgroundColorNode: ASDisplayNode?
    
    private var absolutePosition: (CGRect, CGSize)?
    
    private var button: ReplyMarkupButton?
    var pressed: ((ReplyMarkupButton) -> Void)?
    var longTapped: ((ReplyMarkupButton) -> Void)?
    
    var longTapRecognizer: UILongPressGestureRecognizer?
    
    private let accessibilityArea: AccessibilityAreaNode
    
    override init() {
        self.backgroundBlurNode = NavigationBackgroundNode(color: .clear)
        self.backgroundBlurNode.isUserInteractionEnabled = false

        self.accessibilityArea = AccessibilityAreaNode()
        self.accessibilityArea.accessibilityTraits = .button
        
        super.init()
        
        self.addSubnode(self.backgroundBlurNode)
        self.addSubnode(self.accessibilityArea)
        
        self.accessibilityArea.activate = { [weak self] in
            self?.buttonPressed()
            return true
        }
    }
    
    override func didLoad() {
        super.didLoad()
        
        let buttonView = HighlightTrackingButton(frame: self.bounds)
        buttonView.addTarget(self, action: #selector(self.buttonPressed), for: [.touchUpInside])
        self.buttonView = buttonView
        buttonView.isAccessibilityElement = false
        self.view.addSubview(buttonView)
        buttonView.highligthedChanged = { [weak self] highlighted in
            if let strongSelf = self {
                if highlighted {
                    strongSelf.backgroundBlurNode.layer.removeAnimation(forKey: "opacity")
                    strongSelf.backgroundBlurNode.alpha = 0.55
                    
                    strongSelf.backgroundContent?.layer.removeAnimation(forKey: "opacity")
                    strongSelf.backgroundContent?.alpha = 0.55
                } else {
                    strongSelf.backgroundBlurNode.alpha = 1.0
                    strongSelf.backgroundBlurNode.layer.animateAlpha(from: 0.55, to: 1.0, duration: 0.2)
                    
                    strongSelf.backgroundContent?.alpha = 1.0
                    strongSelf.backgroundContent?.layer.animateAlpha(from: 0.55, to: 1.0, duration: 0.2)
                }
            }
        }
        
        let longTapRecognizer = UILongPressGestureRecognizer(target: self, action: #selector(self.longTapGesture(_:)))
        longTapRecognizer.minimumPressDuration = 0.3
        buttonView.addGestureRecognizer(longTapRecognizer)
        self.longTapRecognizer = longTapRecognizer
    }
    
    @objc func buttonPressed() {
        if let button = self.button, let pressed = self.pressed {
            pressed(button)
        }
    }
    
    @objc func longTapGesture(_ recognizer: UILongPressGestureRecognizer) {
        if let button = self.button, let longTapped = self.longTapped, recognizer.state == .began {
            longTapped(button)
        }
    }
    
    func updateAbsoluteRect(_ rect: CGRect, within containerSize: CGSize) {
        self.absolutePosition = (rect, containerSize)
        
        if let backgroundContent = self.backgroundContent {
            var backgroundFrame = backgroundContent.frame
            backgroundFrame.origin.x += rect.minX
            backgroundFrame.origin.y += rect.minY
            backgroundContent.update(rect: backgroundFrame, within: containerSize, transition: .immediate)
        }
    }
    
    class func asyncLayout(_ maybeNode: ChatMessageActionButtonNode?) -> (_ context: AccountContext, _ theme: ChatPresentationThemeData, _ bubbleCorners: PresentationChatBubbleCorners, _ strings: PresentationStrings, _ backgroundNode: WallpaperBackgroundNode?, _ message: Message, _ button: ReplyMarkupButton, _ constrainedWidth: CGFloat, _ position: MessageBubbleActionButtonPosition) -> (minimumWidth: CGFloat, layout: ((CGFloat) -> (CGSize, (ListViewItemUpdateAnimation) -> ChatMessageActionButtonNode))) {
        let titleLayout = TextNode.asyncLayout(maybeNode?.titleNode)
        
        return { context, theme, bubbleCorners, strings, backgroundNode, message, button, constrainedWidth, position in
            let incoming = message.effectivelyIncoming(context.account.peerId)
            let graphics = PresentationResourcesChat.additionalGraphics(theme.theme, wallpaper: theme.wallpaper, bubbleCorners: bubbleCorners)
            
            let iconImage: UIImage?
            switch button.action {
                case .text:
                    iconImage = incoming ? graphics.chatBubbleActionButtonIncomingMessageIconImage : graphics.chatBubbleActionButtonOutgoingMessageIconImage
                case let .url(value):
                    if value.lowercased().contains("?startgroup=") {
                        iconImage = incoming ? graphics.chatBubbleActionButtonIncomingAddToChatIconImage : graphics.chatBubbleActionButtonOutgoingAddToChatIconImage
                    } else {
                        iconImage = incoming ? graphics.chatBubbleActionButtonIncomingLinkIconImage : graphics.chatBubbleActionButtonOutgoingLinkIconImage
                    }
                case .urlAuth:
                    iconImage = incoming ? graphics.chatBubbleActionButtonIncomingLinkIconImage : graphics.chatBubbleActionButtonOutgoingLinkIconImage
                case .requestPhone:
                    iconImage = incoming ? graphics.chatBubbleActionButtonIncomingPhoneIconImage : graphics.chatBubbleActionButtonOutgoingPhoneIconImage
                case .requestMap:
                    iconImage = incoming ? graphics.chatBubbleActionButtonIncomingLocationIconImage : graphics.chatBubbleActionButtonOutgoingLocationIconImage
                case .switchInline:
                    iconImage = incoming ? graphics.chatBubbleActionButtonIncomingShareIconImage : graphics.chatBubbleActionButtonOutgoingShareIconImage
                case .payment:
                    iconImage = incoming ? graphics.chatBubbleActionButtonIncomingPaymentIconImage : graphics.chatBubbleActionButtonOutgoingPaymentIconImage
                case .openUserProfile:
                    iconImage = incoming ? graphics.chatBubbleActionButtonIncomingProfileIconImage : graphics.chatBubbleActionButtonOutgoingProfileIconImage
                case .openWebView:
                    iconImage = incoming ? graphics.chatBubbleActionButtonIncomingWebAppIconImage : graphics.chatBubbleActionButtonOutgoingWebAppIconImage
                default:
                    iconImage = nil
            }
            
            let sideInset: CGFloat = 8.0
            let minimumSideInset: CGFloat = 4.0 + (iconImage?.size.width ?? 0.0)
            
            var title = button.title
            if case .payment = button.action {
                for media in message.media {
                    if let invoice = media as? TelegramMediaInvoice {
                        if invoice.receiptMessageId != nil {
                            title = strings.Message_ReplyActionButtonShowReceipt
                        }
                    }
                }
            }
            
            let messageTheme = incoming ? theme.theme.chat.message.incoming : theme.theme.chat.message.outgoing
            let (titleSize, titleApply) = titleLayout(TextNodeLayoutArguments(attributedString: NSAttributedString(string: title, font: titleFont, textColor:  bubbleVariableColor(variableColor: messageTheme.actionButtonsTextColor, wallpaper: theme.wallpaper)), backgroundColor: nil, maximumNumberOfLines: 1, truncationType: .end, constrainedSize: CGSize(width: max(44.0, constrainedWidth - minimumSideInset - minimumSideInset), height: CGFloat.greatestFiniteMagnitude), alignment: .center, cutout: nil, insets: UIEdgeInsets(top: 1.0, left: 0.0, bottom: 1.0, right: 0.0)))

            return (titleSize.size.width + sideInset + sideInset, { width in
                return (CGSize(width: width, height: 42.0), { animation in
                    var animation = animation
                    
                    let node: ChatMessageActionButtonNode
                    if let maybeNode = maybeNode {
                        node = maybeNode
                    } else {
                        node = ChatMessageActionButtonNode()
                        animation = .None
                    }
                    
                    node.wallpaperBackgroundNode = backgroundNode
                    
                    node.button = button
                    
                    switch button.action {
                        case .url:
                            node.longTapRecognizer?.isEnabled = true
                        default:
                            node.longTapRecognizer?.isEnabled = false
                    }
                    
                    animation.animator.updateFrame(layer: node.backgroundBlurNode.layer, frame: CGRect(origin: CGPoint(), size: CGSize(width: max(0.0, width), height: 42.0)), completion: nil)
                    node.backgroundBlurNode.update(size: node.backgroundBlurNode.bounds.size, cornerRadius: 0.0, animator: animation.animator)
                    node.backgroundBlurNode.updateColor(color: selectDateFillStaticColor(theme: theme.theme, wallpaper: theme.wallpaper), enableBlur: dateFillNeedsBlur(theme: theme.theme, wallpaper: theme.wallpaper), transition: .immediate)
                    
                    if backgroundNode?.hasExtraBubbleBackground() == true {
                        if node.backgroundContent == nil, let backgroundContent = backgroundNode?.makeBubbleBackground(for: .free) {
                            backgroundContent.clipsToBounds = true
                            backgroundContent.allowsGroupOpacity = true

                            node.backgroundContent = backgroundContent
                            node.insertSubnode(backgroundContent, at: 0)
                            
                            let backgroundColorNode = ASDisplayNode()
                            backgroundColorNode.backgroundColor = UIColor(rgb: 0xffffff, alpha: 0.08)
                            backgroundContent.addSubnode(backgroundColorNode)
                            node.backgroundColorNode = backgroundColorNode
                        }
                    } else {
                        node.backgroundContent?.removeFromSupernode()
                        node.backgroundContent = nil
                        
                        node.backgroundColorNode?.removeFromSupernode()
                        node.backgroundColorNode = nil
                    }
                    
                    node.cornerRadius = bubbleCorners.auxiliaryRadius
                    node.clipsToBounds = true
                    
                    if let backgroundContent = node.backgroundContent {
                        node.backgroundBlurNode.isHidden = true
                        backgroundContent.frame = node.backgroundBlurNode.frame
                        
                        node.backgroundColorNode?.frame = backgroundContent.bounds
                        
                        if let (rect, containerSize) = node.absolutePosition {
                            var backgroundFrame = backgroundContent.frame
                            backgroundFrame.origin.x += rect.minX
                            backgroundFrame.origin.y += rect.minY
                            backgroundContent.update(rect: backgroundFrame, within: containerSize, transition: .immediate)
                        }
                    } else {
                        node.backgroundBlurNode.isHidden = false
                    }
                    
<<<<<<< HEAD
=======
                    
>>>>>>> d202aa14
                    let rect = node.backgroundBlurNode.bounds
                    let maskPath: CGPath?
                    switch position {
                        case .bottomSingle:
                            maskPath = UIBezierPath(roundRect: rect, topLeftRadius: bubbleCorners.auxiliaryRadius, topRightRadius: bubbleCorners.auxiliaryRadius, bottomLeftRadius: bubbleCorners.mainRadius, bottomRightRadius: bubbleCorners.mainRadius).cgPath
                        case .bottomLeft:
                            maskPath = UIBezierPath(roundRect: rect, topLeftRadius: bubbleCorners.auxiliaryRadius, topRightRadius: bubbleCorners.auxiliaryRadius, bottomLeftRadius: bubbleCorners.mainRadius, bottomRightRadius: bubbleCorners.auxiliaryRadius).cgPath
                        case .bottomRight:
                            maskPath = UIBezierPath(roundRect: rect, topLeftRadius: bubbleCorners.auxiliaryRadius, topRightRadius: bubbleCorners.auxiliaryRadius, bottomLeftRadius: bubbleCorners.auxiliaryRadius, bottomRightRadius: bubbleCorners.mainRadius).cgPath
                        default:
                            maskPath = nil
                    }
                    
                    let currentMaskPath = (node.layer.mask as? CAShapeLayer)?.path
                    if currentMaskPath != maskPath {
                        if let maskPath = maskPath {
                            let shapeLayer = CAShapeLayer()
                            shapeLayer.path = maskPath
                            node.layer.mask = shapeLayer
                        } else {
                            node.layer.mask = nil
                        }
                    }
<<<<<<< HEAD
                    
=======
                                        
>>>>>>> d202aa14
                    if iconImage != nil {
                        if node.iconNode == nil {
                            let iconNode = ASImageNode()
                            iconNode.contentMode = .center
                            node.iconNode = iconNode
                            node.addSubnode(iconNode)
                        }
                        node.iconNode?.image = iconImage
                    } else if node.iconNode != nil {
                        node.iconNode?.removeFromSupernode()
                        node.iconNode = nil
                    }
                    
                    let titleNode = titleApply()
                    if node.titleNode !== titleNode {
                        node.titleNode = titleNode
                        node.addSubnode(titleNode)
                        titleNode.isUserInteractionEnabled = false
                    }
                    
                    let titleFrame = CGRect(origin: CGPoint(x: floor((width - titleSize.size.width) / 2.0), y: floor((42.0 - titleSize.size.height) / 2.0) + 1.0), size: titleSize.size)
                    titleNode.layer.bounds = CGRect(origin: CGPoint(), size: titleFrame.size)
                    animation.animator.updatePosition(layer: titleNode.layer, position: titleFrame.center, completion: nil)
                    
                    if let buttonView = node.buttonView {
                        buttonView.frame = CGRect(origin: CGPoint(), size: CGSize(width: width, height: 42.0))
                    }
                    if let iconNode = node.iconNode {
                        animation.animator.updateFrame(layer: iconNode.layer, frame: CGRect(x: width - 16.0, y: 4.0, width: 12.0, height: 12.0), completion: nil)
                    }
                    
                    if let (rect, size) = node.absolutePosition {
                        node.updateAbsoluteRect(rect, within: size)
                    }
                    
                    node.accessibilityArea.accessibilityLabel = title
                    node.accessibilityArea.frame = CGRect(origin: CGPoint(), size: CGSize(width: width, height: 42.0))
                    
                    return node
                })
            })
        }
    }
}

final class ChatMessageActionButtonsNode: ASDisplayNode {
    private var buttonNodes: [ChatMessageActionButtonNode] = []
    
    private var buttonPressedWrapper: ((ReplyMarkupButton) -> Void)?
    private var buttonLongTappedWrapper: ((ReplyMarkupButton) -> Void)?
    var buttonPressed: ((ReplyMarkupButton) -> Void)?
    var buttonLongTapped: ((ReplyMarkupButton) -> Void)?
    
    private var absolutePosition: (CGRect, CGSize)?
    
    override init() {
        super.init()
        
        self.buttonPressedWrapper = { [weak self] button in
            if let buttonPressed = self?.buttonPressed {
                buttonPressed(button)
            }
        }
        
        self.buttonLongTappedWrapper = { [weak self] button in
            if let buttonLongTapped = self?.buttonLongTapped {
                buttonLongTapped(button)
            }
        }
    }
    
    func updateAbsoluteRect(_ rect: CGRect, within containerSize: CGSize) {
        self.absolutePosition = (rect, containerSize)
        
        for button in buttonNodes {
            var buttonFrame = button.frame
            buttonFrame.origin.x += rect.minX
            buttonFrame.origin.y += rect.minY
            button.updateAbsoluteRect(buttonFrame, within: containerSize)
        }
    }
    
    class func asyncLayout(_ maybeNode: ChatMessageActionButtonsNode?) -> (_ context: AccountContext, _ theme: ChatPresentationThemeData, _ chatBubbleCorners: PresentationChatBubbleCorners, _ strings: PresentationStrings, _ backgroundNode: WallpaperBackgroundNode?, _ replyMarkup: ReplyMarkupMessageAttribute, _ message: Message, _ constrainedWidth: CGFloat) -> (minWidth: CGFloat, layout: (CGFloat) -> (CGSize, (_ animation: ListViewItemUpdateAnimation) -> ChatMessageActionButtonsNode)) {
        let currentButtonLayouts = maybeNode?.buttonNodes.map { ChatMessageActionButtonNode.asyncLayout($0) } ?? []
        
        return { context, theme, chatBubbleCorners, strings, backgroundNode, replyMarkup, message, constrainedWidth in
            let buttonHeight: CGFloat = 42.0
            let buttonSpacing: CGFloat = 2.0
            
            var overallMinimumRowWidth: CGFloat = 0.0
            
            var finalizeRowLayouts: [[((CGFloat) -> (CGSize, (ListViewItemUpdateAnimation) -> ChatMessageActionButtonNode))]] = []
            
            var rowIndex = 0
            var buttonIndex = 0
            for row in replyMarkup.rows {
                var maximumRowButtonWidth: CGFloat = 0.0
                let maximumButtonWidth: CGFloat = max(1.0, floor((constrainedWidth - CGFloat(max(0, row.buttons.count - 1)) * buttonSpacing) / CGFloat(row.buttons.count)))
                var finalizeRowButtonLayouts: [((CGFloat) -> (CGSize, (ListViewItemUpdateAnimation) -> ChatMessageActionButtonNode))] = []
                var rowButtonIndex = 0
                for button in row.buttons {
                    let buttonPosition: MessageBubbleActionButtonPosition
                    if rowIndex == replyMarkup.rows.count - 1 {
                        if row.buttons.count == 1 {
                            buttonPosition = .bottomSingle
                        } else if rowButtonIndex == 0 {
                            buttonPosition = .bottomLeft
                        } else if rowButtonIndex == row.buttons.count - 1 {
                            buttonPosition = .bottomRight
                        } else {
                            buttonPosition = .middle
                        }
                    } else {
                        buttonPosition = .middle
                    }
                    
                    let prepareButtonLayout: (minimumWidth: CGFloat, layout: ((CGFloat) -> (CGSize, (ListViewItemUpdateAnimation) -> ChatMessageActionButtonNode)))
                    if buttonIndex < currentButtonLayouts.count {
                        prepareButtonLayout = currentButtonLayouts[buttonIndex](context, theme, chatBubbleCorners, strings, backgroundNode, message, button, maximumButtonWidth, buttonPosition)
                    } else {
                        prepareButtonLayout = ChatMessageActionButtonNode.asyncLayout(nil)(context, theme, chatBubbleCorners, strings, backgroundNode, message, button, maximumButtonWidth, buttonPosition)
                    }
                    
                    maximumRowButtonWidth = max(maximumRowButtonWidth, prepareButtonLayout.minimumWidth)
                    finalizeRowButtonLayouts.append(prepareButtonLayout.layout)
                    
                    buttonIndex += 1
                    rowButtonIndex += 1
                }
                
                overallMinimumRowWidth = max(overallMinimumRowWidth, maximumRowButtonWidth * CGFloat(row.buttons.count) + buttonSpacing * max(0.0, CGFloat(row.buttons.count - 1)))
                finalizeRowLayouts.append(finalizeRowButtonLayouts)
                
                rowIndex += 1
            }
            
            return (min(constrainedWidth, overallMinimumRowWidth), { constrainedWidth in
                var buttonFramesAndApply: [(CGRect, (ListViewItemUpdateAnimation) -> ChatMessageActionButtonNode)] = []
                
                var verticalRowOffset: CGFloat = 0.0
                verticalRowOffset += buttonSpacing * 0.5
                
                var rowIndex = 0
                for finalizeRowButtonLayouts in finalizeRowLayouts {
                    let actualButtonWidth: CGFloat = max(1.0, floor((constrainedWidth - CGFloat(max(0, finalizeRowButtonLayouts.count - 1)) * buttonSpacing) / CGFloat(finalizeRowButtonLayouts.count)))
                    var horizontalButtonOffset: CGFloat = 0.0
                    for finalizeButtonLayout in finalizeRowButtonLayouts {
                        let (buttonSize, buttonApply) = finalizeButtonLayout(actualButtonWidth)
                        let buttonFrame = CGRect(origin: CGPoint(x: horizontalButtonOffset, y: verticalRowOffset), size: buttonSize)
                        buttonFramesAndApply.append((buttonFrame, buttonApply))
                        horizontalButtonOffset += buttonSize.width + buttonSpacing
                    }
                    
                    verticalRowOffset += buttonHeight + buttonSpacing
                    rowIndex += 1
                }
                if verticalRowOffset > 0.0 {
                    verticalRowOffset = max(0.0, verticalRowOffset - buttonSpacing)
                }
                
                return (CGSize(width: constrainedWidth, height: verticalRowOffset), { animation in
                    let node: ChatMessageActionButtonsNode
                    if let maybeNode = maybeNode {
                        node = maybeNode
                    } else {
                        node = ChatMessageActionButtonsNode()
                    }
                    
                    var updatedButtons: [ChatMessageActionButtonNode] = []
                    var index = 0
                    for (buttonFrame, buttonApply) in buttonFramesAndApply {
                        let buttonNode = buttonApply(animation)
                        updatedButtons.append(buttonNode)
                        if buttonNode.supernode == nil {
                            buttonNode.pressed = node.buttonPressedWrapper
                            buttonNode.longTapped = node.buttonLongTappedWrapper
                            buttonNode.frame = buttonFrame
                            
                            node.addSubnode(buttonNode)
                        } else {
                            animation.animator.updateFrame(layer: buttonNode.layer, frame: buttonFrame, completion: nil)
                        }
                        index += 1
                    }
                    
                    var buttonsUpdated = false
                    if node.buttonNodes.count != updatedButtons.count {
                        buttonsUpdated = true
                    } else {
                        for i in 0 ..< updatedButtons.count {
                            if updatedButtons[i] !== node.buttonNodes[i] {
                                buttonsUpdated = true
                                break
                            }
                        }
                    }
                    if buttonsUpdated {
                        for currentButton in node.buttonNodes {
                            if !updatedButtons.contains(currentButton) {
                                currentButton.removeFromSupernode()
                            }
                        }
                    }
                    node.buttonNodes = updatedButtons
                    
                    if let (rect, size) = node.absolutePosition {
                        node.updateAbsoluteRect(rect, within: size)
                    }
                    
                    return node
                })
            })
        }
    }
}<|MERGE_RESOLUTION|>--- conflicted
+++ resolved
@@ -223,10 +223,7 @@
                         node.backgroundBlurNode.isHidden = false
                     }
                     
-<<<<<<< HEAD
-=======
-                    
->>>>>>> d202aa14
+                    
                     let rect = node.backgroundBlurNode.bounds
                     let maskPath: CGPath?
                     switch position {
@@ -250,11 +247,7 @@
                             node.layer.mask = nil
                         }
                     }
-<<<<<<< HEAD
-                    
-=======
                                         
->>>>>>> d202aa14
                     if iconImage != nil {
                         if node.iconNode == nil {
                             let iconNode = ASImageNode()
