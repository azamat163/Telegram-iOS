--- conflicted
+++ resolved
@@ -23,7 +23,6 @@
     typealias EnvironmentType = ViewControllerComponentContainer.Environment
     
     let context: AccountContext
-<<<<<<< HEAD
     let scope: StorySearchControllerScope
 
     init(
@@ -32,19 +31,6 @@
     ) {
         self.context = context
         self.scope = scope
-=======
-    let searchQuery: String
-    let listContext: SearchStoryListContext?
-
-    init(
-        context: AccountContext,
-        searchQuery: String,
-        listContext: SearchStoryListContext? = nil
-    ) {
-        self.context = context
-        self.searchQuery = searchQuery
-        self.listContext = listContext
->>>>>>> 1cc27e2a
     }
 
     static func ==(lhs: StorySearchGridScreenComponent, rhs: StorySearchGridScreenComponent) -> Bool {
@@ -200,24 +186,16 @@
     
     public init(
         context: AccountContext,
-<<<<<<< HEAD
-        scope: StorySearchControllerScope
-=======
-        searchQuery: String,
+        scope: StorySearchControllerScope,
         listContext: SearchStoryListContext? = nil
->>>>>>> 1cc27e2a
     ) {
         self.context = context
         self.scope = scope
         
         super.init(context: context, component: StorySearchGridScreenComponent(
             context: context,
-<<<<<<< HEAD
-            scope: scope
-=======
-            searchQuery: searchQuery,
+            scope: scope,
             listContext: listContext
->>>>>>> 1cc27e2a
         ), navigationBarAppearance: .default, theme: .default)
         
         let presentationData = context.sharedContext.currentPresentationData.with({ $0 })
