import Foundation
import UIKit
import Display
import AsyncDisplayKit
import ComponentFlow
import TelegramPresentationData
import ComponentDisplayAdapters
import SearchUI
import AccountContext
import TelegramCore

public final class ChatListNavigationBar: Component {
    public let context: AccountContext
    public let theme: PresentationTheme
    public let strings: PresentationStrings
    public let statusBarHeight: CGFloat
    public let sideInset: CGFloat
    public let isSearchActive: Bool
    public let storiesUnlocked: Bool
    public let primaryContent: ChatListHeaderComponent.Content?
    public let secondaryContent: ChatListHeaderComponent.Content?
    public let secondaryTransition: CGFloat
    public let storySubscriptions: EngineStorySubscriptions?
    public let uploadProgress: Float?
    public let tabsNode: ASDisplayNode?
    public let tabsNodeIsSearch: Bool
    public let activateSearch: (NavigationBarSearchContentNode) -> Void
    public let openStatusSetup: (UIView) -> Void
    
    public init(
        context: AccountContext,
        theme: PresentationTheme,
        strings: PresentationStrings,
        statusBarHeight: CGFloat,
        sideInset: CGFloat,
        isSearchActive: Bool,
        storiesUnlocked: Bool,
        primaryContent: ChatListHeaderComponent.Content?,
        secondaryContent: ChatListHeaderComponent.Content?,
        secondaryTransition: CGFloat,
        storySubscriptions: EngineStorySubscriptions?,
        uploadProgress: Float?,
        tabsNode: ASDisplayNode?,
        tabsNodeIsSearch: Bool,
        activateSearch: @escaping (NavigationBarSearchContentNode) -> Void,
        openStatusSetup: @escaping (UIView) -> Void
    ) {
        self.context = context
        self.theme = theme
        self.strings = strings
        self.statusBarHeight = statusBarHeight
        self.sideInset = sideInset
        self.isSearchActive = isSearchActive
        self.storiesUnlocked = storiesUnlocked
        self.primaryContent = primaryContent
        self.secondaryContent = secondaryContent
        self.secondaryTransition = secondaryTransition
        self.storySubscriptions = storySubscriptions
        self.uploadProgress = uploadProgress
        self.tabsNode = tabsNode
        self.tabsNodeIsSearch = tabsNodeIsSearch
        self.activateSearch = activateSearch
        self.openStatusSetup = openStatusSetup
    }

    public static func ==(lhs: ChatListNavigationBar, rhs: ChatListNavigationBar) -> Bool {
        if lhs.context !== rhs.context {
            return false
        }
        if lhs.theme !== rhs.theme {
            return false
        }
        if lhs.strings !== rhs.strings {
            return false
        }
        if lhs.statusBarHeight != rhs.statusBarHeight {
            return false
        }
        if lhs.sideInset != rhs.sideInset {
            return false
        }
        if lhs.isSearchActive != rhs.isSearchActive {
            return false
        }
        if lhs.storiesUnlocked != rhs.storiesUnlocked {
            return false
        }
        if lhs.primaryContent != rhs.primaryContent {
            return false
        }
        if lhs.secondaryContent != rhs.secondaryContent {
            return false
        }
        if lhs.secondaryTransition != rhs.secondaryTransition {
            return false
        }
        if lhs.storySubscriptions != rhs.storySubscriptions {
            return false
        }
<<<<<<< HEAD
        if lhs.tabsNode !== rhs.tabsNode {
            return false
        }
        if lhs.tabsNodeIsSearch != rhs.tabsNodeIsSearch {
=======
        if lhs.uploadProgress != rhs.uploadProgress {
            return false
        }
        if lhs.tabsNode != rhs.tabsNode {
>>>>>>> c3ed819d
            return false
        }
        return true
    }
    
    private struct CurrentLayout {
        var size: CGSize
        
        init(size: CGSize) {
            self.size = size
        }
    }

    public final class View: UIView {
        private let backgroundView: BlurredBackgroundView
        private let separatorLayer: SimpleLayer
        
        public let headerContent = ComponentView<Empty>()
        
        public private(set) var searchContentNode: NavigationBarSearchContentNode?
        
        private var component: ChatListNavigationBar?
        private weak var state: EmptyComponentState?
        
        private var scrollTheme: PresentationTheme?
        private var scrollStrings: PresentationStrings?
        
        private var currentLayout: CurrentLayout?
        private var rawScrollOffset: CGFloat?
        public private(set) var clippedScrollOffset: CGFloat?
        
        public var deferScrollApplication: Bool = false
        private var hasDeferredScrollOffset: Bool = false
        
        public private(set) var effectiveStoriesInsetHeight: CGFloat = 0.0
        
        private var applyScrollFractionAnimator: DisplayLinkAnimator?
        private var applyScrollFraction: CGFloat = 1.0
        private var applyScrollStartFraction: CGFloat = 0.0
        
        private var tabsNode: ASDisplayNode?
        private var tabsNodeIsSearch: Bool = false
        private weak var disappearingTabsView: UIView?
        private var disappearingTabsViewSearch: Bool = false
        
        override public init(frame: CGRect) {
            self.backgroundView = BlurredBackgroundView(color: .clear, enableBlur: true)
            self.backgroundView.layer.anchorPoint = CGPoint(x: 0.0, y: 1.0)
            self.separatorLayer = SimpleLayer()
            self.separatorLayer.anchorPoint = CGPoint()
            
            super.init(frame: frame)
            
            self.addSubview(self.backgroundView)
            self.layer.addSublayer(self.separatorLayer)
        }
        
        required init?(coder: NSCoder) {
            fatalError("init(coder:) has not been implemented")
        }
        
        override public func hitTest(_ point: CGPoint, with event: UIEvent?) -> UIView? {
            if !self.backgroundView.frame.contains(point) {
                return nil
            }
            
            guard let result = super.hitTest(point, with: event) else {
                return nil
            }
            return result
        }
        
        public func applyCurrentScroll(transition: Transition) {
            if let rawScrollOffset = self.rawScrollOffset, self.hasDeferredScrollOffset {
                self.applyScroll(offset: rawScrollOffset, transition: transition)
            }
        }
        
        public func applyScroll(offset: CGFloat, forceUpdate: Bool = false, transition: Transition) {
            let transition = transition
            
            self.rawScrollOffset = offset
            
            if self.deferScrollApplication && !forceUpdate {
                self.hasDeferredScrollOffset = true
                return
            }
            
            guard let component = self.component, let currentLayout = self.currentLayout else {
                return
            }
            
            let themeUpdated = component.theme !== self.scrollTheme || component.strings !== self.scrollStrings
            
            self.scrollTheme = component.theme
            self.scrollStrings = component.strings
            
            let searchOffsetDistance: CGFloat = navigationBarSearchContentHeight
            let defaultStoriesOffsetDistance: CGFloat = 79.0
            let effectiveStoriesOffsetDistance: CGFloat
            
            var minContentOffset: CGFloat = navigationBarSearchContentHeight
            if !component.isSearchActive, let storySubscriptions = component.storySubscriptions, !storySubscriptions.items.isEmpty, component.storiesUnlocked {
                effectiveStoriesOffsetDistance = defaultStoriesOffsetDistance * (1.0 - component.secondaryTransition)
                minContentOffset += effectiveStoriesOffsetDistance
            } else {
                effectiveStoriesOffsetDistance = 0.0
            }
            
            let clippedScrollOffset = min(minContentOffset, offset)
            if self.clippedScrollOffset == clippedScrollOffset && !self.hasDeferredScrollOffset && !forceUpdate {
                return
            }
            self.hasDeferredScrollOffset = false
            self.clippedScrollOffset = clippedScrollOffset
            
            let visibleSize = CGSize(width: currentLayout.size.width, height: max(0.0, currentLayout.size.height - clippedScrollOffset))
            
            let previousHeight = self.separatorLayer.position.y
            
            self.backgroundView.update(size: CGSize(width: visibleSize.width, height: 1000.0), transition: transition.containedViewLayoutTransition)
            
            transition.setBounds(view: self.backgroundView, bounds: CGRect(origin: CGPoint(), size: CGSize(width: visibleSize.width, height: 1000.0)))
            transition.animatePosition(view: self.backgroundView, from: CGPoint(x: 0.0, y: -visibleSize.height + self.backgroundView.layer.position.y), to: CGPoint(), additive: true)
            self.backgroundView.layer.position = CGPoint(x: 0.0, y: visibleSize.height)
            
            transition.setFrameWithAdditivePosition(layer: self.separatorLayer, frame: CGRect(origin: CGPoint(x: 0.0, y: visibleSize.height), size: CGSize(width: visibleSize.width, height: UIScreenPixel)))
            
            let searchContentNode: NavigationBarSearchContentNode
            if let current = self.searchContentNode {
                searchContentNode = current
                
                if themeUpdated {
                    let placeholder: String
                    let compactPlaceholder: String
                    
                    placeholder = component.strings.Common_Search
                    compactPlaceholder = component.strings.Common_Search
                    
                    searchContentNode.updateThemeAndPlaceholder(theme: component.theme, placeholder: placeholder, compactPlaceholder: compactPlaceholder)
                }
            } else {
                let placeholder: String
                let compactPlaceholder: String
                
                placeholder = component.strings.Common_Search
                compactPlaceholder = component.strings.Common_Search
                
                //TODO:localize
                searchContentNode = NavigationBarSearchContentNode(
                    theme: component.theme,
                    placeholder: placeholder,
                    compactPlaceholder: compactPlaceholder,
                    activate: { [weak self] in
                        guard let self, let component = self.component, let searchContentNode = self.searchContentNode else {
                            return
                        }
                        component.activateSearch(searchContentNode)
                    }
                )
                searchContentNode.view.layer.anchorPoint = CGPoint()
                self.searchContentNode = searchContentNode
                self.addSubview(searchContentNode.view)
            }
            
            let clippedStoriesOffset = max(0.0, min(clippedScrollOffset, defaultStoriesOffsetDistance))
            var storiesOffsetFraction: CGFloat
            if !component.isSearchActive, component.secondaryTransition == 0.0, let storySubscriptions = component.storySubscriptions, !storySubscriptions.items.isEmpty, component.storiesUnlocked {
                storiesOffsetFraction = clippedStoriesOffset / defaultStoriesOffsetDistance
            } else {
                storiesOffsetFraction = 1.0
            }
            
            if self.applyScrollFractionAnimator != nil {
                storiesOffsetFraction = self.applyScrollFraction * storiesOffsetFraction + (1.0 - self.applyScrollFraction) * 1.0
            }
            
            let searchSize = CGSize(width: currentLayout.size.width, height: navigationBarSearchContentHeight)
            var searchFrame = CGRect(origin: CGPoint(x: 0.0, y: visibleSize.height - searchSize.height), size: searchSize)
            if component.tabsNode != nil {
                searchFrame.origin.y -= 46.0
            }
            
            let clippedSearchOffset = max(0.0, min(clippedScrollOffset - effectiveStoriesOffsetDistance, searchOffsetDistance))
            let searchOffsetFraction = clippedSearchOffset / searchOffsetDistance
            searchContentNode.expansionProgress = 1.0 - searchOffsetFraction
            
            transition.setFrameWithAdditivePosition(view: searchContentNode.view, frame: searchFrame)
            
            searchContentNode.updateLayout(size: searchSize, leftInset: component.sideInset, rightInset: component.sideInset, transition: transition.containedViewLayoutTransition)
            
            var headerTransition = transition
            if self.applyScrollFractionAnimator != nil {
                headerTransition = .immediate
            }
            
            let headerContentSize = self.headerContent.update(
                transition: headerTransition,
                component: AnyComponent(ChatListHeaderComponent(
                    sideInset: component.sideInset + 16.0,
                    primaryContent: component.primaryContent,
                    secondaryContent: component.secondaryContent,
                    secondaryTransition: component.secondaryTransition,
                    networkStatus: nil,
                    storySubscriptions: component.storySubscriptions,
                    storiesFraction: 1.0 - storiesOffsetFraction,
                    uploadProgress: component.uploadProgress,
                    context: component.context,
                    theme: component.theme,
                    strings: component.strings,
                    openStatusSetup: { [weak self] sourceView in
                        guard let self, let component = self.component else {
                            return
                        }
                        component.openStatusSetup(sourceView)
                    },
                    toggleIsLocked: { [weak self] in
                        guard let self, let component = self.component else {
                            return
                        }
                        component.context.sharedContext.appLockContext.lock()
                    }
                )),
                environment: {},
                containerSize: CGSize(width: currentLayout.size.width, height: 44.0)
            )
            let headerContentY: CGFloat
            if component.isSearchActive {
                headerContentY = -headerContentSize.height - effectiveStoriesOffsetDistance
            } else {
                if component.statusBarHeight < 1.0 {
                    headerContentY = 0.0
                } else {
                    headerContentY = component.statusBarHeight + 12.0
                }
            }
            let headerContentFrame = CGRect(origin: CGPoint(x: 0.0, y: headerContentY), size: headerContentSize)
            if let headerContentView = self.headerContent.view {
                if headerContentView.superview == nil {
                    headerContentView.layer.anchorPoint = CGPoint()
                    self.addSubview(headerContentView)
                }
                transition.setFrameWithAdditivePosition(view: headerContentView, frame: headerContentFrame)
            }
            
            if component.tabsNode !== self.tabsNode {
                if let tabsNode = self.tabsNode {
                    tabsNode.layer.anchorPoint = CGPoint()
                    
                    self.tabsNode = nil
                    let disappearingTabsView = tabsNode.view
                    self.disappearingTabsViewSearch = self.tabsNodeIsSearch
                    self.disappearingTabsView = disappearingTabsView
                    transition.setAlpha(view: tabsNode.view, alpha: 0.0, completion: { [weak self, weak disappearingTabsView] _ in
                        guard let self, let component = self.component, let disappearingTabsView else {
                            return
                        }
                        if disappearingTabsView !== component.tabsNode?.view {
                            disappearingTabsView.removeFromSuperview()
                        }
                    })
                }
            }
            
            var tabsFrame = CGRect(origin: CGPoint(x: 0.0, y: visibleSize.height), size: CGSize(width: visibleSize.width, height: 46.0))
            if component.tabsNode != nil {
                tabsFrame.origin.y -= 46.0
            }
            
            if let disappearingTabsView = self.disappearingTabsView {
                disappearingTabsView.layer.anchorPoint = CGPoint()
                transition.setFrameWithAdditivePosition(view: disappearingTabsView, frame: tabsFrame.offsetBy(dx: 0.0, dy: self.disappearingTabsViewSearch ? -56.0 : 0.0))
            }
            
            if let tabsNode = component.tabsNode {
                self.tabsNode = tabsNode
                self.tabsNodeIsSearch = component.tabsNodeIsSearch
                
                var tabsNodeTransition = transition
                if tabsNode.view.superview !== self {
                    tabsNode.view.layer.anchorPoint = CGPoint()
                    tabsNodeTransition = .immediate
                    tabsNode.view.alpha = 1.0
                    self.addSubview(tabsNode.view)
                    if !transition.animation.isImmediate {
                        tabsNode.view.layer.animateAlpha(from: 0.0, to: 1.0, duration: 0.2)
                        
                        if component.tabsNodeIsSearch {
                            transition.animatePosition(view: tabsNode.view, from: CGPoint(x: 0.0, y: previousHeight - visibleSize.height + 44.0), to: CGPoint(), additive: true)
                        } else {
                            transition.animatePosition(view: tabsNode.view, from: CGPoint(x: 0.0, y: previousHeight - visibleSize.height), to: CGPoint(), additive: true)
                        }
                    }
                } else {
                    transition.setAlpha(view: tabsNode.view, alpha: 1.0)
                }
                
                tabsNodeTransition.setFrameWithAdditivePosition(view: tabsNode.view, frame: tabsFrame)
            }
        }
        
        func update(component: ChatListNavigationBar, availableSize: CGSize, state: EmptyComponentState, environment: Environment<Empty>, transition: Transition) -> CGSize {
            let themeUpdated = self.component?.theme !== component.theme
            
            var storiesUnlockedUpdated = false
            var uploadProgressUpdated = false
            if let previousComponent = self.component {
                if previousComponent.storiesUnlocked != component.storiesUnlocked {
                    storiesUnlockedUpdated = true
                }
                if previousComponent.uploadProgress != component.uploadProgress {
                    uploadProgressUpdated = true
                }
            }
            
            self.component = component
            self.state = state
            
            if themeUpdated {
                self.backgroundView.updateColor(color: component.theme.rootController.navigationBar.blurredBackgroundColor, transition: .immediate)
                self.separatorLayer.backgroundColor = component.theme.rootController.navigationBar.separatorColor.cgColor
            }
            
            var contentHeight = component.statusBarHeight
            
            if component.statusBarHeight >= 1.0 {
                contentHeight += 10.0
            }
            contentHeight += 44.0
            
            if component.isSearchActive {
                if component.statusBarHeight < 1.0 {
                    contentHeight += 8.0
                }
                self.effectiveStoriesInsetHeight = 0.0
            } else {
                if let storySubscriptions = component.storySubscriptions, !storySubscriptions.items.isEmpty, component.storiesUnlocked {
                    let storiesHeight: CGFloat = 79.0 * (1.0 - component.secondaryTransition)
                    contentHeight += storiesHeight
                    self.effectiveStoriesInsetHeight = storiesHeight
                } else {
                    self.effectiveStoriesInsetHeight = 0.0
                }
                
                contentHeight += navigationBarSearchContentHeight
            }
            
            if component.tabsNode != nil {
                contentHeight += 46.0
            }
            
            let size = CGSize(width: availableSize.width, height: contentHeight)
            self.currentLayout = CurrentLayout(size: size)
            
            self.hasDeferredScrollOffset = true
            
<<<<<<< HEAD
            if storiesUnlockedUpdated && component.storiesUnlocked {
=======
            if uploadProgressUpdated {
                if let rawScrollOffset = self.rawScrollOffset {
                    self.applyScroll(offset: rawScrollOffset, forceUpdate: true, transition: transition)
                }
            }
            
            if storiesUnlockedUpdated {
>>>>>>> c3ed819d
                self.applyScrollFraction = 0.0
                self.applyScrollStartFraction = 0.0
                self.applyScrollFractionAnimator = DisplayLinkAnimator(duration: 0.3, from: 0.0, to: 1.0, update: { [weak self] value in
                    guard let self else {
                        return
                    }
                    self.applyScrollFraction = listViewAnimationCurveSystem(value)
                    
                    if let rawScrollOffset = self.rawScrollOffset {
                        self.hasDeferredScrollOffset = true
                        self.applyScroll(offset: rawScrollOffset, transition: transition)
                    }
                }, completion: { [weak self] in
                    guard let self else {
                        return
                    }
                    self.applyScrollFractionAnimator?.invalidate()
                    self.applyScrollFractionAnimator = nil
                })
            }
            
            return size
        }
    }
    
    public func makeView() -> View {
        return View(frame: CGRect())
    }

    public func update(view: View, availableSize: CGSize, state: EmptyComponentState, environment: Environment<Empty>, transition: Transition) -> CGSize {
        return view.update(component: self, availableSize: availableSize, state: state, environment: environment, transition: transition)
    }
}<|MERGE_RESOLUTION|>--- conflicted
+++ resolved
@@ -97,17 +97,13 @@
         if lhs.storySubscriptions != rhs.storySubscriptions {
             return false
         }
-<<<<<<< HEAD
+        if lhs.uploadProgress != rhs.uploadProgress {
+            return false
+        }
         if lhs.tabsNode !== rhs.tabsNode {
             return false
         }
         if lhs.tabsNodeIsSearch != rhs.tabsNodeIsSearch {
-=======
-        if lhs.uploadProgress != rhs.uploadProgress {
-            return false
-        }
-        if lhs.tabsNode != rhs.tabsNode {
->>>>>>> c3ed819d
             return false
         }
         return true
@@ -464,17 +460,13 @@
             
             self.hasDeferredScrollOffset = true
             
-<<<<<<< HEAD
-            if storiesUnlockedUpdated && component.storiesUnlocked {
-=======
             if uploadProgressUpdated {
                 if let rawScrollOffset = self.rawScrollOffset {
                     self.applyScroll(offset: rawScrollOffset, forceUpdate: true, transition: transition)
                 }
             }
             
-            if storiesUnlockedUpdated {
->>>>>>> c3ed819d
+            if storiesUnlockedUpdated && component.storiesUnlocked {
                 self.applyScrollFraction = 0.0
                 self.applyScrollStartFraction = 0.0
                 self.applyScrollFractionAnimator = DisplayLinkAnimator(duration: 0.3, from: 0.0, to: 1.0, update: { [weak self] value in
