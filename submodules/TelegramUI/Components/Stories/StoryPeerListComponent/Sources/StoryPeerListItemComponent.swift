--- conflicted
+++ resolved
@@ -582,11 +582,7 @@
                     titleView.isUserInteractionEnabled = false
                     self.button.addSubview(titleView)
                 }
-<<<<<<< HEAD
-                transition.setPosition(view: titleView, position: titleFrame.center)
-=======
-                titleTransition.setPosition(view: titleView, position: titleFrame.origin)
->>>>>>> c3ed819d
+                titleTransition.setPosition(view: titleView, position: titleFrame.center)
                 titleView.bounds = CGRect(origin: CGPoint(), size: titleFrame.size)
                 transition.setScale(view: titleView, scale: effectiveScale)
                 transition.setAlpha(view: titleView, alpha: 1.0 - component.collapseFraction)
