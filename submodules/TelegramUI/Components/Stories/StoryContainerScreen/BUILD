load("@build_bazel_rules_swift//swift:swift.bzl", "swift_library")

swift_library(
    name = "StoryContainerScreen",
    module_name = "StoryContainerScreen",
    srcs = glob([
        "Sources/**/*.swift",
    ]),
    copts = [
        "-warnings-as-errors",
    ],
    deps = [
        "//submodules/Display",
        "//submodules/AsyncDisplayKit",
        "//submodules/ComponentFlow",
        "//submodules/Components/ViewControllerComponent",
        "//submodules/Components/ComponentDisplayAdapters",
        "//submodules/TelegramUI/Components/MessageInputPanelComponent",
        "//submodules/TelegramUI/Components/ChatEntityKeyboardInputNode",
        "//submodules/TelegramUI/Components/ChatInputNode",
        "//submodules/AccountContext",
        "//submodules/SSignalKit/SwiftSignalKit",
        "//submodules/AppBundle",
        "//submodules/TelegramCore",
        "//submodules/Postbox",
        "//submodules/ShareController",
        "//submodules/UndoUI",
        "//submodules/AttachmentUI",
        "//submodules/TelegramUIPreferences",
        "//submodules/MediaPickerUI",
        "//submodules/LegacyMediaPickerUI",
        "//submodules/LocationUI",
        "//submodules/WebUI",
        "//submodules/TelegramUI/Components/ChatScheduleTimeController",
        "//submodules/TelegramUI/Components/ChatTimerScreen",
        "//submodules/TextFormat",
        "//submodules/PhoneNumberFormat",
        "//submodules/ComposePollUI",
        "//submodules/TelegramIntents",
        "//submodules/LegacyUI",
        "//submodules/WebSearchUI",
        "//submodules/PremiumUI",
        "//submodules/ICloudResources",
        "//submodules/LegacyComponents",
        "//submodules/TelegramUI/Components/LegacyCamera",
        "//submodules/TelegramUI/Components/LegacyInstantVideoController",
        "//submodules/TelegramUI/Components/EntityKeyboard",
        "//submodules/TelegramUI/Components/Stories/StoryFooterPanelComponent",
        "//submodules/TelegramUI/Components/Stories/PeerListItemComponent",
        "//submodules/TelegramUI/Components/ShareWithPeersScreen",
        "//submodules/TelegramUI/Components/MediaEditorScreen",
        "//submodules/TelegramUI/Components/PlainButtonComponent",
        "//submodules/TelegramPresentationData",
        "//submodules/ReactionSelectionNode",
        "//submodules/ContextUI",
        "//submodules/AvatarNode",
        "//submodules/ChatPresentationInterfaceState",
        "//submodules/TelegramStringFormatting",
        "//submodules/ShimmerEffect",
        "//submodules/ImageCompression",
        "//submodules/TelegramUI/Components/TextNodeWithEntities",
        "//submodules/InvisibleInkDustNode",
        "//submodules/PresentationDataUtils",
        "//submodules/UrlEscaping",
        "//submodules/OverlayStatusController",
        "//submodules/Utils/VolumeButtons",
        "//submodules/TelegramUI/Components/PeerReportScreen",
        "//submodules/MediaResources",
        "//submodules/LocalMediaResources",
        "//submodules/SaveToCameraRoll",
        "//submodules/Components/BundleIconComponent",
        "//submodules/TinyThumbnail",
        "//submodules/ImageBlur",
<<<<<<< HEAD
        "//submodules/StickerPackPreviewUI",
=======
        "//submodules/Components/AnimatedStickerComponent",
>>>>>>> 4c8f8132
                        
    ],
    visibility = [
        "//visibility:public",
    ],
)<|MERGE_RESOLUTION|>--- conflicted
+++ resolved
@@ -71,12 +71,8 @@
         "//submodules/Components/BundleIconComponent",
         "//submodules/TinyThumbnail",
         "//submodules/ImageBlur",
-<<<<<<< HEAD
         "//submodules/StickerPackPreviewUI",
-=======
         "//submodules/Components/AnimatedStickerComponent",
->>>>>>> 4c8f8132
-                        
     ],
     visibility = [
         "//visibility:public",
