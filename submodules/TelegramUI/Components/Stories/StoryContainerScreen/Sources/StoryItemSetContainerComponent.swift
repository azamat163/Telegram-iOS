import Foundation
import UIKit
import Display
import ComponentFlow
import AppBundle
import ComponentDisplayAdapters
import ReactionSelectionNode
import EntityKeyboard
import StoryFooterPanelComponent
import MessageInputPanelComponent
import TelegramPresentationData
import SwiftSignalKit
import AccountContext
import LegacyInstantVideoController
import UndoUI
import ContextUI
import TelegramCore
import AvatarNode

public final class StoryItemSetContainerComponent: Component {
    public final class ExternalState {
        public fileprivate(set) var derivedBottomInset: CGFloat = 0.0
        
        public init() {
        }
    }
    
    public enum NavigationDirection {
        case previous
        case next
    }
    
    public let context: AccountContext
    public let externalState: ExternalState
    public let initialItemSlice: StoryContentItemSlice
    public let theme: PresentationTheme
    public let strings: PresentationStrings
    public let containerInsets: UIEdgeInsets
    public let safeInsets: UIEdgeInsets
    public let inputHeight: CGFloat
    public let isProgressPaused: Bool
    public let hideUI: Bool
    public let presentController: (ViewController) -> Void
    public let close: () -> Void
    public let navigateToItemSet: (NavigationDirection) -> Void
    public let controller: () -> ViewController?
    
    public init(
        context: AccountContext,
        externalState: ExternalState,
        initialItemSlice: StoryContentItemSlice,
        theme: PresentationTheme,
        strings: PresentationStrings,
        containerInsets: UIEdgeInsets,
        safeInsets: UIEdgeInsets,
        inputHeight: CGFloat,
        isProgressPaused: Bool,
        hideUI: Bool,
        presentController: @escaping (ViewController) -> Void,
        close: @escaping () -> Void,
        navigateToItemSet: @escaping (NavigationDirection) -> Void,
        controller: @escaping () -> ViewController?
    ) {
        self.context = context
        self.externalState = externalState
        self.initialItemSlice = initialItemSlice
        self.theme = theme
        self.strings = strings
        self.containerInsets = containerInsets
        self.safeInsets = safeInsets
        self.inputHeight = inputHeight
        self.isProgressPaused = isProgressPaused
        self.hideUI = hideUI
        self.presentController = presentController
        self.close = close
        self.navigateToItemSet = navigateToItemSet
        self.controller = controller
    }
    
    public static func ==(lhs: StoryItemSetContainerComponent, rhs: StoryItemSetContainerComponent) -> Bool {
        if lhs.context !== rhs.context {
            return false
        }
        if lhs.initialItemSlice !== rhs.initialItemSlice {
            return false
        }
        if lhs.theme !== rhs.theme {
            return false
        }
        if lhs.strings !== rhs.strings {
            return false
        }
        if lhs.containerInsets != rhs.containerInsets {
            return false
        }
        if lhs.safeInsets != rhs.safeInsets {
            return false
        }
        if lhs.inputHeight != rhs.inputHeight {
            return false
        }
        if lhs.isProgressPaused != rhs.isProgressPaused {
            return false
        }
        if lhs.hideUI != rhs.hideUI {
            return false
        }
        return true
    }
    
    final class ScrollView: UIScrollView {
        override func hitTest(_ point: CGPoint, with event: UIEvent?) -> UIView? {
            return super.hitTest(point, with: event)
        }
        
        override func touchesShouldCancel(in view: UIView) -> Bool {
            return true
        }
    }
    
    struct ItemLayout {
        var size: CGSize
        
        init(size: CGSize) {
            self.size = size
        }
    }
    
    final class VisibleItem {
        let externalState = StoryContentItem.ExternalState()
        let view = ComponentView<StoryContentItem.Environment>()
        var currentProgress: Double = 0.0
        var requestedNext: Bool = false
        
        init() {
        }
    }
    
    final class InfoItem {
        let component: AnyComponent<Empty>
        let view = ComponentView<Empty>()
        
        init(component: AnyComponent<Empty>) {
            self.component = component
        }
    }
    
    public final class View: UIView, UIScrollViewDelegate, UIGestureRecognizerDelegate {
        let sendMessageContext: StoryItemSetContainerSendMessage
        
        let scrollView: ScrollView
        
        let contentContainerView: UIView
        let topContentGradientLayer: SimpleGradientLayer
        let bottomContentGradientLayer: SimpleGradientLayer
        let contentDimLayer: SimpleLayer
        
        let closeButton: HighlightableButton
        let closeButtonIconView: UIImageView
        
        let navigationStrip = ComponentView<MediaNavigationStripComponent.EnvironmentType>()
        let inlineActions = ComponentView<Empty>()
        
        var centerInfoItem: InfoItem?
        var rightInfoItem: InfoItem?
        
        let inputPanel = ComponentView<Empty>()
        let footerPanel = ComponentView<Empty>()
        let inputPanelExternalState = MessageInputPanelComponent.ExternalState()
        
        var itemLayout: ItemLayout?
        var ignoreScrolling: Bool = false
        
        var focusedItemId: AnyHashable?
        var currentSlice: StoryContentItemSlice?
        var currentSliceDisposable: Disposable?
        
        var visibleItems: [AnyHashable: VisibleItem] = [:]
        
        var preloadContexts: [AnyHashable: Disposable] = [:]
        
        var displayReactions: Bool = false
        var reactionItems: [ReactionItem]?
        var reactionContextNode: ReactionContextNode?
        weak var disappearingReactionContextNode: ReactionContextNode?
        
        weak var actionSheet: ActionSheetController?
        weak var contextController: ContextController?
        
        var component: StoryItemSetContainerComponent?
        weak var state: EmptyComponentState?
        
        private var audioRecorderDisposable: Disposable?
        private var audioRecorderStatusDisposable: Disposable?
        private var videoRecorderDisposable: Disposable?
        
        override init(frame: CGRect) {
            self.sendMessageContext = StoryItemSetContainerSendMessage()
            
            self.scrollView = ScrollView()
            
            self.contentContainerView = UIView()
            self.contentContainerView.clipsToBounds = true
            
            self.topContentGradientLayer = SimpleGradientLayer()
            self.bottomContentGradientLayer = SimpleGradientLayer()
            self.contentDimLayer = SimpleLayer()
            
            self.closeButton = HighlightableButton()
            self.closeButtonIconView = UIImageView()
            
            super.init(frame: frame)
            
            self.scrollView.delaysContentTouches = false
            self.scrollView.canCancelContentTouches = true
            self.scrollView.clipsToBounds = false
            if #available(iOSApplicationExtension 11.0, iOS 11.0, *) {
                self.scrollView.contentInsetAdjustmentBehavior = .never
            }
            if #available(iOS 13.0, *) {
                self.scrollView.automaticallyAdjustsScrollIndicatorInsets = false
            }
            self.scrollView.showsVerticalScrollIndicator = false
            self.scrollView.showsHorizontalScrollIndicator = false
            self.scrollView.alwaysBounceHorizontal = false
            self.scrollView.alwaysBounceVertical = true
            self.scrollView.scrollsToTop = false
            self.scrollView.delegate = self
            self.scrollView.clipsToBounds = true
            
            self.addSubview(self.contentContainerView)
            self.contentContainerView.layer.addSublayer(self.contentDimLayer)
            self.contentContainerView.layer.addSublayer(self.topContentGradientLayer)
            self.layer.addSublayer(self.bottomContentGradientLayer)
            
            self.closeButton.addSubview(self.closeButtonIconView)
            self.contentContainerView.addSubview(self.closeButton)
            self.closeButton.addTarget(self, action: #selector(self.closePressed), for: .touchUpInside)
            
            let tapRecognizer = UITapGestureRecognizer(target: self, action: #selector(self.tapGesture(_:)))
            tapRecognizer.delegate = self
            self.contentContainerView.addGestureRecognizer(tapRecognizer)
            
            self.audioRecorderDisposable = (self.sendMessageContext.audioRecorder.get()
            |> deliverOnMainQueue).start(next: { [weak self] audioRecorder in
                guard let self else {
                    return
                }
                if self.sendMessageContext.audioRecorderValue !== audioRecorder {
                    self.sendMessageContext.audioRecorderValue = audioRecorder
                    self.component?.controller()?.lockOrientation = audioRecorder != nil
                    
                    self.audioRecorderStatusDisposable?.dispose()
                    self.audioRecorderStatusDisposable = nil
                    
                    if let audioRecorder = audioRecorder {
                        self.sendMessageContext.wasRecordingDismissed = false
                        
                        if !audioRecorder.beginWithTone {
                            HapticFeedback().impact(.light)
                        }
                        audioRecorder.start()
                        self.audioRecorderStatusDisposable = (audioRecorder.recordingState
                        |> deliverOnMainQueue).start(next: { [weak self] value in
                            guard let self else {
                                return
                            }
                            if case .stopped = value {
                                self.sendMessageContext.stopMediaRecording(view: self)
                            }
                        })
                    }
                    
                    self.state?.updated(transition: Transition(animation: .curve(duration: 0.4, curve: .spring)))
                }
            })
            
            self.videoRecorderDisposable = (self.sendMessageContext.videoRecorder.get()
            |> deliverOnMainQueue).start(next: { [weak self] videoRecorder in
                guard let self else {
                    return
                }
                if self.sendMessageContext.videoRecorderValue !== videoRecorder {
                    let previousVideoRecorderValue = self.sendMessageContext.videoRecorderValue
                    self.sendMessageContext.videoRecorderValue = videoRecorder
                    
                    if let videoRecorder = videoRecorder {
                        self.sendMessageContext.wasRecordingDismissed = false
                        HapticFeedback().impact(.light)
                        
                        videoRecorder.onDismiss = { [weak self] isCancelled in
                            guard let self else {
                                return
                            }
                            self.sendMessageContext.wasRecordingDismissed = true
                            self.sendMessageContext.videoRecorder.set(.single(nil))
                        }
                        videoRecorder.onStop = { [weak self] in
                            guard let self else {
                                return
                            }
                            /*if let strongSelf = self {
                                strongSelf.updateChatPresentationInterfaceState(animated: true, interactive: true, {
                                    $0.updatedInputTextPanelState { panelState in
                                        return panelState.withUpdatedMediaRecordingState(.video(status: .editing, isLocked: false))
                                    }
                                })
                            }*/
                            let _ = self
                            //TODO:editing
                        }
                        self.component?.controller()?.present(videoRecorder, in: .window(.root))
                        
                        if self.sendMessageContext.isMediaRecordingLocked {
                            videoRecorder.lockVideo()
                        }
                    }
                    
                    if let previousVideoRecorderValue {
                        previousVideoRecorderValue.dismissVideo()
                    }
                    
                    self.state?.updated(transition: .immediate)
                }
            })
        }
        
        required init?(coder: NSCoder) {
            fatalError("init(coder:) has not been implemented")
        }
        
        deinit {
            self.currentSliceDisposable?.dispose()
            self.audioRecorderDisposable?.dispose()
            self.audioRecorderStatusDisposable?.dispose()
            self.audioRecorderStatusDisposable?.dispose()
        }
        
        func isPointInsideContentArea(point: CGPoint) -> Bool {
            if let inputPanelView = self.inputPanel.view {
                if inputPanelView.frame.contains(point) {
                    return false
                }
            }
            
            if self.contentContainerView.frame.contains(point) {
                return true
            }
            
            return false
        }
        
        @objc public func gestureRecognizer(_ gestureRecognizer: UIGestureRecognizer, shouldRequireFailureOf otherGestureRecognizer: UIGestureRecognizer) -> Bool {
            if otherGestureRecognizer is UIPanGestureRecognizer {
                return true
            }
            return false
        }
        
        @objc private func tapGesture(_ recognizer: UITapGestureRecognizer) {
            if case .ended = recognizer.state, let currentSlice = self.currentSlice, let focusedItemId = self.focusedItemId, let currentIndex = currentSlice.items.firstIndex(where: { $0.id == focusedItemId }), let itemLayout = self.itemLayout {
                if hasFirstResponder(self) {
                    self.displayReactions = false
                    self.endEditing(true)
                } else if self.displayReactions {
                    self.displayReactions = false
                    self.state?.updated(transition: Transition(animation: .curve(duration: 0.4, curve: .spring)))
                } else {
                    let point = recognizer.location(in: self)
                    
                    var nextIndex: Int
                    if point.x < itemLayout.size.width * 0.25 {
                        nextIndex = currentIndex - 1
                    } else {
                        nextIndex = currentIndex + 1
                    }
                    nextIndex = max(0, min(nextIndex, currentSlice.items.count - 1))
                    if nextIndex != currentIndex {
                        let focusedItemId = currentSlice.items[nextIndex].id
                        self.focusedItemId = focusedItemId
                        
                        currentSlice.items[nextIndex].markAsSeen?()
                        
                        self.state?.updated(transition: .immediate)
                        
                        self.currentSliceDisposable?.dispose()
                        self.currentSliceDisposable = (currentSlice.update(
                            currentSlice,
                            focusedItemId
                        )
                        |> deliverOnMainQueue).start(next: { [weak self] contentSlice in
                            guard let self else {
                                return
                            }
                            self.currentSlice = contentSlice
                            self.state?.updated(transition: .immediate)
                        })
                    } else {
                        if point.x < itemLayout.size.width * 0.25 {
                            self.component?.navigateToItemSet(.previous)
                        } else {
                            self.component?.navigateToItemSet(.next)
                        }
                    }
                }
            }
        }
        
        @objc private func closePressed() {
            guard let component = self.component else {
                return
            }
            component.close()
        }
        
        public func scrollViewDidScroll(_ scrollView: UIScrollView) {
            if !self.ignoreScrolling {
                self.updateScrolling(transition: .immediate)
            }
        }
        
        public func scrollViewWillEndDragging(_ scrollView: UIScrollView, withVelocity velocity: CGPoint, targetContentOffset: UnsafeMutablePointer<CGPoint>) {
        }
        
        override public func hitTest(_ point: CGPoint, with event: UIEvent?) -> UIView? {
            return super.hitTest(point, with: event)
        }
        
        private func updateScrolling(transition: Transition) {
            guard let component = self.component, let itemLayout = self.itemLayout else {
                return
            }
            
            var validIds: [AnyHashable] = []
            if let focusedItemId = self.focusedItemId, let focusedItem = self.currentSlice?.items.first(where: { $0.id == focusedItemId }) {
                validIds.append(focusedItemId)
                
                var itemTransition = transition
                let visibleItem: VisibleItem
                if let current = self.visibleItems[focusedItemId] {
                    visibleItem = current
                } else {
                    itemTransition = .immediate
                    visibleItem = VisibleItem()
                    self.visibleItems[focusedItemId] = visibleItem
                }
                
                let _ = visibleItem.view.update(
                    transition: itemTransition,
                    component: focusedItem.component,
                    environment: {
                        StoryContentItem.Environment(
                            externalState: visibleItem.externalState,
                            presentationProgressUpdated: { [weak self, weak visibleItem] progress in
                                guard let self = self else {
                                    return
                                }
                                guard let visibleItem else {
                                    return
                                }
                                visibleItem.currentProgress = progress
                                
                                if let navigationStripView = self.navigationStrip.view as? MediaNavigationStripComponent.View {
                                    navigationStripView.updateCurrentItemProgress(value: progress, transition: .immediate)
                                }
                                if progress >= 1.0 && !visibleItem.requestedNext {
                                    visibleItem.requestedNext = true
                                    
                                    if let currentSlice = self.currentSlice, let focusedItemId = self.focusedItemId, let currentIndex = currentSlice.items.firstIndex(where: { $0.id == focusedItemId }) {
                                        var nextIndex = currentIndex + 1
                                        nextIndex = max(0, min(nextIndex, currentSlice.items.count - 1))
                                        if nextIndex != currentIndex {
                                            let focusedItemId = currentSlice.items[nextIndex].id
                                            self.focusedItemId = focusedItemId
                                            
                                            currentSlice.items[nextIndex].markAsSeen?()
                                            
                                            self.state?.updated(transition: .immediate)
                                            
                                            self.currentSliceDisposable?.dispose()
                                            self.currentSliceDisposable = (currentSlice.update(
                                                currentSlice,
                                                focusedItemId
                                            )
                                            |> deliverOnMainQueue).start(next: { [weak self] contentSlice in
                                                guard let self else {
                                                    return
                                                }
                                                self.currentSlice = contentSlice
                                                self.state?.updated(transition: .immediate)
                                            })
                                        } else {
                                            self.component?.navigateToItemSet(.next)
                                        }
                                    }
                                }
                            }
                        )
                    },
                    containerSize: itemLayout.size
                )
                if let view = visibleItem.view.view {
                    if view.superview == nil {
                        view.isUserInteractionEnabled = false
                        self.contentContainerView.insertSubview(view, at: 0)
                    }
                    itemTransition.setFrame(view: view, frame: CGRect(origin: CGPoint(), size: itemLayout.size))
                    
                    if let view = view as? StoryContentItem.View {
                        view.setIsProgressPaused(self.inputPanelExternalState.isEditing || component.isProgressPaused || self.displayReactions || self.actionSheet != nil || self.contextController != nil || self.sendMessageContext.audioRecorderValue != nil || self.sendMessageContext.videoRecorderValue != nil)
                    }
                }
            }
            
            var removeIds: [AnyHashable] = []
            for (id, visibleItem) in self.visibleItems {
                if !validIds.contains(id) {
                    removeIds.append(id)
                    if let view = visibleItem.view.view {
                        view.removeFromSuperview()
                    }
                }
            }
            for id in removeIds {
                self.visibleItems.removeValue(forKey: id)
            }
        }
        
        func updateIsProgressPaused() {
            guard let component = self.component else {
                return
            }
            for (_, visibleItem) in self.visibleItems {
                if let view = visibleItem.view.view {
                    if let view = view as? StoryContentItem.View {
                        view.setIsProgressPaused(self.inputPanelExternalState.isEditing || component.isProgressPaused || self.displayReactions || self.actionSheet != nil || self.contextController != nil || self.sendMessageContext.audioRecorderValue != nil || self.sendMessageContext.videoRecorderValue != nil)
                    }
                }
            }
        }
        
        func animateIn(transitionIn: StoryContainerScreen.TransitionIn) {
            self.closeButton.layer.animateScale(from: 0.001, to: 1.0, duration: 0.2, delay: 0.12, timingFunction: kCAMediaTimingFunctionSpring)
            
            if let inputPanelView = self.inputPanel.view {
                inputPanelView.layer.animatePosition(
                    from: CGPoint(x: 0.0, y: self.bounds.height - inputPanelView.frame.minY),
                    to: CGPoint(),
                    duration: 0.48,
                    timingFunction: kCAMediaTimingFunctionSpring,
                    additive: true
                )
                inputPanelView.layer.animateAlpha(from: 0.0, to: inputPanelView.alpha, duration: 0.28)
            }
            if let footerPanelView = self.footerPanel.view {
                footerPanelView.layer.animatePosition(
                    from: CGPoint(x: 0.0, y: self.bounds.height - footerPanelView.frame.minY),
                    to: CGPoint(),
                    duration: 0.3,
                    timingFunction: kCAMediaTimingFunctionSpring,
                    additive: true
                )
                footerPanelView.layer.animateAlpha(from: 0.0, to: footerPanelView.alpha, duration: 0.28)
            }
            
            if let sourceView = transitionIn.sourceView {
                let sourceLocalFrame = sourceView.convert(transitionIn.sourceRect, to: self)
                let innerSourceLocalFrame = CGRect(origin: CGPoint(x: sourceLocalFrame.minX - self.contentContainerView.frame.minX, y: sourceLocalFrame.minY - self.contentContainerView.frame.minY), size: sourceLocalFrame.size)
                
                if let rightInfoView = self.rightInfoItem?.view.view {
                    let positionKeyframes: [CGPoint] = generateParabollicMotionKeyframes(from: CGPoint(x: innerSourceLocalFrame.center.x - rightInfoView.layer.position.x, y: innerSourceLocalFrame.center.y - rightInfoView.layer.position.y), to: CGPoint(), elevation: 0.0, duration: 0.3, curve: .spring, reverse: false)
                    rightInfoView.layer.animateKeyframes(values: positionKeyframes.map { NSValue(cgPoint: $0) }, duration: 0.3, keyPath: "position", additive: true)
                    
                    rightInfoView.layer.animateScale(from: innerSourceLocalFrame.width / rightInfoView.bounds.width, to: 1.0, duration: 0.3, timingFunction: kCAMediaTimingFunctionSpring)
                }
                
                self.contentContainerView.layer.animatePosition(from: sourceLocalFrame.center, to: self.contentContainerView.center, duration: 0.3, timingFunction: kCAMediaTimingFunctionSpring)
                self.contentContainerView.layer.animateBounds(from: CGRect(origin: CGPoint(x: innerSourceLocalFrame.minX, y: innerSourceLocalFrame.minY), size: sourceLocalFrame.size), to: self.contentContainerView.bounds, duration: 0.3, timingFunction: kCAMediaTimingFunctionSpring)
                self.contentContainerView.layer.animate(
                    from: transitionIn.sourceCornerRadius as NSNumber,
                    to: self.contentContainerView.layer.cornerRadius as NSNumber,
                    keyPath: "cornerRadius",
                    timingFunction: kCAMediaTimingFunctionSpring,
                    duration: 0.3
                )
                
                if let focusedItemId = self.focusedItemId, let visibleItemView = self.visibleItems[focusedItemId]?.view.view {
                    let innerScale = innerSourceLocalFrame.width / visibleItemView.bounds.width
                    let innerFromFrame = CGRect(origin: CGPoint(x: innerSourceLocalFrame.minX, y: innerSourceLocalFrame.minY), size: CGSize(width: innerSourceLocalFrame.width, height: visibleItemView.bounds.height * innerScale))
                    
                    visibleItemView.layer.animatePosition(
                        from: CGPoint(
                            x: innerFromFrame.midX,
                            y: innerFromFrame.midY
                        ),
                        to: visibleItemView.layer.position,
                        duration: 0.3,
                        timingFunction: kCAMediaTimingFunctionSpring
                    )
                    visibleItemView.layer.animateScale(from: innerScale, to: 1.0, duration: 0.3, timingFunction: kCAMediaTimingFunctionSpring)
                }
            }
        }
        
        func animateOut(transitionOut: StoryContainerScreen.TransitionOut, completion: @escaping () -> Void) {
            self.closeButton.layer.animateScale(from: 1.0, to: 0.001, duration: 0.3, delay: 0.0, timingFunction: kCAMediaTimingFunctionSpring, removeOnCompletion: false, completion: { _ in
                completion()
            })
            
            if let inputPanelView = self.inputPanel.view {
                inputPanelView.layer.animatePosition(
                    from: CGPoint(),
                    to: CGPoint(x: 0.0, y: self.bounds.height - inputPanelView.frame.minY),
                    duration: 0.3,
                    timingFunction: kCAMediaTimingFunctionSpring,
                    removeOnCompletion: false,
                    additive: true
                )
                inputPanelView.layer.animateAlpha(from: inputPanelView.alpha, to: 0.0, duration: 0.3, removeOnCompletion: false)
            }
            if let footerPanelView = self.footerPanel.view {
                footerPanelView.layer.animatePosition(
                    from: CGPoint(),
                    to: CGPoint(x: 0.0, y: self.bounds.height - footerPanelView.frame.minY),
                    duration: 0.3,
                    timingFunction: kCAMediaTimingFunctionSpring,
                    removeOnCompletion: false,
                    additive: true
                )
                footerPanelView.layer.animateAlpha(from: footerPanelView.alpha, to: 0.0, duration: 0.3, removeOnCompletion: false)
            }
            
            if let sourceView = transitionOut.destinationView {
                let sourceLocalFrame = sourceView.convert(transitionOut.destinationRect, to: self)
                let innerSourceLocalFrame = CGRect(origin: CGPoint(x: sourceLocalFrame.minX - self.contentContainerView.frame.minX, y: sourceLocalFrame.minY - self.contentContainerView.frame.minY), size: sourceLocalFrame.size)
                
                if let rightInfoView = self.rightInfoItem?.view.view {
                    let positionKeyframes: [CGPoint] = generateParabollicMotionKeyframes(from: innerSourceLocalFrame.center, to: rightInfoView.layer.position, elevation: 0.0, duration: 0.3, curve: .spring, reverse: true)
                    rightInfoView.layer.position = positionKeyframes[positionKeyframes.count - 1]
                    rightInfoView.layer.animateKeyframes(values: positionKeyframes.map { NSValue(cgPoint: $0) }, duration: 0.3, keyPath: "position", removeOnCompletion: false, additive: false)
                    
                    rightInfoView.layer.animateScale(from: 1.0, to: innerSourceLocalFrame.width / rightInfoView.bounds.width, duration: 0.3, timingFunction: kCAMediaTimingFunctionSpring, removeOnCompletion: false)
                }
                
                self.contentContainerView.layer.animatePosition(from: self.contentContainerView.center, to: sourceLocalFrame.center, duration: 0.3, timingFunction: kCAMediaTimingFunctionSpring, removeOnCompletion: false)
                self.contentContainerView.layer.animateBounds(from: self.contentContainerView.bounds, to: CGRect(origin: CGPoint(x: innerSourceLocalFrame.minX, y: innerSourceLocalFrame.minY), size: sourceLocalFrame.size), duration: 0.3, timingFunction: kCAMediaTimingFunctionSpring, removeOnCompletion: false)
                self.contentContainerView.layer.animate(
                    from: self.contentContainerView.layer.cornerRadius as NSNumber,
                    to: transitionOut.destinationCornerRadius as NSNumber,
                    keyPath: "cornerRadius",
                    timingFunction: kCAMediaTimingFunctionSpring,
                    duration: 0.3,
                    removeOnCompletion: false
                )
                
                if let focusedItemId = self.focusedItemId, let visibleItemView = self.visibleItems[focusedItemId]?.view.view {
                    let innerScale = innerSourceLocalFrame.width / visibleItemView.bounds.width
                    let innerFromFrame = CGRect(origin: CGPoint(x: innerSourceLocalFrame.minX, y: innerSourceLocalFrame.minY), size: CGSize(width: innerSourceLocalFrame.width, height: visibleItemView.bounds.height * innerScale))
                    
                    visibleItemView.layer.animatePosition(
                        from: visibleItemView.layer.position,
                        to: CGPoint(
                            x: innerFromFrame.midX,
                            y: innerFromFrame.midY
                        ),
                        duration: 0.3,
                        timingFunction: kCAMediaTimingFunctionSpring,
                        removeOnCompletion: false
                    )
                    visibleItemView.layer.animateScale(from: 1.0, to: innerScale, duration: 0.3, timingFunction: kCAMediaTimingFunctionSpring, removeOnCompletion: false)
                }
            }
        }
        
        func update(component: StoryItemSetContainerComponent, availableSize: CGSize, state: EmptyComponentState, environment: Environment<Empty>, transition: Transition) -> CGSize {
            let isFirstTime = self.component == nil
            
            if self.component == nil {
                self.focusedItemId = component.initialItemSlice.focusedItemId ?? component.initialItemSlice.items.first?.id
                self.currentSlice = component.initialItemSlice
                
                self.currentSliceDisposable?.dispose()
                if let focusedItemId = self.focusedItemId {
                    self.currentSliceDisposable = (component.initialItemSlice.update(
                        component.initialItemSlice,
                        focusedItemId
                    )
                    |> deliverOnMainQueue).start(next: { [weak self] contentSlice in
                        guard let self else {
                            return
                        }
                        self.currentSlice = contentSlice
                        self.state?.updated(transition: .immediate)
                    })
                }
                
                let _ = (allowedStoryReactions(context: component.context)
                |> deliverOnMainQueue).start(next: { [weak self] reactionItems in
                    guard let self, let component = self.component else {
                        return
                    }
                    
                    component.controller()?.forEachController { c in
                        if let c = c as? UndoOverlayController {
                            c.dismiss()
                        }
                        return true
                    }
                    
                    self.reactionItems = reactionItems
                    if self.displayReactions {
                        self.state?.updated(transition: Transition(animation: .curve(duration: 0.25, curve: .easeInOut)))
                    }
                })
            }
            
            if self.topContentGradientLayer.colors == nil {
                var locations: [NSNumber] = []
                var colors: [CGColor] = []
                let numStops = 4
                let baseAlpha: CGFloat = 0.5
                for i in 0 ..< numStops {
                    let step = 1.0 - CGFloat(i) / CGFloat(numStops - 1)
                    locations.append((1.0 - step) as NSNumber)
                    let alphaStep: CGFloat = pow(step, 1.5)
                    colors.append(UIColor.black.withAlphaComponent(alphaStep * baseAlpha).cgColor)
                }
                
                self.topContentGradientLayer.startPoint = CGPoint(x: 0.0, y: 0.0)
                self.topContentGradientLayer.endPoint = CGPoint(x: 0.0, y: 1.0)
                
                self.topContentGradientLayer.locations = locations
                self.topContentGradientLayer.colors = colors
                self.topContentGradientLayer.type = .axial
            }
            if self.bottomContentGradientLayer.colors == nil {
                var locations: [NSNumber] = []
                var colors: [CGColor] = []
                let numStops = 10
                let baseAlpha: CGFloat = 0.7
                for i in 0 ..< numStops {
                    let step = 1.0 - CGFloat(i) / CGFloat(numStops - 1)
                    locations.append((1.0 - step) as NSNumber)
                    let alphaStep: CGFloat = pow(step, 1.5)
                    colors.append(UIColor.black.withAlphaComponent(alphaStep * baseAlpha).cgColor)
                }
                
                self.bottomContentGradientLayer.startPoint = CGPoint(x: 0.0, y: 1.0)
                self.bottomContentGradientLayer.endPoint = CGPoint(x: 0.0, y: 0.0)
                
                self.bottomContentGradientLayer.locations = locations
                self.bottomContentGradientLayer.colors = colors
                self.bottomContentGradientLayer.type = .axial
                
                self.contentDimLayer.backgroundColor = UIColor(white: 0.0, alpha: 0.3).cgColor
            }
            
            if let focusedItemId = self.focusedItemId {
                if let currentSlice = self.currentSlice {
                    if !currentSlice.items.contains(where: { $0.id == focusedItemId }) {
                        self.focusedItemId = currentSlice.items.first?.id
                        
                        currentSlice.items.first?.markAsSeen?()
                    }
                } else {
                    self.focusedItemId = nil
                }
            }
            
            //self.updatePreloads()
            
            self.component = component
            self.state = state
            
            var bottomContentInset: CGFloat
            if !component.safeInsets.bottom.isZero {
                bottomContentInset = component.safeInsets.bottom + 1.0
            } else {
                bottomContentInset = 0.0
            }
            
            self.inputPanel.parentState = state
            let inputPanelSize = self.inputPanel.update(
                transition: transition,
                component: AnyComponent(MessageInputPanelComponent(
                    externalState: self.inputPanelExternalState,
                    context: component.context,
                    theme: component.theme,
                    strings: component.strings,
                    style: .story,
                    placeholder: "Reply Privately...",
                    presentController: { [weak self] c in
                        guard let self, let component = self.component else {
                            return
                        }
                        component.presentController(c)
                    },
                    sendMessageAction: { [weak self] in
                        guard let self else {
                            return
                        }
                        self.sendMessageContext.performSendMessageAction(view: self)
                    },
                    setMediaRecordingActive: { [weak self] isActive, isVideo, sendAction in
                        guard let self else {
                            return
                        }
                        self.sendMessageContext.setMediaRecordingActive(view: self, isActive: isActive, isVideo: isVideo, sendAction: sendAction)
                    },
                    lockMediaRecording: { [weak self] in
                        guard let self else {
                            return
                        }
                        self.sendMessageContext.lockMediaRecording()
                        self.state?.updated(transition: Transition(animation: .curve(duration: 0.3, curve: .spring)))
                    },
                    stopAndPreviewMediaRecording: { [weak self] in
                        guard let self else {
                            return
                        }
                        self.sendMessageContext.stopMediaRecording(view: self)
                    },
                    discardMediaRecordingPreview: { [weak self] in
                        guard let self else {
                            return
                        }
                        self.sendMessageContext.discardMediaRecordingPreview(view: self)
                    },
                    attachmentAction: { [weak self] in
                        guard let self else {
                            return
                        }
                        self.sendMessageContext.presentAttachmentMenu(view: self, subject: .default)
                    },
                    reactionAction: { [weak self] sourceView in
                        guard let self, let component = self.component else {
                            return
                        }
                        
                        let _ = (allowedStoryReactions(context: component.context)
                        |> deliverOnMainQueue).start(next: { [weak self] reactionItems in
                            guard let self, let component = self.component else {
                                return
                            }
                            
                            component.controller()?.forEachController { c in
                                if let c = c as? UndoOverlayController {
                                    c.dismiss()
                                }
                                return true
                            }
                            
                            self.displayReactions = true
                            self.state?.updated(transition: Transition(animation: .curve(duration: 0.25, curve: .easeInOut)))
                        })
                    },
                    timeoutAction: nil,
                    audioRecorder: self.sendMessageContext.audioRecorderValue,
                    videoRecordingStatus: self.sendMessageContext.videoRecorderValue?.audioStatus,
<<<<<<< HEAD
                    timeoutValue: nil,
                    timeoutSelected: false,
=======
                    isRecordingLocked: self.sendMessageContext.isMediaRecordingLocked,
                    recordedAudioPreview: self.sendMessageContext.recordedAudioPreview,
                    wasRecordingDismissed: self.sendMessageContext.wasRecordingDismissed,
>>>>>>> efdfffea
                    displayGradient: component.inputHeight != 0.0,
                    bottomInset: component.inputHeight != 0.0 ? 0.0 : bottomContentInset
                )),
                environment: {},
                containerSize: CGSize(width: availableSize.width, height: 200.0)
            )
            
            var currentItem: StoryContentItem?
            if let focusedItemId = self.focusedItemId, let currentSlice = self.currentSlice, let item = currentSlice.items.first(where: { $0.id == focusedItemId }) {
                currentItem = item
            }
            
            let footerPanelSize = self.footerPanel.update(
                transition: transition,
                component: AnyComponent(StoryFooterPanelComponent(
                    context: component.context,
                    storyItem: currentItem?.storyItem,
                    deleteAction: { [weak self] in
                        guard let self, let component = self.component, let focusedItemId = self.focusedItemId else {
                            return
                        }
                        
                        let presentationData = component.context.sharedContext.currentPresentationData.with({ $0 }).withUpdated(theme: component.theme)
                        let actionSheet = ActionSheetController(presentationData: presentationData)
                        
                        actionSheet.setItemGroups([
                            ActionSheetItemGroup(items: [
                                ActionSheetButtonItem(title: "Delete", color: .destructive, action: { [weak self, weak actionSheet] in
                                    actionSheet?.dismissAnimated()
                                    
                                    guard let self, let component = self.component else {
                                        return
                                    }
                                    
                                    if let currentSlice = self.currentSlice, let index = currentSlice.items.firstIndex(where: { $0.id == focusedItemId }) {
                                        let item = currentSlice.items[index]
                                        
                                        if currentSlice.items.count == 1 {
                                            component.navigateToItemSet(.next)
                                        } else {
                                            var nextIndex: Int = index + 1
                                            if nextIndex >= currentSlice.items.count {
                                                nextIndex = currentSlice.items.count - 1
                                            }
                                            self.focusedItemId = currentSlice.items[nextIndex].id
                                            
                                            currentSlice.items[nextIndex].markAsSeen?()
                                            
                                            /*var updatedItems: [StoryContentItem] = []
                                            for item in currentSlice.items {
                                                if item.id != focusedItemId {
                                                    updatedItems.append(StoryContentItem(
                                                        id: item.id,
                                                        position: updatedItems.count,
                                                        component: item.component,
                                                        centerInfoComponent: item.centerInfoComponent,
                                                        rightInfoComponent: item.rightInfoComponent,
                                                        targetMessageId: item.targetMessageId,
                                                        preload: item.preload,
                                                        delete: item.delete,
                                                        hasLike: item.hasLike,
                                                        isMy: item.isMy
                                                    ))
                                                }
                                            }*/
                                            
                                            /*self.currentSlice = StoryContentItemSlice(
                                                id: currentSlice.id,
                                                focusedItemId: nil,
                                                items: updatedItems,
                                                totalCount: currentSlice.totalCount - 1,
                                                update: currentSlice.update
                                            )*/
                                            self.state?.updated(transition: .immediate)
                                        }
                                        
                                        item.delete?()
                                    }
                                })
                            ]),
                            ActionSheetItemGroup(items: [
                                ActionSheetButtonItem(title: presentationData.strings.Common_Cancel, color: .accent, font: .bold, action: { [weak actionSheet] in
                                    actionSheet?.dismissAnimated()
                                })
                            ])
                        ])
                        
                        actionSheet.dismissed = { [weak self] _ in
                            guard let self else {
                                return
                            }
                            self.actionSheet = nil
                            self.updateIsProgressPaused()
                        }
                        self.actionSheet = actionSheet
                        self.updateIsProgressPaused()
                        
                        component.presentController(actionSheet)
                    },
                    moreAction: { [weak self] sourceView, gesture in
                        guard let self, let component = self.component, let controller = component.controller() else {
                            return
                        }
                        
                        var items: [ContextMenuItem] = []
                        
                        items.append(.action(ContextMenuActionItem(text: "Who can see", textLayout: .secondLineWithValue("Everyone"), icon: { theme in
                            return generateTintedImage(image: UIImage(bundleImageName: "Chat/Context Menu/Channels"), color: theme.contextMenu.primaryColor)
                        }, action: { [weak self] _, a in
                            a(.default)
                            
                            guard let self else {
                                return
                            }
                            self.openItemPrivacySettings()
                        })))
                        
                        items.append(.separator)
                        
                        items.append(.action(ContextMenuActionItem(text: "Save to profile", icon: { theme in
                            return generateTintedImage(image: UIImage(bundleImageName: "Chat/Context Menu/Add"), color: theme.contextMenu.primaryColor)
                        }, action: { [weak self] _, a in
                            a(.default)
                            
                            guard let self, let component = self.component else {
                                return
                            }
                            let presentationData = component.context.sharedContext.currentPresentationData.with({ $0 }).withUpdated(theme: component.theme)
                            self.component?.presentController(UndoOverlayController(
                                presentationData: presentationData,
                                content: .info(title: "Story saved to your profile", text: "Saved stories can be viewed by others on your profile until you remove them.", timeout: nil),
                                elevatedLayout: false,
                                animateInAsReplacement: false,
                                action: { _ in return false }
                            ))
                        })))
                        items.append(.action(ContextMenuActionItem(text: "Save image", icon: { theme in
                            return generateTintedImage(image: UIImage(bundleImageName: "Chat/Context Menu/Save"), color: theme.contextMenu.primaryColor)
                        }, action: { _, a in
                            a(.default)
                        })))
                        items.append(.action(ContextMenuActionItem(text: "Copy link", icon: { theme in
                            return generateTintedImage(image: UIImage(bundleImageName: "Chat/Context Menu/Link"), color: theme.contextMenu.primaryColor)
                        }, action: { _, a in
                            a(.default)
                        })))
                        items.append(.action(ContextMenuActionItem(text: "Share", icon: { theme in
                            return generateTintedImage(image: UIImage(bundleImageName: "Chat/Context Menu/Forward"), color: theme.contextMenu.primaryColor)
                        }, action: { _, a in
                            a(.default)
                        })))

                        let presentationData = component.context.sharedContext.currentPresentationData.with({ $0 }).withUpdated(theme: component.theme)
                        let contextController = ContextController(account: component.context.account, presentationData: presentationData, source: .reference(HeaderContextReferenceContentSource(controller: controller, sourceView: sourceView)), items: .single(ContextController.Items(content: .list(items))), gesture: gesture)
                        contextController.dismissed = { [weak self] in
                            guard let self else {
                                return
                            }
                            self.contextController = nil
                            self.updateIsProgressPaused()
                        }
                        self.contextController = contextController
                        self.updateIsProgressPaused()
                        controller.present(contextController, in: .window(.root))
                    }
                )),
                environment: {},
                containerSize: CGSize(width: availableSize.width, height: 200.0)
            )
            
            let bottomContentInsetWithoutInput = bottomContentInset
            
            let inputPanelBottomInset: CGFloat
            let inputPanelIsOverlay: Bool
            if component.inputHeight == 0.0 {
                inputPanelBottomInset = bottomContentInset
                bottomContentInset += inputPanelSize.height
                inputPanelIsOverlay = false
            } else {
                bottomContentInset += 44.0
                inputPanelBottomInset = component.inputHeight
                inputPanelIsOverlay = true
            }
            
            let contentFrame = CGRect(origin: CGPoint(x: 0.0, y: component.containerInsets.top), size: CGSize(width: availableSize.width, height: availableSize.height - component.containerInsets.top - bottomContentInset))
            transition.setFrame(view: self.contentContainerView, frame: contentFrame)
            transition.setCornerRadius(layer: self.contentContainerView.layer, cornerRadius: 10.0)
            
            if self.closeButtonIconView.image == nil {
                self.closeButtonIconView.image = UIImage(bundleImageName: "Media Gallery/Close")?.withRenderingMode(.alwaysTemplate)
                self.closeButtonIconView.tintColor = .white
            }
            if let image = self.closeButtonIconView.image {
                let closeButtonFrame = CGRect(origin: CGPoint(x: 0.0, y: 0.0), size: CGSize(width: 50.0, height: 64.0))
                transition.setFrame(view: self.closeButton, frame: closeButtonFrame)
                transition.setFrame(view: self.closeButtonIconView, frame: CGRect(origin: CGPoint(x: floor((closeButtonFrame.width - image.size.width) * 0.5), y: floor((closeButtonFrame.height - image.size.height) * 0.5)), size: image.size))
                transition.setAlpha(view: self.closeButton, alpha: component.hideUI ? 0.0 : 1.0)
            }
            
            var focusedItem: StoryContentItem?
            if let currentSlice = self.currentSlice, let item = currentSlice.items.first(where: { $0.id == self.focusedItemId }) {
                focusedItem = item
            }
            
            var currentRightInfoItem: InfoItem?
            if let currentSlice = self.currentSlice, let item = currentSlice.items.first(where: { $0.id == self.focusedItemId }) {
                if let rightInfoComponent = item.rightInfoComponent {
                    if let rightInfoItem = self.rightInfoItem, rightInfoItem.component == item.rightInfoComponent {
                        currentRightInfoItem = rightInfoItem
                    } else {
                        currentRightInfoItem = InfoItem(component: rightInfoComponent)
                    }
                }
            }
            
            if let rightInfoItem = self.rightInfoItem, currentRightInfoItem?.component != rightInfoItem.component {
                self.rightInfoItem = nil
                if let view = rightInfoItem.view.view {
                    view.layer.animateScale(from: 1.0, to: 0.5, duration: 0.3, timingFunction: kCAMediaTimingFunctionSpring, removeOnCompletion: false)
                    view.layer.animateAlpha(from: 1.0, to: 0.0, duration: 0.2, removeOnCompletion: false, completion: { [weak view] _ in
                        view?.removeFromSuperview()
                    })
                }
            }
            
            var currentCenterInfoItem: InfoItem?
            if let currentSlice = self.currentSlice, let item = currentSlice.items.first(where: { $0.id == self.focusedItemId }) {
                if let centerInfoComponent = item.centerInfoComponent {
                    if let centerInfoItem = self.centerInfoItem, centerInfoItem.component == item.centerInfoComponent {
                        currentCenterInfoItem = centerInfoItem
                    } else {
                        currentCenterInfoItem = InfoItem(component: centerInfoComponent)
                    }
                }
            }
            
            if let centerInfoItem = self.centerInfoItem, currentCenterInfoItem?.component != centerInfoItem.component {
                self.centerInfoItem = nil
                if let view = centerInfoItem.view.view {
                    view.removeFromSuperview()
                    /*view.layer.animateAlpha(from: 1.0, to: 0.0, duration: 0.2, removeOnCompletion: false, completion: { [weak view] _ in
                        view?.removeFromSuperview()
                    })*/
                }
            }
            
            if let currentRightInfoItem {
                self.rightInfoItem = currentRightInfoItem
                
                let rightInfoItemSize = currentRightInfoItem.view.update(
                    transition: .immediate,
                    component: currentRightInfoItem.component,
                    environment: {},
                    containerSize: CGSize(width: 36.0, height: 36.0)
                )
                if let view = currentRightInfoItem.view.view {
                    var animateIn = false
                    if view.superview == nil {
                        self.contentContainerView.addSubview(view)
                        animateIn = true
                    }
                    transition.setFrame(view: view, frame: CGRect(origin: CGPoint(x: contentFrame.width - 6.0 - rightInfoItemSize.width, y: 14.0), size: rightInfoItemSize))
                    
                    if animateIn, !isFirstTime, !transition.animation.isImmediate {
                        view.layer.animateAlpha(from: 0.0, to: 1.0, duration: 0.2)
                        view.layer.animateScale(from: 0.5, to: 1.0, duration: 0.3, timingFunction: kCAMediaTimingFunctionSpring)
                    }
                    
                    transition.setAlpha(view: view, alpha: component.hideUI ? 0.0 : 1.0)
                }
            }
            
            if let currentCenterInfoItem {
                self.centerInfoItem = currentCenterInfoItem
                
                let centerInfoItemSize = currentCenterInfoItem.view.update(
                    transition: .immediate,
                    component: currentCenterInfoItem.component,
                    environment: {},
                    containerSize: CGSize(width: contentFrame.width, height: 44.0)
                )
                if let view = currentCenterInfoItem.view.view {
                    var animateIn = false
                    if view.superview == nil {
                        view.isUserInteractionEnabled = false
                        self.contentContainerView.addSubview(view)
                        animateIn = true
                    }
                    transition.setFrame(view: view, frame: CGRect(origin: CGPoint(x: 0.0, y: 10.0), size: centerInfoItemSize))
                    
                    if animateIn, !isFirstTime {
                        //view.layer.animateAlpha(from: 0.0, to: 1.0, duration: 0.2)
                    }
                    
                    transition.setAlpha(view: view, alpha: component.hideUI ? 0.0 : 1.0)
                }
            }
            
            let gradientHeight: CGFloat = 74.0
            transition.setFrame(layer: self.topContentGradientLayer, frame: CGRect(origin: CGPoint(x: 0.0, y: 0.0), size: CGSize(width: contentFrame.width, height: gradientHeight)))
            transition.setAlpha(layer: self.topContentGradientLayer, alpha: component.hideUI ? 0.0 : 1.0)
            
            let itemLayout = ItemLayout(size: CGSize(width: contentFrame.width, height: availableSize.height - component.containerInsets.top - 44.0 - bottomContentInsetWithoutInput))
            self.itemLayout = itemLayout
            
            let inputPanelFrame = CGRect(origin: CGPoint(x: 0.0, y: availableSize.height - inputPanelBottomInset - inputPanelSize.height), size: inputPanelSize)
            if let inputPanelView = self.inputPanel.view {
                if inputPanelView.superview == nil {
                    self.addSubview(inputPanelView)
                }
                transition.setFrame(view: inputPanelView, frame: inputPanelFrame)
                transition.setAlpha(view: inputPanelView, alpha: focusedItem?.isMy == true ? 0.0 : 1.0)
            }
            
            let reactionsAnchorRect = CGRect(origin: CGPoint(x: inputPanelFrame.maxX - 40.0, y: inputPanelFrame.minY + 9.0), size: CGSize(width: 32.0, height: 32.0)).insetBy(dx: -4.0, dy: -4.0)
            
            var effectiveDisplayReactions = self.displayReactions
            if self.inputPanelExternalState.isEditing && !self.inputPanelExternalState.hasText {
                effectiveDisplayReactions = true
            }
            if self.sendMessageContext.audioRecorderValue != nil || self.sendMessageContext.videoRecorderValue != nil {
                effectiveDisplayReactions = false
            }
            if self.sendMessageContext.recordedAudioPreview != nil {
                effectiveDisplayReactions = false
            }
            
            if let reactionItems = self.reactionItems, effectiveDisplayReactions {
                let reactionContextNode: ReactionContextNode
                var reactionContextNodeTransition = transition
                if let current = self.reactionContextNode {
                    reactionContextNode = current
                } else {
                    reactionContextNodeTransition = .immediate
                    reactionContextNode = ReactionContextNode(
                        context: component.context,
                        animationCache: component.context.animationCache,
                        presentationData: component.context.sharedContext.currentPresentationData.with({ $0 }).withUpdated(theme: component.theme),
                        items: reactionItems.map(ReactionContextItem.reaction),
                        selectedItems: Set(),
                        getEmojiContent: { [weak self] animationCache, animationRenderer in
                            guard let self, let component = self.component else {
                                preconditionFailure()
                            }
                            
                            let mappedReactionItems: [EmojiComponentReactionItem] = reactionItems.map { reaction -> EmojiComponentReactionItem in
                                return EmojiComponentReactionItem(reaction: reaction.reaction.rawValue, file: reaction.stillAnimation)
                            }
                            
                            return EmojiPagerContentComponent.emojiInputData(
                                context: component.context,
                                animationCache: animationCache,
                                animationRenderer: animationRenderer,
                                isStandalone: false,
                                isStatusSelection: false,
                                isReactionSelection: true,
                                isEmojiSelection: false,
                                hasTrending: false,
                                topReactionItems: mappedReactionItems,
                                areUnicodeEmojiEnabled: false,
                                areCustomEmojiEnabled: true,
                                chatPeerId: component.context.account.peerId,
                                selectedItems: Set()
                            )
                        },
                        isExpandedUpdated: { [weak self] transition in
                            guard let self else {
                                return
                            }
                            self.state?.updated(transition: Transition(transition))
                        },
                        requestLayout: { [weak self] transition in
                            guard let self else {
                                return
                            }
                            self.state?.updated(transition: Transition(transition))
                        },
                        requestUpdateOverlayWantsToBeBelowKeyboard: { [weak self] transition in
                            guard let self else {
                                return
                            }
                            self.state?.updated(transition: Transition(transition))
                        }
                    )
                    reactionContextNode.displayTail = false
                    self.reactionContextNode = reactionContextNode
                    
                    reactionContextNode.reactionSelected = { [weak self] updateReaction, _ in
                        guard let self, let component = self.component else {
                            return
                        }
                        
                        let _ = (component.context.engine.stickers.availableReactions()
                        |> take(1)
                        |> deliverOnMainQueue).start(next: { [weak self] availableReactions in
                            guard let self, let component = self.component, let availableReactions else {
                                return
                            }
                            
                            var selectedReaction: AvailableReactions.Reaction?
                            for reaction in availableReactions.reactions {
                                if reaction.value == updateReaction.reaction {
                                    selectedReaction = reaction
                                    break
                                }
                            }
                            
                            guard let reaction = selectedReaction else {
                                return
                            }
                            
                            let targetView = UIView(frame: CGRect(origin: CGPoint(x: floor((self.bounds.width - 100.0) * 0.5), y: floor((self.bounds.height - 100.0) * 0.5)), size: CGSize(width: 100.0, height: 100.0)))
                            targetView.isUserInteractionEnabled = false
                            self.addSubview(targetView)
                            
                            reactionContextNode.willAnimateOutToReaction(value: updateReaction.reaction)
                            reactionContextNode.animateOutToReaction(value: updateReaction.reaction, targetView: targetView, hideNode: false, animateTargetContainer: nil, addStandaloneReactionAnimation: { [weak self] standaloneReactionAnimation in
                                guard let self else {
                                    return
                                }
                                standaloneReactionAnimation.frame = self.bounds
                                self.addSubview(standaloneReactionAnimation.view)
                            }, completion: { [weak targetView, weak reactionContextNode] in
                                targetView?.removeFromSuperview()
                                if let reactionContextNode {
                                    reactionContextNode.layer.animateScale(from: 1.0, to: 0.001, duration: 0.3, removeOnCompletion: false)
                                    reactionContextNode.layer.animateAlpha(from: 1.0, to: 0.0, duration: 0.3, removeOnCompletion: false, completion: { [weak reactionContextNode] _ in
                                        reactionContextNode?.view.removeFromSuperview()
                                    })
                                }
                            })
                            
                            self.displayReactions = false
                            if hasFirstResponder(self) {
                                self.endEditing(true)
                            }
                            self.state?.updated(transition: Transition(animation: .curve(duration: 0.25, curve: .easeInOut)))
                            
                            if let centerAnimation = reaction.centerAnimation {
                                let presentationData = component.context.sharedContext.currentPresentationData.with({ $0 }).withUpdated(theme: component.theme)
                                component.presentController(UndoOverlayController(
                                    presentationData: presentationData,
                                    content: .sticker(context: component.context, file: centerAnimation, loop: false, title: nil, text: "Reaction Sent.", undoText: "View in Chat", customAction: {
                                    }),
                                    elevatedLayout: false,
                                    animateInAsReplacement: false,
                                    action: { _ in return false }
                                ))
                            }
                        })
                    }
                }
                
                var animateReactionsIn = false
                if reactionContextNode.view.superview == nil {
                    animateReactionsIn = true
                    self.addSubnode(reactionContextNode)
                }
                
                if reactionContextNode.isAnimatingOutToReaction {
                    if !reactionContextNode.isAnimatingOut {
                        reactionContextNode.animateOut(to: reactionsAnchorRect, animatingOutToReaction: true)
                    }
                } else {
                    reactionContextNodeTransition.setFrame(view: reactionContextNode.view, frame: CGRect(origin: CGPoint(), size: availableSize))
                    reactionContextNode.updateLayout(size: availableSize, insets: UIEdgeInsets(), anchorRect: reactionsAnchorRect, isCoveredByInput: false, isAnimatingOut: false, transition: reactionContextNodeTransition.containedViewLayoutTransition)
                    
                    if animateReactionsIn {
                        reactionContextNode.animateIn(from: reactionsAnchorRect)
                    }
                }
            } else {
                if let reactionContextNode = self.reactionContextNode {
                    if let disappearingReactionContextNode = self.disappearingReactionContextNode {
                        disappearingReactionContextNode.view.removeFromSuperview()
                    }
                    self.disappearingReactionContextNode = reactionContextNode
                    
                    self.reactionContextNode = nil
                    if reactionContextNode.isAnimatingOutToReaction {
                        if !reactionContextNode.isAnimatingOut {
                            reactionContextNode.animateOut(to: reactionsAnchorRect, animatingOutToReaction: true)
                        }
                    } else {
                        transition.setAlpha(view: reactionContextNode.view, alpha: 0.0, completion: { [weak reactionContextNode] _ in
                            reactionContextNode?.view.removeFromSuperview()
                        })
                    }
                }
            }
            if let reactionContextNode = self.disappearingReactionContextNode {
                if !reactionContextNode.isAnimatingOutToReaction {
                    transition.setFrame(view: reactionContextNode.view, frame: CGRect(origin: CGPoint(), size: availableSize))
                    reactionContextNode.updateLayout(size: availableSize, insets: UIEdgeInsets(), anchorRect: reactionsAnchorRect, isCoveredByInput: false, isAnimatingOut: false, transition: transition.containedViewLayoutTransition)
                }
            }
            
            let footerPanelFrame = CGRect(origin: CGPoint(x: 0.0, y: availableSize.height - inputPanelBottomInset - footerPanelSize.height), size: footerPanelSize)
            if let footerPanelView = self.footerPanel.view {
                if footerPanelView.superview == nil {
                    self.addSubview(footerPanelView)
                }
                transition.setFrame(view: footerPanelView, frame: footerPanelFrame)
                transition.setAlpha(view: footerPanelView, alpha: focusedItem?.isMy == true ? 1.0 : 0.0)
            }
            
            let bottomGradientHeight = inputPanelSize.height + 32.0
            transition.setFrame(layer: self.bottomContentGradientLayer, frame: CGRect(origin: CGPoint(x: contentFrame.minX, y: availableSize.height - component.inputHeight - bottomGradientHeight), size: CGSize(width: contentFrame.width, height: bottomGradientHeight)))
            //transition.setAlpha(layer: self.bottomContentGradientLayer, alpha: inputPanelIsOverlay ? 1.0 : 0.0)
            transition.setAlpha(layer: self.bottomContentGradientLayer, alpha: 0.0)
            
            transition.setFrame(layer: self.contentDimLayer, frame: CGRect(origin: CGPoint(), size: contentFrame.size))
            transition.setAlpha(layer: self.contentDimLayer, alpha: (inputPanelIsOverlay || self.inputPanelExternalState.isEditing) ? 1.0 : 0.0)
            
            self.ignoreScrolling = true
            transition.setFrame(view: self.scrollView, frame: CGRect(origin: CGPoint(x: 0.0, y: 0.0), size: CGSize(width: availableSize.width, height: availableSize.height)))
            let contentSize = availableSize
            if contentSize != self.scrollView.contentSize {
                self.scrollView.contentSize = contentSize
            }
            self.ignoreScrolling = false
            self.updateScrolling(transition: transition)
            
            if let currentSlice = self.currentSlice, let focusedItemId = self.focusedItemId, let visibleItem = self.visibleItems[focusedItemId] {
                let navigationStripSideInset: CGFloat = 8.0
                let navigationStripTopInset: CGFloat = 8.0
                
                let index = currentSlice.items.first(where: { $0.id == self.focusedItemId })?.position ?? 0
                
                let _ = self.navigationStrip.update(
                    transition: transition,
                    component: AnyComponent(MediaNavigationStripComponent(
                        index: max(0, min(index, currentSlice.totalCount - 1)),
                        count: currentSlice.totalCount
                    )),
                    environment: {
                        MediaNavigationStripComponent.EnvironmentType(
                            currentProgress: visibleItem.currentProgress
                        )
                    },
                    containerSize: CGSize(width: availableSize.width - navigationStripSideInset * 2.0, height: 2.0)
                )
                if let navigationStripView = self.navigationStrip.view {
                    if navigationStripView.superview == nil {
                        navigationStripView.isUserInteractionEnabled = false
                        self.contentContainerView.addSubview(navigationStripView)
                    }
                    transition.setFrame(view: navigationStripView, frame: CGRect(origin: CGPoint(x: navigationStripSideInset, y: navigationStripTopInset), size: CGSize(width: availableSize.width - navigationStripSideInset * 2.0, height: 2.0)))
                    transition.setAlpha(view: navigationStripView, alpha: component.hideUI ? 0.0 : 1.0)
                }
                
                if let focusedItemId = self.focusedItemId, let focusedItem = self.currentSlice?.items.first(where: { $0.id == focusedItemId }) {
                    var items: [StoryActionsComponent.Item] = []
                    let _ = focusedItem
                    /*if !focusedItem.isMy {
                        items.append(StoryActionsComponent.Item(
                            kind: .like,
                            isActivated: focusedItem.hasLike
                        ))
                    }*/
                    items.append(StoryActionsComponent.Item(
                        kind: .share,
                        isActivated: false
                    ))
                    
                    let inlineActionsSize = self.inlineActions.update(
                        transition: transition,
                        component: AnyComponent(StoryActionsComponent(
                            items: items,
                            action: { [weak self] item in
                                guard let self else {
                                    return
                                }
                                self.sendMessageContext.performInlineAction(view: self, item: item)
                            }
                        )),
                        environment: {},
                        containerSize: contentFrame.size
                    )
                    if let inlineActionsView = self.inlineActions.view {
                        if inlineActionsView.superview == nil {
                            self.contentContainerView.addSubview(inlineActionsView)
                        }
                        transition.setFrame(view: inlineActionsView, frame: CGRect(origin: CGPoint(x: contentFrame.width - 10.0 - inlineActionsSize.width, y: contentFrame.height - 20.0 - inlineActionsSize.height), size: inlineActionsSize))
                        
                        var inlineActionsAlpha: CGFloat = inputPanelIsOverlay ? 0.0 : 1.0
                        if self.sendMessageContext.audioRecorderValue != nil || self.sendMessageContext.videoRecorderValue != nil {
                            inlineActionsAlpha = 0.0
                        }
                        if self.reactionItems != nil {
                            inlineActionsAlpha = 0.0
                        }
                        if component.hideUI {
                            inlineActionsAlpha = 0.0
                        }
                        
                        transition.setAlpha(view: inlineActionsView, alpha: inlineActionsAlpha)
                    }
                }
            }
            
            component.externalState.derivedBottomInset = availableSize.height - min(inputPanelFrame.minY, contentFrame.maxY)
            
            return contentSize
        }
        
        private func openItemPrivacySettings() {
        }
    }
    
    public func makeView() -> View {
        return View(frame: CGRect())
    }
    
    public func update(view: View, availableSize: CGSize, state: EmptyComponentState, environment: Environment<Empty>, transition: Transition) -> CGSize {
        return view.update(component: self, availableSize: availableSize, state: state, environment: environment, transition: transition)
    }
}

private final class HeaderContextReferenceContentSource: ContextReferenceContentSource {
    private let controller: ViewController
    private let sourceView: UIView
    var keepInPlace: Bool {
        return true
    }

    init(controller: ViewController, sourceView: UIView) {
        self.controller = controller
        self.sourceView = sourceView
    }

    func transitionInfo() -> ContextControllerReferenceViewInfo? {
        return ContextControllerReferenceViewInfo(referenceView: self.sourceView, contentAreaInScreenSpace: UIScreen.main.bounds, actionsPosition: .top)
    }
}

private func generateParabollicMotionKeyframes(from sourcePoint: CGPoint, to targetPosition: CGPoint, elevation: CGFloat, duration: Double, curve: Transition.Animation.Curve, reverse: Bool) -> [CGPoint] {
    let midPoint = CGPoint(x: (sourcePoint.x + targetPosition.x) / 2.0, y: sourcePoint.y - elevation)
    
    let x1 = sourcePoint.x
    let y1 = sourcePoint.y
    let x2 = midPoint.x
    let y2 = midPoint.y
    let x3 = targetPosition.x
    let y3 = targetPosition.y
    
    let numPoints: Int = Int(ceil(Double(UIScreen.main.maximumFramesPerSecond) * duration))
    
    var keyframes: [CGPoint] = []
    if abs(y1 - y3) < 5.0 && abs(x1 - x3) < 5.0 {
        for rawI in 0 ..< numPoints {
            let i = reverse ? (numPoints - 1 - rawI) : rawI
            let ks = CGFloat(i) / CGFloat(numPoints - 1)
            var k = curve.solve(at: reverse ? (1.0 - ks) : ks)
            if reverse {
                k = 1.0 - k
            }
            let x = sourcePoint.x * (1.0 - k) + targetPosition.x * k
            let y = sourcePoint.y * (1.0 - k) + targetPosition.y * k
            keyframes.append(CGPoint(x: x, y: y))
        }
    } else {
        let a = (x3 * (y2 - y1) + x2 * (y1 - y3) + x1 * (y3 - y2)) / ((x1 - x2) * (x1 - x3) * (x2 - x3))
        let b = (x1 * x1 * (y2 - y3) + x3 * x3 * (y1 - y2) + x2 * x2 * (y3 - y1)) / ((x1 - x2) * (x1 - x3) * (x2 - x3))
        let c = (x2 * x2 * (x3 * y1 - x1 * y3) + x2 * (x1 * x1 * y3 - x3 * x3 * y1) + x1 * x3 * (x3 - x1) * y2) / ((x1 - x2) * (x1 - x3) * (x2 - x3))
        
        for rawI in 0 ..< numPoints {
            let i = reverse ? (numPoints - 1 - rawI) : rawI
            
            let ks = CGFloat(i) / CGFloat(numPoints - 1)
            var k = curve.solve(at: reverse ? (1.0 - ks) : ks)
            if reverse {
                k = 1.0 - k
            }
            let x = sourcePoint.x * (1.0 - k) + targetPosition.x * k
            let y = a * x * x + b * x + c
            keyframes.append(CGPoint(x: x, y: y))
        }
    }
    
    return keyframes
}<|MERGE_RESOLUTION|>--- conflicted
+++ resolved
@@ -857,14 +857,11 @@
                     timeoutAction: nil,
                     audioRecorder: self.sendMessageContext.audioRecorderValue,
                     videoRecordingStatus: self.sendMessageContext.videoRecorderValue?.audioStatus,
-<<<<<<< HEAD
-                    timeoutValue: nil,
-                    timeoutSelected: false,
-=======
                     isRecordingLocked: self.sendMessageContext.isMediaRecordingLocked,
                     recordedAudioPreview: self.sendMessageContext.recordedAudioPreview,
                     wasRecordingDismissed: self.sendMessageContext.wasRecordingDismissed,
->>>>>>> efdfffea
+                    timeoutValue: nil,
+                    timeoutSelected: false,
                     displayGradient: component.inputHeight != 0.0,
                     bottomInset: component.inputHeight != 0.0 ? 0.0 : bottomContentInset
                 )),
