--- conflicted
+++ resolved
@@ -5016,6 +5016,7 @@
                 }
                 self.visibleSearchHeader?.deactivate()
             }
+            self.component?.inputInteractionHolder.inputInteraction?.onScroll()
         }
         
         public func ensureSearchUnfocused() {
@@ -5034,14 +5035,6 @@
             self.updateVisibleItems(transition: .immediate, attemptSynchronousLoads: false, previousItemPositions: nil, updatedItemPositions: nil)
             
             self.updateScrollingOffset(isReset: false, transition: .immediate)
-<<<<<<< HEAD
-            
-            if self.isSearchActivated, let visibleSearchHeader = self.visibleSearchHeader, visibleSearchHeader.currentPresetSearchTerm == nil {
-                self.visibleSearchHeader?.deactivate()
-            }
-            self.component?.inputInteractionHolder.inputInteraction?.onScroll()
-=======
->>>>>>> 55d076a4
         }
         
         public func scrollViewWillEndDragging(_ scrollView: UIScrollView, withVelocity velocity: CGPoint, targetContentOffset: UnsafeMutablePointer<CGPoint>) {
