--- conflicted
+++ resolved
@@ -854,13 +854,9 @@
             }
         }
         
-<<<<<<< HEAD
-        self.loadingNode.updateLayout(size: contentBounds.size, insets: UIEdgeInsets(top: containerInsets.top, left: 0.0, bottom: containerInsets.bottom + contentBottomInset, right: 0.0), transition: transition)
-=======
         let visibleAreaInset = UIEdgeInsets(top: containerInsets.top, left: 0.0, bottom: containerInsets.bottom + inputPanelsHeight, right: 0.0)
         self.visibleAreaInset = visibleAreaInset
         self.loadingNode.updateLayout(size: contentBounds.size, insets: visibleAreaInset, transition: transition)
->>>>>>> cc9df59e
         
         if let containerNode = self.containerNode {
             contentBottomInset += 8.0
