
enum ChatListViewSpacePinned {
    case notPinned
    case includePinned
    case includePinnedAsUnpinned
    
    var include: Bool {
        switch self {
        case .notPinned:
            return false
        case .includePinned, .includePinnedAsUnpinned:
            return true
        }
    }
}

enum ChatListViewSpace: Hashable {
    case group(groupId: PeerGroupId, pinned: ChatListViewSpacePinned, predicate: ChatListFilterPredicate?)
    case peers(peerIds: [PeerId], asPinned: Bool)
    
    static func ==(lhs: ChatListViewSpace, rhs: ChatListViewSpace) -> Bool {
        switch lhs {
        case let .group(groupId, pinned, _):
            if case let .group(rhsGroupId, rhsPinned, _) = rhs {
                if groupId != rhsGroupId {
                    return false
                }
                if pinned != rhsPinned {
                    return false
                }
                return true
            } else {
                return false
            }
        case let .peers(peerIds, asPinned):
            if case .peers(peerIds, asPinned) = rhs {
                return true
            } else {
                return false
            }
        }
    }
    
    func hash(into hasher: inout Hasher) {
        switch self {
        case let .group(groupId, pinned, _):
            hasher.combine(groupId)
            hasher.combine(pinned)
        case let .peers(peerIds, asPinned):
            hasher.combine(peerIds)
            hasher.combine(asPinned)
        }
    }
}

<<<<<<< HEAD
private func mappedChatListFilterPredicate(postbox: PostboxImpl, groupId: PeerGroupId, predicate: ChatListFilterPredicate) -> (ChatListIntermediateEntry) -> Bool {
    let globalNotificationSettings = postbox.getGlobalNotificationSettings()
=======
private func mappedChatListFilterPredicate(postbox: Postbox, currentTransaction: Transaction, groupId: PeerGroupId, predicate: ChatListFilterPredicate) -> (ChatListIntermediateEntry) -> Bool {
    let globalNotificationSettings = postbox.getGlobalNotificationSettings(transaction: currentTransaction)
>>>>>>> f55ba47e
    return { entry in
        switch entry {
        case let .message(index, _):
            if let peer = postbox.peerTable.get(index.messageIndex.id.peerId) {
                let isUnread = postbox.readStateTable.getCombinedState(index.messageIndex.id.peerId)?.isUnread ?? false
                let notificationsPeerId = peer.notificationSettingsPeerId ?? peer.id
                let isContact = postbox.contactsTable.isContact(peerId: notificationsPeerId)
                let isRemovedFromTotalUnreadCount = resolvedIsRemovedFromTotalUnreadCount(globalSettings: globalNotificationSettings, peer: peer, peerSettings: postbox.peerNotificationSettingsTable.getEffective(notificationsPeerId))
                let messageTagSummaryResult = resolveChatListMessageTagSummaryResultCalculation(postbox: postbox, peerId: peer.id, calculation: predicate.messageTagSummary)
                
                if predicate.includes(peer: peer, groupId: groupId, isRemovedFromTotalUnreadCount: isRemovedFromTotalUnreadCount, isUnread: isUnread, isContact: isContact, messageTagSummaryResult: messageTagSummaryResult) {
                    return true
                } else {
                    return false
                }
            } else {
                return false
            }
        case .hole:
            return true
        }
    }
}

private func updateMessagePeers(_ message: Message, updatedPeers: [PeerId: Peer]) -> Message? {
    var updated = false
    for (peerId, currentPeer) in message.peers {
        if let updatedPeer = updatedPeers[peerId], !arePeersEqual(currentPeer, updatedPeer) {
            updated = true
            break
        }
    }
    if updated {
        var peers = SimpleDictionary<PeerId, Peer>()
        for (peerId, currentPeer) in message.peers {
            if let updatedPeer = updatedPeers[peerId] {
                peers[peerId] = updatedPeer
            } else {
                peers[peerId] = currentPeer
            }
        }
        return Message(stableId: message.stableId, stableVersion: message.stableVersion, id: message.id, globallyUniqueId: message.globallyUniqueId, groupingKey: message.groupingKey, groupInfo: message.groupInfo, threadId: message.threadId, timestamp: message.timestamp, flags: message.flags, tags: message.tags, globalTags: message.globalTags, localTags: message.localTags, forwardInfo: message.forwardInfo, author: message.author, text: message.text, attributes: message.attributes, media: message.media, peers: peers, associatedMessages: message.associatedMessages, associatedMessageIds: message.associatedMessageIds)
    }
    return nil
}

private func updatedRenderedPeer(_ renderedPeer: RenderedPeer, updatedPeers: [PeerId: Peer]) -> RenderedPeer? {
    var updated = false
    for (peerId, currentPeer) in renderedPeer.peers {
        if let updatedPeer = updatedPeers[peerId], !arePeersEqual(currentPeer, updatedPeer) {
            updated = true
            break
        }
    }
    if updated {
        var peers = SimpleDictionary<PeerId, Peer>()
        for (peerId, currentPeer) in renderedPeer.peers {
            if let updatedPeer = updatedPeers[peerId] {
                peers[peerId] = updatedPeer
            } else {
                peers[peerId] = currentPeer
            }
        }
        return RenderedPeer(peerId: renderedPeer.peerId, peers: peers)
    }
    return nil
}

private final class ChatListViewSpaceState {
    private let space: ChatListViewSpace
    private let anchorIndex: MutableChatListEntryIndex
    private let summaryComponents: ChatListEntrySummaryComponents
    private let halfLimit: Int
    
    var orderedEntries: OrderedChatListViewEntries
    
<<<<<<< HEAD
    init(postbox: PostboxImpl, space: ChatListViewSpace, anchorIndex: MutableChatListEntryIndex, summaryComponents: ChatListEntrySummaryComponents, halfLimit: Int) {
=======
    init(postbox: Postbox, currentTransaction: Transaction, space: ChatListViewSpace, anchorIndex: MutableChatListEntryIndex, summaryComponents: ChatListEntrySummaryComponents, halfLimit: Int) {
>>>>>>> f55ba47e
        self.space = space
        self.anchorIndex = anchorIndex
        self.summaryComponents = summaryComponents
        self.halfLimit = halfLimit
        self.orderedEntries = OrderedChatListViewEntries(anchorIndex: anchorIndex.index, lowerOrAtAnchor: [], higherThanAnchor: [])
        self.fillSpace(postbox: postbox, currentTransaction: currentTransaction)
        
        self.checkEntries(postbox: postbox)
    }
    
<<<<<<< HEAD
    private func fillSpace(postbox: PostboxImpl) {
=======
    private func fillSpace(postbox: Postbox, currentTransaction: Transaction) {
>>>>>>> f55ba47e
        switch self.space {
        case let .group(groupId, pinned, filterPredicate):
            let lowerBound: MutableChatListEntryIndex
            let upperBound: MutableChatListEntryIndex
            if pinned.include {
                upperBound = .absoluteUpperBound
                lowerBound = MutableChatListEntryIndex(index: ChatListIndex.pinnedLowerBound, isMessage: true)
            } else {
                upperBound = MutableChatListEntryIndex(index: ChatListIndex.pinnedLowerBound.predecessor, isMessage: true)
                lowerBound = .absoluteLowerBound
            }
            let resolvedAnchorIndex = min(upperBound, max(self.anchorIndex, lowerBound))
            
            var lowerOrAtAnchorMessages: [MutableChatListEntry] = self.orderedEntries.lowerOrAtAnchor.reversed()
            var higherThanAnchorMessages: [MutableChatListEntry] = self.orderedEntries.higherThanAnchor
            
            func mapEntry(_ entry: ChatListIntermediateEntry) -> MutableChatListEntry {
                switch entry {
                case let .message(index, messageIndex):
                    var updatedIndex = index
                    if case .includePinnedAsUnpinned = pinned {
                        updatedIndex = ChatListIndex(pinningIndex: nil, messageIndex: index.messageIndex)
                    }
                    return .IntermediateMessageEntry(index: updatedIndex, messageIndex: messageIndex)
                case let .hole(hole):
                    return .HoleEntry(hole)
                }
            }
            
            if case .includePinnedAsUnpinned = pinned {
                let unpinnedLowerBound: MutableChatListEntryIndex
                let unpinnedUpperBound: MutableChatListEntryIndex
                unpinnedUpperBound = .absoluteUpperBound
                unpinnedLowerBound = MutableChatListEntryIndex(index: ChatListIndex.absoluteLowerBound, isMessage: true)
                let resolvedUnpinnedAnchorIndex = min(unpinnedUpperBound, max(self.anchorIndex, unpinnedLowerBound))
                
                if lowerOrAtAnchorMessages.count < self.halfLimit || higherThanAnchorMessages.count < self.halfLimit {
                    let loadedMessages = postbox.chatListTable.entries(groupId: groupId, from: (ChatListIndex.pinnedLowerBound, true), to: (ChatListIndex.absoluteUpperBound, true), peerChatInterfaceStateTable: postbox.peerChatInterfaceStateTable, count: self.halfLimit * 2, predicate: filterPredicate.flatMap { mappedChatListFilterPredicate(postbox: postbox, currentTransaction: currentTransaction, groupId: groupId, predicate: $0) }).map(mapEntry).sorted(by: { $0.entryIndex < $1.entryIndex })
                    
                    if lowerOrAtAnchorMessages.count < self.halfLimit {
                        var nextLowerIndex: MutableChatListEntryIndex
                        if let lastMessage = lowerOrAtAnchorMessages.min(by: { $0.entryIndex < $1.entryIndex }) {
                            nextLowerIndex = lastMessage.entryIndex.predecessor
                        } else {
                            nextLowerIndex = min(resolvedUnpinnedAnchorIndex, self.anchorIndex)
                        }
                        var loadedLowerMessages = Array(loadedMessages.filter({ $0.entryIndex <= nextLowerIndex }).reversed())
                        let lowerLimit = self.halfLimit - lowerOrAtAnchorMessages.count
                        if loadedLowerMessages.count > lowerLimit {
                            loadedLowerMessages.removeLast(loadedLowerMessages.count - lowerLimit)
                        }
                        lowerOrAtAnchorMessages.append(contentsOf: loadedLowerMessages)
                    }
                    if higherThanAnchorMessages.count < self.halfLimit {
                        var nextHigherIndex: MutableChatListEntryIndex
                        if let lastMessage = higherThanAnchorMessages.max(by: { $0.entryIndex < $1.entryIndex }) {
                            nextHigherIndex = lastMessage.entryIndex.successor
                        } else {
                            nextHigherIndex = max(resolvedUnpinnedAnchorIndex, self.anchorIndex.successor)
                        }
                        var loadedHigherMessages = loadedMessages.filter({ $0.entryIndex > nextHigherIndex })
                        let higherLimit = self.halfLimit - higherThanAnchorMessages.count
                        if loadedHigherMessages.count > higherLimit {
                            loadedHigherMessages.removeLast(loadedHigherMessages.count - higherLimit)
                        }
                        higherThanAnchorMessages.append(contentsOf: loadedHigherMessages)
                    }
                }
            } else {
                if lowerOrAtAnchorMessages.count < self.halfLimit {
                    var nextLowerIndex: MutableChatListEntryIndex
                    if let lastMessage = lowerOrAtAnchorMessages.min(by: { $0.entryIndex < $1.entryIndex }) {
                        nextLowerIndex = lastMessage.entryIndex
                    } else {
                        nextLowerIndex = resolvedAnchorIndex.successor
                    }
                    let loadedLowerMessages = postbox.chatListTable.entries(groupId: groupId, from: (nextLowerIndex.index, nextLowerIndex.isMessage), to: (lowerBound.index, lowerBound.isMessage), peerChatInterfaceStateTable: postbox.peerChatInterfaceStateTable, count: self.halfLimit - lowerOrAtAnchorMessages.count, predicate: filterPredicate.flatMap { mappedChatListFilterPredicate(postbox: postbox, currentTransaction: currentTransaction, groupId: groupId, predicate: $0) }).map(mapEntry)
                    lowerOrAtAnchorMessages.append(contentsOf: loadedLowerMessages)
                }
                if higherThanAnchorMessages.count < self.halfLimit {
                    var nextHigherIndex: MutableChatListEntryIndex
                    if let lastMessage = higherThanAnchorMessages.max(by: { $0.entryIndex < $1.entryIndex }) {
                        nextHigherIndex = lastMessage.entryIndex
                    } else {
                        nextHigherIndex = resolvedAnchorIndex
                    }
                    let loadedHigherMessages = postbox.chatListTable.entries(groupId: groupId, from: (nextHigherIndex.index, nextHigherIndex.isMessage), to: (upperBound.index, upperBound.isMessage), peerChatInterfaceStateTable: postbox.peerChatInterfaceStateTable, count: self.halfLimit - higherThanAnchorMessages.count, predicate: filterPredicate.flatMap { mappedChatListFilterPredicate(postbox: postbox, currentTransaction: currentTransaction, groupId: groupId, predicate: $0) }).map(mapEntry)
                    higherThanAnchorMessages.append(contentsOf: loadedHigherMessages)
                }
            }
            
            lowerOrAtAnchorMessages.reverse()
            
            assert(lowerOrAtAnchorMessages.count <= self.halfLimit)
            assert(higherThanAnchorMessages.count <= self.halfLimit)
            
            let allIndices = (lowerOrAtAnchorMessages + higherThanAnchorMessages).map { $0.entryIndex }
            let allEntityIds = (lowerOrAtAnchorMessages + higherThanAnchorMessages).map { $0.entityId }
            if Set(allIndices).count != allIndices.count {
                var debugRepeatedIndices = Set<MutableChatListEntryIndex>()
                var existingIndices = Set<MutableChatListEntryIndex>()
                for i in (0 ..< lowerOrAtAnchorMessages.count).reversed() {
                    if !existingIndices.contains(lowerOrAtAnchorMessages[i].entryIndex) {
                        existingIndices.insert(lowerOrAtAnchorMessages[i].entryIndex)
                    } else {
                        debugRepeatedIndices.insert(lowerOrAtAnchorMessages[i].entryIndex)
                        lowerOrAtAnchorMessages.remove(at: i)
                    }
                }
                for i in (0 ..< higherThanAnchorMessages.count).reversed() {
                    if !existingIndices.contains(higherThanAnchorMessages[i].entryIndex) {
                        existingIndices.insert(higherThanAnchorMessages[i].entryIndex)
                    } else {
                        debugRepeatedIndices.insert(higherThanAnchorMessages[i].entryIndex)
                        higherThanAnchorMessages.remove(at: i)
                    }
                }
                postboxLog("allIndices not unique, repeated: \(debugRepeatedIndices)")
                
                assert(false)
                //preconditionFailure()
            }
            if Set(allEntityIds).count != allEntityIds.count {
                var existingEntityIds = Set<MutableChatListEntryEntityId>()
                for i in (0 ..< lowerOrAtAnchorMessages.count).reversed() {
                    if !existingEntityIds.contains(lowerOrAtAnchorMessages[i].entityId) {
                        existingEntityIds.insert(lowerOrAtAnchorMessages[i].entityId)
                    } else {
                        lowerOrAtAnchorMessages.remove(at: i)
                    }
                }
                for i in (0 ..< higherThanAnchorMessages.count).reversed() {
                    if !existingEntityIds.contains(higherThanAnchorMessages[i].entityId) {
                        existingEntityIds.insert(higherThanAnchorMessages[i].entityId)
                    } else {
                        higherThanAnchorMessages.remove(at: i)
                    }
                }
                
                postboxLog("existingEntityIds not unique: \(allEntityIds)")
                postboxLog("allIndices: \(allIndices)")
                assert(false)
                //preconditionFailure()
            }
            
            assert(allIndices.sorted() == allIndices)
            
            let entries = OrderedChatListViewEntries(anchorIndex: self.anchorIndex.index, lowerOrAtAnchor: lowerOrAtAnchorMessages, higherThanAnchor: higherThanAnchorMessages)
            self.orderedEntries = entries
        case let .peers(peerIds, asPinned):
            var lowerOrAtAnchorMessages: [MutableChatListEntry] = self.orderedEntries.lowerOrAtAnchor.reversed()
            var higherThanAnchorMessages: [MutableChatListEntry] = self.orderedEntries.higherThanAnchor
            
            let unpinnedLowerBound: MutableChatListEntryIndex
            let unpinnedUpperBound: MutableChatListEntryIndex
            unpinnedUpperBound = .absoluteUpperBound
            unpinnedLowerBound = MutableChatListEntryIndex(index: ChatListIndex.absoluteLowerBound, isMessage: true)
            let resolvedUnpinnedAnchorIndex = min(unpinnedUpperBound, max(self.anchorIndex, unpinnedLowerBound))
            
            if lowerOrAtAnchorMessages.count < self.halfLimit || higherThanAnchorMessages.count < self.halfLimit {
                func mapEntry(_ entry: ChatListIntermediateEntry, pinningIndex: UInt16?) -> MutableChatListEntry {
                    switch entry {
                    case let .message(index, messageIndex):
                        var updatedIndex = index
                        updatedIndex = ChatListIndex(pinningIndex: pinningIndex, messageIndex: index.messageIndex)
                        return .IntermediateMessageEntry(index: updatedIndex, messageIndex: messageIndex)
                    case let .hole(hole):
                        return .HoleEntry(hole)
                    }
                }
                
                var loadedMessages: [MutableChatListEntry] = []
                for i in 0 ..< peerIds.count {
                    let peerId = peerIds[i]
                    if let entry = postbox.chatListTable.getEntry(peerId: peerId, messageHistoryTable: postbox.messageHistoryTable, peerChatInterfaceStateTable: postbox.peerChatInterfaceStateTable) {
                        loadedMessages.append(mapEntry(entry, pinningIndex: asPinned ? UInt16(i) : nil))
                    }
                }
                loadedMessages.sort(by: { $0.entryIndex < $1.entryIndex })
                
                if lowerOrAtAnchorMessages.count < self.halfLimit {
                    var nextLowerIndex: MutableChatListEntryIndex
                    if let lastMessage = lowerOrAtAnchorMessages.min(by: { $0.entryIndex < $1.entryIndex }) {
                        nextLowerIndex = lastMessage.entryIndex.predecessor
                    } else {
                        nextLowerIndex = min(resolvedUnpinnedAnchorIndex, self.anchorIndex)
                    }
                    var loadedLowerMessages = Array(loadedMessages.filter({ $0.entryIndex <= nextLowerIndex }).reversed())
                    let lowerLimit = self.halfLimit - lowerOrAtAnchorMessages.count
                    if loadedLowerMessages.count > lowerLimit {
                        loadedLowerMessages.removeLast(loadedLowerMessages.count - lowerLimit)
                    }
                    lowerOrAtAnchorMessages.append(contentsOf: loadedLowerMessages)
                }
                if higherThanAnchorMessages.count < self.halfLimit {
                    var nextHigherIndex: MutableChatListEntryIndex
                    if let lastMessage = higherThanAnchorMessages.max(by: { $0.entryIndex < $1.entryIndex }) {
                        nextHigherIndex = lastMessage.entryIndex.successor
                    } else {
                        nextHigherIndex = max(resolvedUnpinnedAnchorIndex, self.anchorIndex.successor)
                    }
                    var loadedHigherMessages = loadedMessages.filter({ $0.entryIndex > nextHigherIndex })
                    let higherLimit = self.halfLimit - higherThanAnchorMessages.count
                    if loadedHigherMessages.count > higherLimit {
                        loadedHigherMessages.removeLast(loadedHigherMessages.count - higherLimit)
                    }
                    higherThanAnchorMessages.append(contentsOf: loadedHigherMessages)
                }
                
                lowerOrAtAnchorMessages.reverse()
                
                assert(lowerOrAtAnchorMessages.count <= self.halfLimit)
                assert(higherThanAnchorMessages.count <= self.halfLimit)
                
                let allIndices = (lowerOrAtAnchorMessages + higherThanAnchorMessages).map { $0.entryIndex }
                assert(Set(allIndices).count == allIndices.count)
                assert(allIndices.sorted() == allIndices)
                
                let entries = OrderedChatListViewEntries(anchorIndex: self.anchorIndex.index, lowerOrAtAnchor: lowerOrAtAnchorMessages, higherThanAnchor: higherThanAnchorMessages)
                self.orderedEntries = entries
            }
        }
        
        assert(self.orderedEntries.lowerOrAtAnchor.count <= self.halfLimit)
        assert(self.orderedEntries.higherThanAnchor.count <= self.halfLimit)
    }
    
<<<<<<< HEAD
    func replay(postbox: PostboxImpl, transaction: PostboxTransaction) -> Bool {
=======
    func replay(postbox: Postbox, currentTransaction: Transaction, transaction: PostboxTransaction) -> Bool {
>>>>>>> f55ba47e
        var hasUpdates = false
        var hadRemovals = false
        var globalNotificationSettings: PostboxGlobalNotificationSettings?
        for (groupId, operations) in transaction.chatListOperations {
            inner: for operation in operations {
                switch operation {
                case let .InsertEntry(index, messageIndex):
                    switch self.space {
                    case let .group(spaceGroupId, pinned, filterPredicate):
                        let matchesGroup = groupId == spaceGroupId && (index.pinningIndex != nil) == pinned.include
                        if !matchesGroup {
                            continue inner
                        }
                        
                        var updatedIndex = index
                        if case .includePinnedAsUnpinned = pinned {
                            updatedIndex = ChatListIndex(pinningIndex: nil, messageIndex: index.messageIndex)
                        }
                        if let filterPredicate = filterPredicate {
                            if let peer = postbox.peerTable.get(updatedIndex.messageIndex.id.peerId) {
                                let notificationsPeerId = peer.notificationSettingsPeerId ?? peer.id
                                let globalNotificationSettingsValue: PostboxGlobalNotificationSettings
                                if let current = globalNotificationSettings {
                                    globalNotificationSettingsValue = current
                                } else {
                                    globalNotificationSettingsValue = postbox.getGlobalNotificationSettings(transaction: currentTransaction)
                                    globalNotificationSettings = globalNotificationSettingsValue
                                }
                                
                                let isRemovedFromTotalUnreadCount = resolvedIsRemovedFromTotalUnreadCount(globalSettings: globalNotificationSettingsValue, peer: peer, peerSettings: postbox.peerNotificationSettingsTable.getEffective(notificationsPeerId))
                                
                                let messageTagSummaryResult = resolveChatListMessageTagSummaryResultCalculation(postbox: postbox, peerId: peer.id, calculation: filterPredicate.messageTagSummary)
                                
                                if !filterPredicate.includes(peer: peer, groupId: groupId, isRemovedFromTotalUnreadCount: isRemovedFromTotalUnreadCount, isUnread: postbox.readStateTable.getCombinedState(peer.id)?.isUnread ?? false, isContact: postbox.contactsTable.isContact(peerId: notificationsPeerId), messageTagSummaryResult: messageTagSummaryResult) {
                                    continue inner
                                }
                            } else {
                                continue inner
                            }
                        }
                        if self.add(entry: .IntermediateMessageEntry(index: updatedIndex, messageIndex: messageIndex)) {
                            hasUpdates = true
                        } else {
                            hasUpdates = true
                            hadRemovals = true
                        }
                    case let .peers(peerIds, asPinned):
                        if let peerIndex = peerIds.firstIndex(of: index.messageIndex.id.peerId) {
                            var updatedIndex = index
                            if asPinned {
                                updatedIndex = ChatListIndex(pinningIndex: UInt16(peerIndex), messageIndex: index.messageIndex)
                            }
                            if self.add(entry: .IntermediateMessageEntry(index: updatedIndex, messageIndex: messageIndex)) {
                                hasUpdates = true
                            } else {
                                hasUpdates = true
                                hadRemovals = true
                            }
                        } else {
                            continue inner
                        }
                    }
                case let .InsertHole(hole):
                    switch self.space {
                    case let .group(spaceGroupId, pinned, _):
                        if spaceGroupId == groupId && !pinned.include {
                            if self.add(entry: .HoleEntry(hole)) {
                                hasUpdates = true
                            } else {
                                hasUpdates = true
                                hadRemovals = true
                            }
                        }
                    case .peers:
                        break
                    }
                case let .RemoveEntry(indices):
                    switch self.space {
                    case let .group(spaceGroupId, pinned, _):
                        if spaceGroupId == groupId {
                            for index in indices {
                                var updatedIndex = index
                                if case .includePinnedAsUnpinned = pinned {
                                    updatedIndex = ChatListIndex(pinningIndex: nil, messageIndex: index.messageIndex)
                                }
                                
                                if self.orderedEntries.remove(index: MutableChatListEntryIndex(index: updatedIndex, isMessage: true)) {
                                    hasUpdates = true
                                    hadRemovals = true
                                }
                            }
                        }
                    case let .peers(peerIds, asPinned):
                        for index in indices {
                            if let peerIndex = peerIds.firstIndex(of: index.messageIndex.id.peerId) {
                                var updatedIndex = index
                                if asPinned {
                                    updatedIndex = ChatListIndex(pinningIndex: UInt16(peerIndex), messageIndex: index.messageIndex)
                                }
                                
                                if self.orderedEntries.remove(index: MutableChatListEntryIndex(index: updatedIndex, isMessage: true)) {
                                    hasUpdates = true
                                    hadRemovals = true
                                }
                            }
                        }
                    }
                case let .RemoveHoles(indices):
                    switch self.space {
                    case let .group(spaceGroupId, pinned, _):
                        if spaceGroupId == groupId && !pinned.include {
                            for index in indices {
                                if self.orderedEntries.remove(index: MutableChatListEntryIndex(index: index, isMessage: false)) {
                                    hasUpdates = true
                                    hadRemovals = true
                                }
                            }
                        }
                    case .peers:
                        break
                    }
                }
            }
        }
        
        if !transaction.currentUpdatedPeerNotificationSettings.isEmpty, case let .group(groupId, pinned, maybeFilterPredicate) = self.space, let filterPredicate = maybeFilterPredicate {
            var removeEntryIndices: [MutableChatListEntryIndex] = []
            let _ = self.orderedEntries.mutableScan { entry in
                let entryPeer: Peer
                let entryNotificationsPeerId: PeerId
                switch entry {
                case let .MessageEntry(_, _, _, _, _, _, renderedPeer, _, _, _, _):
                    if let peer = renderedPeer.peer {
                        entryPeer = peer
                        entryNotificationsPeerId = peer.notificationSettingsPeerId ?? peer.id
                    } else {
                        return nil
                    }
                case let .IntermediateMessageEntry(index, _):
                    if let peer = postbox.peerTable.get(index.messageIndex.id.peerId) {
                        entryPeer = peer
                        entryNotificationsPeerId = peer.notificationSettingsPeerId ?? peer.id
                    } else {
                        return nil
                    }
                case .HoleEntry:
                    return nil
                }
                if let settingsChange = transaction.currentUpdatedPeerNotificationSettings[entryNotificationsPeerId] {
                    let isUnread = postbox.readStateTable.getCombinedState(entryPeer.id)?.isUnread ?? false
                    
                    let globalNotificationSettingsValue: PostboxGlobalNotificationSettings
                    if let current = globalNotificationSettings {
                        globalNotificationSettingsValue = current
                    } else {
                        globalNotificationSettingsValue = postbox.getGlobalNotificationSettings(transaction: currentTransaction)
                        globalNotificationSettings = globalNotificationSettingsValue
                    }
                    
                    let nowRemovedFromTotalUnreadCount = resolvedIsRemovedFromTotalUnreadCount(globalSettings: globalNotificationSettingsValue, peer: entryPeer, peerSettings: settingsChange.1)
                    
                    let messageTagSummaryResult = resolveChatListMessageTagSummaryResultCalculation(postbox: postbox, peerId: entryPeer.id, calculation: filterPredicate.messageTagSummary)
                    
                    let isIncluded = filterPredicate.includes(peer: entryPeer, groupId: groupId, isRemovedFromTotalUnreadCount: nowRemovedFromTotalUnreadCount, isUnread: isUnread, isContact: postbox.contactsTable.isContact(peerId: entryNotificationsPeerId), messageTagSummaryResult: messageTagSummaryResult)
                    if !isIncluded {
                        removeEntryIndices.append(entry.entryIndex)
                    }
                }
                return nil
            }
            if !removeEntryIndices.isEmpty {
                hasUpdates = true
                hadRemovals = true
                for index in removeEntryIndices {
                    let _ = self.orderedEntries.remove(index: index)
                }
            }
            for (peerId, settingsChange) in transaction.currentUpdatedPeerNotificationSettings {
                if let mainPeer = postbox.peerTable.get(peerId) {
                    var peers: [Peer] = [mainPeer]
                    for associatedId in postbox.reverseAssociatedPeerTable.get(peerId: mainPeer.id) {
                        if let associatedPeer = postbox.peerTable.get(associatedId) {
                            peers.append(associatedPeer)
                        }
                    }
                    assert(Set(peers.map { $0.id }).count == peers.count)
                    
                    let isUnread = postbox.readStateTable.getCombinedState(peerId)?.isUnread ?? false
                    
                    let globalNotificationSettingsValue: PostboxGlobalNotificationSettings
                    if let current = globalNotificationSettings {
                        globalNotificationSettingsValue = current
                    } else {
                        globalNotificationSettingsValue = postbox.getGlobalNotificationSettings(transaction: currentTransaction)
                        globalNotificationSettings = globalNotificationSettingsValue
                    }
                    
                    let nowRemovedFromTotalUnreadCount = resolvedIsRemovedFromTotalUnreadCount(globalSettings: globalNotificationSettingsValue, peer: mainPeer, peerSettings: settingsChange.1)
                    
                    let messageTagSummaryResult = resolveChatListMessageTagSummaryResultCalculation(postbox: postbox, peerId: peerId, calculation: filterPredicate.messageTagSummary)
                    
                    let isIncluded = filterPredicate.includes(peer: mainPeer, groupId: groupId, isRemovedFromTotalUnreadCount: nowRemovedFromTotalUnreadCount, isUnread: isUnread, isContact: postbox.contactsTable.isContact(peerId: peerId), messageTagSummaryResult: messageTagSummaryResult)
                    if isIncluded && self.orderedEntries.indicesForPeerId(mainPeer.id) == nil {
                        for peer in peers {
                            let tableEntry = postbox.chatListTable.getEntry(groupId: groupId, peerId: peer.id, messageHistoryTable: postbox.messageHistoryTable, peerChatInterfaceStateTable: postbox.peerChatInterfaceStateTable)
                            if let entry = tableEntry {
                                if pinned.include == (entry.index.pinningIndex != nil) {
                                    if self.orderedEntries.indicesForPeerId(peer.id) == nil {
                                        switch entry {
                                        case let .message(index, messageIndex):
                                            if self.add(entry: .IntermediateMessageEntry(index: index, messageIndex: messageIndex)) {
                                                hasUpdates = true
                                            } else {
                                                hasUpdates = true
                                                hadRemovals = true
                                            }
                                        default:
                                            break
                                        }
                                    }
                                }
                            }
                        }
                    }
                }
            }
        }
        
        if !transaction.currentUpdatedPeerNotificationSettings.isEmpty {
            let globalNotificationSettings = postbox.getGlobalNotificationSettings(transaction: currentTransaction)
            
            if self.orderedEntries.mutableScan({ entry in
                switch entry {
                case let .MessageEntry(index, messages, readState, _, _, embeddedInterfaceState, renderedPeer, presence, tagSummaryInfo, hasFailedMessages, isContact):
                    if let peer = renderedPeer.peer {
                        let notificationsPeerId = peer.notificationSettingsPeerId ?? peer.id
                        if let (_, updated) = transaction.currentUpdatedPeerNotificationSettings[notificationsPeerId] {
                            let isRemovedFromTotalUnreadCount = resolvedIsRemovedFromTotalUnreadCount(globalSettings: globalNotificationSettings, peer: peer, peerSettings: updated)
                            
                            return .MessageEntry(index: index, messages: messages, readState: readState, notificationSettings: updated, isRemovedFromTotalUnreadCount: isRemovedFromTotalUnreadCount, embeddedInterfaceState: embeddedInterfaceState, renderedPeer: renderedPeer, presence: presence, tagSummaryInfo: tagSummaryInfo, hasFailedMessages: hasFailedMessages, isContact: isContact)
                        } else {
                            return nil
                        }
                    } else {
                        return nil
                    }
                default:
                    return nil
                }
            }) {
                hasUpdates = true
            }
        }
        
        if !transaction.updatedFailedMessagePeerIds.isEmpty {
            if self.orderedEntries.mutableScan({ entry in
                switch entry {
                case let .MessageEntry(index, messages, readState, notificationSettings, isRemovedFromTotalUnreadCount, embeddedInterfaceState, renderedPeer, presence, tagSummaryInfo, _, isContact):
                    if transaction.updatedFailedMessagePeerIds.contains(index.messageIndex.id.peerId) {
                        return .MessageEntry(
                            index: index,
                            messages: messages,
                            readState: readState,
                            notificationSettings: notificationSettings,
                            isRemovedFromTotalUnreadCount: isRemovedFromTotalUnreadCount,
                            embeddedInterfaceState: embeddedInterfaceState,
                            renderedPeer: renderedPeer,
                            presence: presence,
                            tagSummaryInfo: tagSummaryInfo,
                            hasFailedMessages: postbox.messageHistoryFailedTable.contains(peerId: index.messageIndex.id.peerId),
                            isContact: isContact
                        )
                    } else {
                        return nil
                    }
                default:
                    return nil
                }
            }) {
                hasUpdates = true
            }
        }
        
        if !transaction.currentUpdatedPeers.isEmpty {
            if self.orderedEntries.mutableScan({ entry in
                switch entry {
                case let .MessageEntry(index, messages, readState, notificationSettings, isRemovedFromTotalUnreadCount, embeddedInterfaceState, entryRenderedPeer, presence, tagSummaryInfo, hasFailedMessages, isContact):
                    var updatedMessages: [Message] = messages
                    var hasUpdatedMessages = false
                    for i in 0 ..< updatedMessages.count {
                        if let updatedMessage = updateMessagePeers(updatedMessages[i], updatedPeers: transaction.currentUpdatedPeers) {
                            updatedMessages[i] = updatedMessage
                            hasUpdatedMessages = true
                        }
                    }
                    let renderedPeer = updatedRenderedPeer(entryRenderedPeer, updatedPeers: transaction.currentUpdatedPeers)
                    
                    if hasUpdatedMessages || renderedPeer != nil {
                        return .MessageEntry(
                            index: index,
                            messages: updatedMessages,
                            readState: readState,
                            notificationSettings: notificationSettings,
                            isRemovedFromTotalUnreadCount: isRemovedFromTotalUnreadCount,
                            embeddedInterfaceState: embeddedInterfaceState,
                            renderedPeer: renderedPeer ?? entryRenderedPeer,
                            presence: presence,
                            tagSummaryInfo: tagSummaryInfo,
                            hasFailedMessages: hasFailedMessages,
                            isContact: isContact)
                    } else {
                        return nil
                    }
                default:
                    return nil
                }
            }) {
                hasUpdates = true
            }
        }
        
        if !transaction.currentUpdatedPeerPresences.isEmpty {
            if self.orderedEntries.mutableScan({ entry in
                switch entry {
                case let .MessageEntry(index, messages, readState, notificationSettings, isRemovedFromTotalUnreadCount, embeddedInterfaceState, entryRenderedPeer, _, tagSummaryInfo, hasFailedMessages, isContact):
                    var presencePeerId = entryRenderedPeer.peerId
                    if let peer = entryRenderedPeer.peers[entryRenderedPeer.peerId], let associatedPeerId = peer.associatedPeerId {
                        presencePeerId = associatedPeerId
                    }
                    if let presence = transaction.currentUpdatedPeerPresences[presencePeerId] {
                        return .MessageEntry(
                            index: index,
                            messages: messages,
                            readState: readState,
                            notificationSettings: notificationSettings,
                            isRemovedFromTotalUnreadCount: isRemovedFromTotalUnreadCount,
                            embeddedInterfaceState: embeddedInterfaceState,
                            renderedPeer: entryRenderedPeer,
                            presence: presence,
                            tagSummaryInfo: tagSummaryInfo,
                            hasFailedMessages: hasFailedMessages,
                            isContact: isContact
                        )
                    } else {
                        return nil
                    }
                default:
                    return nil
                }
            }) {
                hasUpdates = true
            }
        }
        
        if !transaction.currentUpdatedMessageTagSummaries.isEmpty || !transaction.currentUpdatedMessageActionsSummaries.isEmpty, case let .group(groupId, pinned, maybeFilterPredicate) = self.space, let filterPredicate = maybeFilterPredicate, let filterMessageTagSummary = filterPredicate.messageTagSummary {
            var removeEntryIndices: [MutableChatListEntryIndex] = []
            let _ = self.orderedEntries.mutableScan { entry in
                let entryPeer: Peer
                let entryNotificationsPeerId: PeerId
                switch entry {
                case let .MessageEntry(_, _, _, _, _, _, entryRenderedPeer, _, _, _, _):
                    if let peer = entryRenderedPeer.peer {
                        entryPeer = peer
                        entryNotificationsPeerId = peer.notificationSettingsPeerId ?? peer.id
                    } else {
                        return nil
                    }
                case let .IntermediateMessageEntry(index, _):
                    if let peer = postbox.peerTable.get(index.messageIndex.id.peerId) {
                        entryPeer = peer
                        entryNotificationsPeerId = peer.notificationSettingsPeerId ?? peer.id
                    } else {
                        return nil
                    }
                case .HoleEntry:
                    return nil
                }
                
                let updatedMessageSummary = transaction.currentUpdatedMessageTagSummaries[MessageHistoryTagsSummaryKey(tag: filterMessageTagSummary.addCount.tag, peerId: entryPeer.id, namespace: filterMessageTagSummary.addCount.namespace)]
                let updatedActionsSummary = transaction.currentUpdatedMessageActionsSummaries[PendingMessageActionsSummaryKey(type: filterMessageTagSummary.subtractCount.type, peerId: entryPeer.id, namespace: filterMessageTagSummary.subtractCount.namespace)]
                
                if updatedMessageSummary != nil || updatedActionsSummary != nil {
                    let isUnread = postbox.readStateTable.getCombinedState(entryPeer.id)?.isUnread ?? false
                    
                    let globalNotificationSettingsValue: PostboxGlobalNotificationSettings
                    if let current = globalNotificationSettings {
                        globalNotificationSettingsValue = current
                    } else {
                        globalNotificationSettingsValue = postbox.getGlobalNotificationSettings(transaction: currentTransaction)
                        globalNotificationSettings = globalNotificationSettingsValue
                    }
                    
                    let nowRemovedFromTotalUnreadCount = resolvedIsRemovedFromTotalUnreadCount(globalSettings: globalNotificationSettingsValue, peer: entryPeer, peerSettings: postbox.peerNotificationSettingsTable.getEffective(entryPeer.id))
                    
                    let messageTagSummaryResult = resolveChatListMessageTagSummaryResultCalculation(postbox: postbox, peerId: entryPeer.id, calculation: filterPredicate.messageTagSummary)
                    
                    let isIncluded = filterPredicate.includes(peer: entryPeer, groupId: groupId, isRemovedFromTotalUnreadCount: nowRemovedFromTotalUnreadCount, isUnread: isUnread, isContact: postbox.contactsTable.isContact(peerId: entryNotificationsPeerId), messageTagSummaryResult: messageTagSummaryResult)
                    if !isIncluded {
                        removeEntryIndices.append(entry.entryIndex)
                    }
                }
                return nil
            }
            if !removeEntryIndices.isEmpty {
                hasUpdates = true
                hadRemovals = true
                for index in removeEntryIndices {
                    let _ = self.orderedEntries.remove(index: index)
                }
            }
            var changedPeerIds = Set<PeerId>()
            for key in transaction.currentUpdatedMessageTagSummaries.keys {
                changedPeerIds.insert(key.peerId)
            }
            for key in transaction.currentUpdatedMessageTagSummaries.keys {
                changedPeerIds.insert(key.peerId)
            }
            for peerId in changedPeerIds {
                if let mainPeer = postbox.peerTable.get(peerId) {
                    var peers: [Peer] = [mainPeer]
                    for associatedId in postbox.reverseAssociatedPeerTable.get(peerId: mainPeer.id) {
                        if let associatedPeer = postbox.peerTable.get(associatedId) {
                            peers.append(associatedPeer)
                        }
                    }
                    assert(Set(peers.map { $0.id }).count == peers.count)
                    
                    let isUnread = postbox.readStateTable.getCombinedState(peerId)?.isUnread ?? false
                    
                    let globalNotificationSettingsValue: PostboxGlobalNotificationSettings
                    if let current = globalNotificationSettings {
                        globalNotificationSettingsValue = current
                    } else {
                        globalNotificationSettingsValue = postbox.getGlobalNotificationSettings(transaction: currentTransaction)
                        globalNotificationSettings = globalNotificationSettingsValue
                    }
                    
                    let nowRemovedFromTotalUnreadCount = resolvedIsRemovedFromTotalUnreadCount(globalSettings: globalNotificationSettingsValue, peer: mainPeer, peerSettings: postbox.peerNotificationSettingsTable.getEffective(mainPeer.id))
                    
                    let messageTagSummaryResult = resolveChatListMessageTagSummaryResultCalculation(postbox: postbox, peerId: peerId, calculation: filterPredicate.messageTagSummary)
                    
                    let isIncluded = filterPredicate.includes(peer: mainPeer, groupId: groupId, isRemovedFromTotalUnreadCount: nowRemovedFromTotalUnreadCount, isUnread: isUnread, isContact: postbox.contactsTable.isContact(peerId: peerId), messageTagSummaryResult: messageTagSummaryResult)
                    if isIncluded && self.orderedEntries.indicesForPeerId(mainPeer.id) == nil {
                        for peer in peers {
                            let tableEntry = postbox.chatListTable.getEntry(groupId: groupId, peerId: peer.id, messageHistoryTable: postbox.messageHistoryTable, peerChatInterfaceStateTable: postbox.peerChatInterfaceStateTable)
                            if let entry = tableEntry {
                                if pinned.include == (entry.index.pinningIndex != nil) {
                                    if self.orderedEntries.indicesForPeerId(peer.id) == nil {
                                        switch entry {
                                        case let .message(index, messageIndex):
                                            if self.add(entry: .IntermediateMessageEntry(index: index, messageIndex: messageIndex)) {
                                                hasUpdates = true
                                            } else {
                                                hasUpdates = true
                                                hadRemovals = true
                                            }
                                        default:
                                            break
                                        }
                                    }
                                }
                            }
                        }
                    }
                }
            }
        }
        
        if !transaction.currentUpdatedMessageTagSummaries.isEmpty || !transaction.currentUpdatedMessageActionsSummaries.isEmpty {
            if self.orderedEntries.mutableScan({ entry in
                switch entry {
                case let .MessageEntry(index, messages, readState, notificationSettings, isRemovedFromTotalUnreadCount, embeddedInterfaceState, entryRenderedPeer, presence, tagSummaryInfo, hasFailedMessages, isContact):
                    var updatedTagSummaryCount: Int32?
                    var updatedActionsSummaryCount: Int32?
                    
                    if let tagSummary = self.summaryComponents.tagSummary {
                        let key = MessageHistoryTagsSummaryKey(tag: tagSummary.tag, peerId: index.messageIndex.id.peerId, namespace: tagSummary.namespace)
                        if let summary = transaction.currentUpdatedMessageTagSummaries[key] {
                            updatedTagSummaryCount = summary.count
                        }
                    }
                    
                    if let actionsSummary = self.summaryComponents.actionsSummary {
                        let key = PendingMessageActionsSummaryKey(type: actionsSummary.type, peerId: index.messageIndex.id.peerId, namespace: actionsSummary.namespace)
                        if let count = transaction.currentUpdatedMessageActionsSummaries[key] {
                            updatedActionsSummaryCount = count
                        }
                    }
                    
                    if updatedTagSummaryCount != nil || updatedActionsSummaryCount != nil {
                        let summaryInfo = ChatListMessageTagSummaryInfo(tagSummaryCount: updatedTagSummaryCount ?? tagSummaryInfo.tagSummaryCount, actionsSummaryCount: updatedActionsSummaryCount ?? tagSummaryInfo.actionsSummaryCount)
                        
                        return .MessageEntry(
                            index: index,
                            messages: messages,
                            readState: readState,
                            notificationSettings: notificationSettings,
                            isRemovedFromTotalUnreadCount: isRemovedFromTotalUnreadCount,
                            embeddedInterfaceState: embeddedInterfaceState,
                            renderedPeer: entryRenderedPeer,
                            presence: presence,
                            tagSummaryInfo: summaryInfo,
                            hasFailedMessages: hasFailedMessages,
                            isContact: isContact
                        )
                    } else {
                        return nil
                    }
                default:
                    return nil
                }
            }) {
                hasUpdates = true
            }
        }
        
        if true || hadRemovals {
            self.fillSpace(postbox: postbox, currentTransaction: currentTransaction)
        }
        
        self.checkEntries(postbox: postbox)
        self.checkReplayEntries(postbox: postbox)
        
        return hasUpdates
    }
    
    private func checkEntries(postbox: PostboxImpl) {
        #if DEBUG
        if case .group(.root, .notPinned, nil) = self.space {
            let allEntries = self.orderedEntries.lowerOrAtAnchor + self.orderedEntries.higherThanAnchor
            if !allEntries.isEmpty {
                assert(allEntries.sorted(by: { $0.index < $1.index }) == allEntries)
                
                func mapEntry(_ entry: ChatListIntermediateEntry) -> MutableChatListEntry {
                    switch entry {
                    case let .message(index, messageIndex):
                        return .IntermediateMessageEntry(index: index, messageIndex: messageIndex)
                    case let .hole(hole):
                        return .HoleEntry(hole)
                    }
                }
                
                //let loadedEntries = postbox.chatListTable.entries(groupId: .root, from: (allEntries[0].index.predecessor, true), to: (allEntries[allEntries.count - 1].index.successor, true), peerChatInterfaceStateTable: postbox.peerChatInterfaceStateTable, count: 1000, predicate: nil).map(mapEntry)
                
                //assert(loadedEntries.map({ $0.index }) == allEntries.map({ $0.index }))
            }
        }
        #endif
    }
    
    private func checkReplayEntries(postbox: PostboxImpl) {
        #if DEBUG
        //let cleanState = ChatListViewSpaceState(postbox: postbox, space: self.space, anchorIndex: self.anchorIndex, summaryComponents: self.summaryComponents, halfLimit: self.halfLimit)
        //assert(self.orderedEntries.lowerOrAtAnchor.map { $0.index } == cleanState.orderedEntries.lowerOrAtAnchor.map { $0.index })
        //assert(self.orderedEntries.higherThanAnchor.map { $0.index } == cleanState.orderedEntries.higherThanAnchor.map { $0.index })
        #endif
    }
    
    private func add(entry: MutableChatListEntry) -> Bool {
        if self.anchorIndex >= entry.entryIndex {
            let insertionIndex = binaryInsertionIndex(self.orderedEntries.lowerOrAtAnchor, extract: { $0.entryIndex }, searchItem: entry.entryIndex)
            
            if insertionIndex < self.orderedEntries.lowerOrAtAnchor.count {
                if self.orderedEntries.lowerOrAtAnchor[insertionIndex].entryIndex == entry.entryIndex {
                    assertionFailure("Inserting an existing index is not allowed")
                    self.orderedEntries.setLowerOrAtAnchorAtArrayIndex(insertionIndex, to: entry)
                    return true
                }
            }
            
            if insertionIndex == 0 {
                return false
            }
            self.orderedEntries.insertLowerOrAtAnchorAtArrayIndex(insertionIndex, value: entry)
            if self.orderedEntries.lowerOrAtAnchor.count > self.halfLimit {
                self.orderedEntries.removeLowerOrAtAnchorAtArrayIndex(0)
            }
            return true
        } else {
            let insertionIndex = binaryInsertionIndex(orderedEntries.higherThanAnchor, extract: { $0.entryIndex }, searchItem: entry.entryIndex)
            
            if insertionIndex < self.orderedEntries.higherThanAnchor.count {
                if self.orderedEntries.higherThanAnchor[insertionIndex].entryIndex == entry.entryIndex {
                    assertionFailure("Inserting an existing index is not allowed")
                    self.orderedEntries.setHigherThanAnchorAtArrayIndex(insertionIndex, to: entry)
                    return true
                }
            }
            
            if insertionIndex == self.orderedEntries.higherThanAnchor.count {
                return false
            }
            self.orderedEntries.insertHigherThanAnchorAtArrayIndex(insertionIndex, value: entry)
            if self.orderedEntries.higherThanAnchor.count > self.halfLimit {
                self.orderedEntries.removeHigherThanAnchorAtArrayIndex(self.orderedEntries.higherThanAnchor.count - 1)
            }
            return true
        }
    }
}

private struct MutableChatListEntryIndex: Hashable, Comparable {
    var index: ChatListIndex
    var isMessage: Bool
    
    var predecessor: MutableChatListEntryIndex {
        return MutableChatListEntryIndex(index: self.index.predecessor, isMessage: self.isMessage)
    }
    
    var successor: MutableChatListEntryIndex {
        return MutableChatListEntryIndex(index: self.index.successor, isMessage: self.isMessage)
    }
    
    static let absoluteLowerBound = MutableChatListEntryIndex(index: .absoluteLowerBound, isMessage: true)
    static let absoluteUpperBound = MutableChatListEntryIndex(index: .absoluteUpperBound, isMessage: true)
    
    static func <(lhs: MutableChatListEntryIndex, rhs: MutableChatListEntryIndex) -> Bool {
        if lhs.index != rhs.index {
            return lhs.index < rhs.index
        } else if lhs.isMessage != rhs.isMessage {
            return lhs.isMessage
        } else {
            return false
        }
    }
}

private enum MutableChatListEntryEntityId: Hashable {
    case hole(MessageIndex)
    case peer(PeerId)
}

private extension MutableChatListEntry {
    var messagePeerId: PeerId? {
        switch self {
        case let .IntermediateMessageEntry(index, _):
            return index.messageIndex.id.peerId
        case let .MessageEntry(index, _, _, _, _, _, _, _, _, _, _):
            return index.messageIndex.id.peerId
        case .HoleEntry:
            return nil
        }
    }
    
    var entryIndex: MutableChatListEntryIndex {
        switch self {
        case let .IntermediateMessageEntry(index, _):
            return MutableChatListEntryIndex(index: index, isMessage: true)
        case let .MessageEntry(index, _, _, _, _, _, _, _, _, _, _):
            return MutableChatListEntryIndex(index: index, isMessage: true)
        case let .HoleEntry(hole):
            return MutableChatListEntryIndex(index: ChatListIndex(pinningIndex: nil, messageIndex: hole.index), isMessage: false)
        }
    }
    
    var entityId: MutableChatListEntryEntityId {
        switch self {
        case let .IntermediateMessageEntry(index, _):
            return .peer(index.messageIndex.id.peerId)
        case let .MessageEntry(index, _, _, _, _, _, _, _, _, _, _):
            return .peer(index.messageIndex.id.peerId)
        case let .HoleEntry(hole):
            return .hole(hole.index)
        }
    }
}

private struct OrderedChatListViewEntries {
    private let anchorIndex: ChatListIndex
    
    private(set) var lowerOrAtAnchor: [MutableChatListEntry]
    private(set) var higherThanAnchor: [MutableChatListEntry]
    
    private(set) var reverseIndices: [PeerId: [MutableChatListEntryIndex]] = [:]
    
    fileprivate init(anchorIndex: ChatListIndex, lowerOrAtAnchor: [MutableChatListEntry], higherThanAnchor: [MutableChatListEntry]) {
        self.anchorIndex = anchorIndex
        assert(!lowerOrAtAnchor.contains(where: { $0.index > anchorIndex }))
        assert(!higherThanAnchor.contains(where: { $0.index <= anchorIndex }))
        
        self.lowerOrAtAnchor = lowerOrAtAnchor
        self.higherThanAnchor = higherThanAnchor
        
        for entry in lowerOrAtAnchor {
            if let peerId = entry.messagePeerId {
                if self.reverseIndices[peerId] == nil {
                    self.reverseIndices[peerId] = [entry.entryIndex]
                } else {
                    self.reverseIndices[peerId]!.append(entry.entryIndex)
                }
            }
        }
        for entry in higherThanAnchor {
            if let peerId = entry.messagePeerId {
                if self.reverseIndices[peerId] == nil {
                    self.reverseIndices[peerId] = [entry.entryIndex]
                } else {
                    self.reverseIndices[peerId]!.append(entry.entryIndex)
                }
            }
        }
    }
    
    mutating func setLowerOrAtAnchorAtArrayIndex(_ index: Int, to value: MutableChatListEntry) {
        assert(value.index <= self.anchorIndex)
        
        let previousIndex = self.lowerOrAtAnchor[index].entryIndex
        let updatedIndex = value.entryIndex
        let previousPeerId = self.lowerOrAtAnchor[index].messagePeerId
        let updatedPeerId = value.messagePeerId
        
        self.lowerOrAtAnchor[index] = value
        
        if previousPeerId != updatedPeerId {
            if let previousPeerId = previousPeerId {
                self.reverseIndices[previousPeerId]?.removeAll(where: { $0 == previousIndex })
                if let isEmpty = self.reverseIndices[previousPeerId]?.isEmpty, isEmpty {
                    self.reverseIndices.removeValue(forKey: previousPeerId)
                }
            }
            if let updatedPeerId = updatedPeerId {
                if self.reverseIndices[updatedPeerId] == nil {
                    self.reverseIndices[updatedPeerId] = [updatedIndex]
                } else {
                    self.reverseIndices[updatedPeerId]!.append(updatedIndex)
                }
            }
        }
    }
    
    mutating func setHigherThanAnchorAtArrayIndex(_ index: Int, to value: MutableChatListEntry) {
        assert(value.index > self.anchorIndex)
        
        let previousIndex = self.higherThanAnchor[index].entryIndex
        let updatedIndex = value.entryIndex
        let previousPeerId = self.higherThanAnchor[index].messagePeerId
        let updatedPeerId = value.messagePeerId
        
        self.higherThanAnchor[index] = value
        
        if previousPeerId != updatedPeerId {
            if let previousPeerId = previousPeerId {
                self.reverseIndices[previousPeerId]?.removeAll(where: { $0 == previousIndex })
                if let isEmpty = self.reverseIndices[previousPeerId]?.isEmpty, isEmpty {
                    self.reverseIndices.removeValue(forKey: previousPeerId)
                }
            }
            if let updatedPeerId = updatedPeerId {
                if self.reverseIndices[updatedPeerId] == nil {
                    self.reverseIndices[updatedPeerId] = [updatedIndex]
                } else {
                    self.reverseIndices[updatedPeerId]!.append(updatedIndex)
                }
            }
        }
    }
    
    mutating func insertLowerOrAtAnchorAtArrayIndex(_ index: Int, value: MutableChatListEntry) {
        assert(value.index <= self.anchorIndex)
        self.lowerOrAtAnchor.insert(value, at: index)
        
        if let peerId = value.messagePeerId {
            if self.reverseIndices[peerId] == nil {
                self.reverseIndices[peerId] = [value.entryIndex]
            } else {
                self.reverseIndices[peerId]!.append(value.entryIndex)
            }
        }
    }
    
    mutating func insertHigherThanAnchorAtArrayIndex(_ index: Int, value: MutableChatListEntry) {
        assert(value.index > self.anchorIndex)
        self.higherThanAnchor.insert(value, at: index)
        
        if let peerId = value.messagePeerId {
            if self.reverseIndices[peerId] == nil {
                self.reverseIndices[peerId] = [value.entryIndex]
            } else {
                self.reverseIndices[peerId]!.append(value.entryIndex)
            }
        }
    }
    
    mutating func removeLowerOrAtAnchorAtArrayIndex(_ index: Int) {
        let previousIndex = self.lowerOrAtAnchor[index].entryIndex
        if let peerId = self.lowerOrAtAnchor[index].messagePeerId {
            self.reverseIndices[peerId]?.removeAll(where: { $0 == previousIndex })
            if let isEmpty = self.reverseIndices[peerId]?.isEmpty, isEmpty {
                self.reverseIndices.removeValue(forKey: peerId)
            }
        }
        
        self.lowerOrAtAnchor.remove(at: index)
    }
    
    mutating func removeHigherThanAnchorAtArrayIndex(_ index: Int) {
        let previousIndex = self.higherThanAnchor[index].entryIndex
        if let peerId = self.higherThanAnchor[index].messagePeerId {
            self.reverseIndices[peerId]?.removeAll(where: { $0 == previousIndex })
            if let isEmpty = self.reverseIndices[peerId]?.isEmpty, isEmpty {
                self.reverseIndices.removeValue(forKey: peerId)
            }
        }
        
        self.higherThanAnchor.remove(at: index)
    }
    
    func find(index: MutableChatListEntryIndex) -> MutableChatListEntry? {
        if let entryIndex = binarySearch(self.lowerOrAtAnchor, extract: { $0.entryIndex }, searchItem: index) {
            return self.lowerOrAtAnchor[entryIndex]
        } else if let entryIndex = binarySearch(self.higherThanAnchor, extract: { $0.entryIndex }, searchItem: index) {
            return self.higherThanAnchor[entryIndex]
        } else {
            return nil
        }
    }
    
    func indicesForPeerId(_ peerId: PeerId) -> [MutableChatListEntryIndex]? {
        return self.reverseIndices[peerId]
    }
    
    var first: MutableChatListEntry? {
        return self.lowerOrAtAnchor.first ?? self.higherThanAnchor.first
    }
    
    mutating func mutableScan(_ f: (MutableChatListEntry) -> MutableChatListEntry?) -> Bool {
        var anyUpdated = false
        for i in 0 ..< self.lowerOrAtAnchor.count {
            if let updated = f(self.lowerOrAtAnchor[i]) {
                self.setLowerOrAtAnchorAtArrayIndex(i, to: updated)
                anyUpdated = true
            }
        }
        for i in 0 ..< self.higherThanAnchor.count {
            if let updated = f(self.higherThanAnchor[i]) {
                self.setHigherThanAnchorAtArrayIndex(i, to: updated)
                anyUpdated = true
            }
        }
        return anyUpdated
    }
    
    mutating func update(index: MutableChatListEntryIndex, _ f: (MutableChatListEntry) -> MutableChatListEntry?) -> Bool {
        if let entryIndex = binarySearch(self.lowerOrAtAnchor, extract: { $0.entryIndex }, searchItem: index) {
            if let updated = f(self.lowerOrAtAnchor[entryIndex]) {
                assert(updated.index == self.lowerOrAtAnchor[entryIndex].index)
                self.setLowerOrAtAnchorAtArrayIndex(entryIndex, to: updated)
                return true
            }
        } else if let entryIndex = binarySearch(self.higherThanAnchor, extract: { $0.entryIndex }, searchItem: index) {
            if let updated = f(self.higherThanAnchor[entryIndex]) {
                assert(updated.index == self.lowerOrAtAnchor[entryIndex].index)
                self.setHigherThanAnchorAtArrayIndex(entryIndex, to: updated)
                return true
            }
        }
        return false
    }
    
    mutating func remove(index: MutableChatListEntryIndex) -> Bool {
        if let entryIndex = binarySearch(self.lowerOrAtAnchor, extract: { $0.entryIndex }, searchItem: index) {
            self.removeLowerOrAtAnchorAtArrayIndex(entryIndex)
            return true
        } else if let entryIndex = binarySearch(self.higherThanAnchor, extract: { $0.entryIndex }, searchItem: index) {
            self.removeHigherThanAnchorAtArrayIndex(entryIndex)
            return true
        } else {
            return false
        }
    }
}

final class ChatListViewSample {
    let entries: [MutableChatListEntry]
    let lower: MutableChatListEntry?
    let upper: MutableChatListEntry?
    let anchorIndex: ChatListIndex
    let hole: (PeerGroupId, ChatListHole)?
    
    fileprivate init(entries: [MutableChatListEntry], lower: MutableChatListEntry?, upper: MutableChatListEntry?, anchorIndex: ChatListIndex, hole: (PeerGroupId, ChatListHole)?) {
        self.entries = entries
        self.lower = lower
        self.upper = upper
        self.anchorIndex = anchorIndex
        self.hole = hole
    }
}

struct ChatListViewState {
    private let anchorIndex: MutableChatListEntryIndex
    private let summaryComponents: ChatListEntrySummaryComponents
    private let halfLimit: Int
    private var stateBySpace: [ChatListViewSpace: ChatListViewSpaceState] = [:]
    
<<<<<<< HEAD
    init(postbox: PostboxImpl, spaces: [ChatListViewSpace], anchorIndex: ChatListIndex, summaryComponents: ChatListEntrySummaryComponents, halfLimit: Int) {
=======
    init(postbox: Postbox, currentTransaction: Transaction, spaces: [ChatListViewSpace], anchorIndex: ChatListIndex, summaryComponents: ChatListEntrySummaryComponents, halfLimit: Int) {
>>>>>>> f55ba47e
        self.anchorIndex = MutableChatListEntryIndex(index: anchorIndex, isMessage: true)
        self.summaryComponents = summaryComponents
        self.halfLimit = halfLimit
        
        for space in spaces {
            self.stateBySpace[space] = ChatListViewSpaceState(postbox: postbox, currentTransaction: currentTransaction, space: space, anchorIndex: self.anchorIndex, summaryComponents: summaryComponents, halfLimit: halfLimit)
        }
    }
    
<<<<<<< HEAD
    func replay(postbox: PostboxImpl, transaction: PostboxTransaction) -> Bool {
=======
    func replay(postbox: Postbox, currentTransaction: Transaction, transaction: PostboxTransaction) -> Bool {
>>>>>>> f55ba47e
        var updated = false
        for (_, state) in self.stateBySpace {
            if state.replay(postbox: postbox, currentTransaction: currentTransaction, transaction: transaction) {
                updated = true
            }
        }
        return updated
    }
    
    private func sampleIndices() -> (lowerOrAtAnchor: [(ChatListViewSpace, Int)], higherThanAnchor: [(ChatListViewSpace, Int)]) {
        var previousAnchorIndices: [ChatListViewSpace: Int] = [:]
        var nextAnchorIndices: [ChatListViewSpace: Int] = [:]
        for (space, state) in self.stateBySpace {
            previousAnchorIndices[space] = state.orderedEntries.lowerOrAtAnchor.count - 1
            nextAnchorIndices[space] = 0
        }
        
        var backwardsResult: [(ChatListViewSpace, Int)] = []
        var backwardsResultIndices: [ChatListIndex] = []
        var result: [(ChatListViewSpace, Int)] = []
        var resultIndices: [ChatListIndex] = []
        
        while true {
            var minSpace: ChatListViewSpace?
            for (space, value) in previousAnchorIndices {
                if value != -1 {
                    if let minSpaceValue = minSpace {
                        if self.stateBySpace[space]!.orderedEntries.lowerOrAtAnchor[value].entryIndex > self.stateBySpace[minSpaceValue]!.orderedEntries.lowerOrAtAnchor[previousAnchorIndices[minSpaceValue]!].entryIndex {
                            minSpace = space
                        }
                    } else {
                        minSpace = space
                    }
                }
            }
            if let minSpace = minSpace {
                backwardsResult.append((minSpace, previousAnchorIndices[minSpace]!))
                backwardsResultIndices.append(self.stateBySpace[minSpace]!.orderedEntries.lowerOrAtAnchor[previousAnchorIndices[minSpace]!].index)
                previousAnchorIndices[minSpace]! -= 1
                if backwardsResult.count == self.halfLimit {
                    break
                }
            }
            
            if minSpace == nil {
                break
            }
        }
        
        while true {
            var maxSpace: ChatListViewSpace?
            for (space, value) in nextAnchorIndices {
                if value != self.stateBySpace[space]!.orderedEntries.higherThanAnchor.count {
                    if let maxSpaceValue = maxSpace {
                        if self.stateBySpace[space]!.orderedEntries.higherThanAnchor[value].entryIndex < self.stateBySpace[maxSpaceValue]!.orderedEntries.higherThanAnchor[nextAnchorIndices[maxSpaceValue]!].entryIndex {
                            maxSpace = space
                        }
                    } else {
                        maxSpace = space
                    }
                }
            }
            if let maxSpace = maxSpace {
                result.append((maxSpace, nextAnchorIndices[maxSpace]!))
                resultIndices.append(self.stateBySpace[maxSpace]!.orderedEntries.higherThanAnchor[nextAnchorIndices[maxSpace]!].index)
                nextAnchorIndices[maxSpace]! += 1
                if result.count == self.halfLimit {
                    break
                }
            }
            
            if maxSpace == nil {
                break
            }
        }
        
        backwardsResultIndices.reverse()
        assert(backwardsResultIndices.sorted() == backwardsResultIndices)
        assert(resultIndices.sorted() == resultIndices)
        let combinedIndices = (backwardsResultIndices + resultIndices)
        assert(combinedIndices.sorted() == combinedIndices)
        
        return (backwardsResult.reversed(), result)
    }
    
<<<<<<< HEAD
    func sample(postbox: PostboxImpl) -> ChatListViewSample {
=======
    func sample(postbox: Postbox, currentTransaction: Transaction) -> ChatListViewSample {
>>>>>>> f55ba47e
        let combinedSpacesAndIndicesByDirection = self.sampleIndices()
        
        var result: [(ChatListViewSpace, MutableChatListEntry)] = []
        
        var sampledHoleIndices: [Int] = []
        var sampledAnchorBoundaryIndex: Int?
        
        var sampledHoleChatListIndices = Set<ChatListIndex>()
        
        let directions = [combinedSpacesAndIndicesByDirection.lowerOrAtAnchor, combinedSpacesAndIndicesByDirection.higherThanAnchor]
        for directionIndex in 0 ..< directions.count {
            outer: for i in 0 ..< directions[directionIndex].count {
                let (space, listIndex) = directions[directionIndex][i]
                
                let entry: MutableChatListEntry
                if directionIndex == 0 {
                    entry = self.stateBySpace[space]!.orderedEntries.lowerOrAtAnchor[listIndex]
                } else {
                    entry = self.stateBySpace[space]!.orderedEntries.higherThanAnchor[listIndex]
                }
                
                if entry.entryIndex >= self.anchorIndex {
                    sampledAnchorBoundaryIndex = result.count
                }
                
                switch entry {
                case let .IntermediateMessageEntry(index, messageIndex):
                    var peers = SimpleDictionary<PeerId, Peer>()
                    var notificationsPeerId = index.messageIndex.id.peerId
                    var presence: PeerPresence?
                    if let peer = postbox.peerTable.get(index.messageIndex.id.peerId) {
                        peers[peer.id] = peer
                        if let notificationSettingsPeerId = peer.notificationSettingsPeerId {
                            notificationsPeerId = notificationSettingsPeerId
                        }
                        if let associatedPeerId = peer.associatedPeerId {
                            if let associatedPeer = postbox.peerTable.get(associatedPeerId) {
                                peers[associatedPeer.id] = associatedPeer
                            }
                            presence = postbox.peerPresenceTable.get(associatedPeerId)
                        } else {
                            presence = postbox.peerPresenceTable.get(index.messageIndex.id.peerId)
                        }
                    }
                    let renderedPeer = RenderedPeer(peerId: index.messageIndex.id.peerId, peers: peers)
                    
                    var tagSummaryCount: Int32?
                    var actionsSummaryCount: Int32?
                    
                    if let tagSummary = self.summaryComponents.tagSummary {
                        let key = MessageHistoryTagsSummaryKey(tag: tagSummary.tag, peerId: index.messageIndex.id.peerId, namespace: tagSummary.namespace)
                        if let summary = postbox.messageHistoryTagsSummaryTable.get(key) {
                            tagSummaryCount = summary.count
                        }
                    }
                    
                    if let actionsSummary = self.summaryComponents.actionsSummary {
                        let key = PendingMessageActionsSummaryKey(type: actionsSummary.type, peerId: index.messageIndex.id.peerId, namespace: actionsSummary.namespace)
                        actionsSummaryCount = postbox.pendingMessageActionsMetadataTable.getCount(.peerNamespaceAction(key.peerId, key.namespace, key.type))
                    }
                    
                    let tagSummaryInfo = ChatListMessageTagSummaryInfo(tagSummaryCount: tagSummaryCount, actionsSummaryCount: actionsSummaryCount)
                    
                    let notificationSettings = postbox.peerNotificationSettingsTable.getEffective(notificationsPeerId)
                    
                    let isRemovedFromTotalUnreadCount: Bool
                    if let peer = renderedPeer.peers[notificationsPeerId] {
                        isRemovedFromTotalUnreadCount = resolvedIsRemovedFromTotalUnreadCount(globalSettings: postbox.getGlobalNotificationSettings(transaction: currentTransaction), peer: peer, peerSettings: notificationSettings)
                    } else {
                        isRemovedFromTotalUnreadCount = false
                    }
                    
                    var renderedMessages: [Message] = []
                    if let messageIndex = messageIndex {
                        if let messageGroup = postbox.messageHistoryTable.getMessageGroup(at: messageIndex, limit: 10) {
                            renderedMessages.append(contentsOf: messageGroup.compactMap(postbox.renderIntermediateMessage))
                        }
                    }
                    
                    let updatedEntry: MutableChatListEntry = .MessageEntry(index: index, messages: renderedMessages, readState: postbox.readStateTable.getCombinedState(index.messageIndex.id.peerId), notificationSettings: notificationSettings, isRemovedFromTotalUnreadCount: isRemovedFromTotalUnreadCount, embeddedInterfaceState: postbox.peerChatInterfaceStateTable.get(index.messageIndex.id.peerId), renderedPeer: renderedPeer, presence: presence, tagSummaryInfo: tagSummaryInfo, hasFailedMessages: false, isContact: postbox.contactsTable.isContact(peerId: index.messageIndex.id.peerId))
                    if directionIndex == 0 {
                        self.stateBySpace[space]!.orderedEntries.setLowerOrAtAnchorAtArrayIndex(listIndex, to: updatedEntry)
                    } else {
                        self.stateBySpace[space]!.orderedEntries.setHigherThanAnchorAtArrayIndex(listIndex, to: updatedEntry)
                    }
                    result.append((space, updatedEntry))
                case .MessageEntry:
                    result.append((space, entry))
                case .HoleEntry:
                    if !sampledHoleChatListIndices.contains(entry.index) {
                        sampledHoleChatListIndices.insert(entry.index)
                        sampledHoleIndices.append(result.count)
                        
                        result.append((space, entry))
                    }
                }
            }
        }
        
        let allIndices = result.map { $0.1.entryIndex }
        let allIndicesSorted = allIndices.sorted()
        for i in 0 ..< allIndicesSorted.count {
            assert(allIndicesSorted[i] == allIndices[i])
        }
        
        if Set(allIndices).count != allIndices.count {
            var seenIndices = Set<MutableChatListEntryIndex>()
            var updatedResult: [(ChatListViewSpace, MutableChatListEntry)] = []
            for item in result {
                if !seenIndices.contains(item.1.entryIndex) {
                    seenIndices.insert(item.1.entryIndex)
                    updatedResult.append(item)
                }
            }
            result = updatedResult
            
            let allIndices = result.map { $0.1.entryIndex }
            let allIndicesSorted = allIndices.sorted()
            for i in 0 ..< allIndicesSorted.count {
                assert(allIndicesSorted[i] == allIndices[i])
            }
            assert(Set(allIndices).count == allIndices.count)
            
            assert(false)
        }
        
        var sampledHoleIndex: Int?
        if !sampledHoleIndices.isEmpty {
            if let sampledAnchorBoundaryIndex = sampledAnchorBoundaryIndex {
                var found = false
                for i in 0 ..< sampledHoleIndices.count {
                    if i >= sampledAnchorBoundaryIndex {
                        sampledHoleIndex = sampledHoleIndices[i]
                        found = true
                        break
                    }
                }
                if !found {
                    sampledHoleIndex = sampledHoleIndices.first
                }
            } else if let index = sampledHoleIndices.first {
                sampledHoleIndex = index
            }
        }
        
        var sampledHole: (ChatListViewSpace, ChatListHole)?
        if let index = sampledHoleIndex {
            let (space, entry) = result[index]
            if case let .HoleEntry(hole) = entry {
                sampledHole = (space, hole)
            } else {
                assertionFailure()
            }
        }
        
        var lower: MutableChatListEntry?
        if combinedSpacesAndIndicesByDirection.lowerOrAtAnchor.count >= self.halfLimit {
            lower = result[0].1
            result.removeFirst()
        }
        
        var upper: MutableChatListEntry?
        if combinedSpacesAndIndicesByDirection.higherThanAnchor.count >= self.halfLimit {
            upper = result.last?.1
            result.removeLast()
        }
        
        return ChatListViewSample(entries: result.map { $0.1 }, lower: lower, upper: upper, anchorIndex: self.anchorIndex.index, hole: sampledHole.flatMap { space, hole in
            switch space {
            case let .group(groupId, _, _):
                return (groupId, hole)
            case .peers:
                return nil
            }
        })
    }
}<|MERGE_RESOLUTION|>--- conflicted
+++ resolved
@@ -53,13 +53,8 @@
     }
 }
 
-<<<<<<< HEAD
-private func mappedChatListFilterPredicate(postbox: PostboxImpl, groupId: PeerGroupId, predicate: ChatListFilterPredicate) -> (ChatListIntermediateEntry) -> Bool {
-    let globalNotificationSettings = postbox.getGlobalNotificationSettings()
-=======
-private func mappedChatListFilterPredicate(postbox: Postbox, currentTransaction: Transaction, groupId: PeerGroupId, predicate: ChatListFilterPredicate) -> (ChatListIntermediateEntry) -> Bool {
+private func mappedChatListFilterPredicate(postbox: PostboxImpl, currentTransaction: Transaction, groupId: PeerGroupId, predicate: ChatListFilterPredicate) -> (ChatListIntermediateEntry) -> Bool {
     let globalNotificationSettings = postbox.getGlobalNotificationSettings(transaction: currentTransaction)
->>>>>>> f55ba47e
     return { entry in
         switch entry {
         case let .message(index, _):
@@ -136,11 +131,7 @@
     
     var orderedEntries: OrderedChatListViewEntries
     
-<<<<<<< HEAD
-    init(postbox: PostboxImpl, space: ChatListViewSpace, anchorIndex: MutableChatListEntryIndex, summaryComponents: ChatListEntrySummaryComponents, halfLimit: Int) {
-=======
-    init(postbox: Postbox, currentTransaction: Transaction, space: ChatListViewSpace, anchorIndex: MutableChatListEntryIndex, summaryComponents: ChatListEntrySummaryComponents, halfLimit: Int) {
->>>>>>> f55ba47e
+    init(postbox: PostboxImpl, currentTransaction: Transaction, space: ChatListViewSpace, anchorIndex: MutableChatListEntryIndex, summaryComponents: ChatListEntrySummaryComponents, halfLimit: Int) {
         self.space = space
         self.anchorIndex = anchorIndex
         self.summaryComponents = summaryComponents
@@ -151,11 +142,7 @@
         self.checkEntries(postbox: postbox)
     }
     
-<<<<<<< HEAD
-    private func fillSpace(postbox: PostboxImpl) {
-=======
-    private func fillSpace(postbox: Postbox, currentTransaction: Transaction) {
->>>>>>> f55ba47e
+    private func fillSpace(postbox: PostboxImpl, currentTransaction: Transaction) {
         switch self.space {
         case let .group(groupId, pinned, filterPredicate):
             let lowerBound: MutableChatListEntryIndex
@@ -383,11 +370,7 @@
         assert(self.orderedEntries.higherThanAnchor.count <= self.halfLimit)
     }
     
-<<<<<<< HEAD
-    func replay(postbox: PostboxImpl, transaction: PostboxTransaction) -> Bool {
-=======
-    func replay(postbox: Postbox, currentTransaction: Transaction, transaction: PostboxTransaction) -> Bool {
->>>>>>> f55ba47e
+    func replay(postbox: PostboxImpl, currentTransaction: Transaction, transaction: PostboxTransaction) -> Bool {
         var hasUpdates = false
         var hadRemovals = false
         var globalNotificationSettings: PostboxGlobalNotificationSettings?
@@ -1282,11 +1265,7 @@
     private let halfLimit: Int
     private var stateBySpace: [ChatListViewSpace: ChatListViewSpaceState] = [:]
     
-<<<<<<< HEAD
-    init(postbox: PostboxImpl, spaces: [ChatListViewSpace], anchorIndex: ChatListIndex, summaryComponents: ChatListEntrySummaryComponents, halfLimit: Int) {
-=======
-    init(postbox: Postbox, currentTransaction: Transaction, spaces: [ChatListViewSpace], anchorIndex: ChatListIndex, summaryComponents: ChatListEntrySummaryComponents, halfLimit: Int) {
->>>>>>> f55ba47e
+    init(postbox: PostboxImpl, currentTransaction: Transaction, spaces: [ChatListViewSpace], anchorIndex: ChatListIndex, summaryComponents: ChatListEntrySummaryComponents, halfLimit: Int) {
         self.anchorIndex = MutableChatListEntryIndex(index: anchorIndex, isMessage: true)
         self.summaryComponents = summaryComponents
         self.halfLimit = halfLimit
@@ -1296,11 +1275,7 @@
         }
     }
     
-<<<<<<< HEAD
-    func replay(postbox: PostboxImpl, transaction: PostboxTransaction) -> Bool {
-=======
-    func replay(postbox: Postbox, currentTransaction: Transaction, transaction: PostboxTransaction) -> Bool {
->>>>>>> f55ba47e
+    func replay(postbox: PostboxImpl, currentTransaction: Transaction, transaction: PostboxTransaction) -> Bool {
         var updated = false
         for (_, state) in self.stateBySpace {
             if state.replay(postbox: postbox, currentTransaction: currentTransaction, transaction: transaction) {
@@ -1386,11 +1361,7 @@
         return (backwardsResult.reversed(), result)
     }
     
-<<<<<<< HEAD
-    func sample(postbox: PostboxImpl) -> ChatListViewSample {
-=======
-    func sample(postbox: Postbox, currentTransaction: Transaction) -> ChatListViewSample {
->>>>>>> f55ba47e
+    func sample(postbox: PostboxImpl, currentTransaction: Transaction) -> ChatListViewSample {
         let combinedSpacesAndIndicesByDirection = self.sampleIndices()
         
         var result: [(ChatListViewSpace, MutableChatListEntry)] = []
