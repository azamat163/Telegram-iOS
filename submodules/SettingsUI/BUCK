load("//Config:buck_rule_macros.bzl", "static_library")

static_library(
    name = "SettingsUI",
    srcs = glob([
        "Sources/**/*.swift",
    ]),
    deps = [
        "//submodules/SSignalKit/SwiftSignalKit:SwiftSignalKit#shared",
        "//submodules/AsyncDisplayKit:AsyncDisplayKit#shared",
        "//submodules/Display:Display#shared",
        "//submodules/Postbox:Postbox#shared",
        "//submodules/TelegramCore:TelegramCore#shared",
        "//submodules/MtProtoKit:MtProtoKit#shared",
        "//submodules/TelegramPresentationData:TelegramPresentationData",
        "//submodules/AccountContext:AccountContext",
        "//submodules/ActivityIndicator:ActivityIndicator",
        "//submodules/AlertUI:AlertUI",
        "//submodules/PresentationDataUtils:PresentationDataUtils",
        "//submodules/AvatarNode:AvatarNode",
        "//submodules/CallListUI:CallListUI",
        "//submodules/ChatListSearchItemNode:ChatListSearchItemNode",
        "//submodules/ChatListSearchItemHeader:ChatListSearchItemHeader",
        "//submodules/ChatListUI:ChatListUI",
        "//submodules/ContactsPeerItem:ContactsPeerItem",
        "//submodules/CountrySelectionUI:CountrySelectionUI",
        "//submodules/DeviceAccess:DeviceAccess",
        "//submodules/DeviceLocationManager:DeviceLocationManager",
        "//submodules/GalleryUI:GalleryUI",
        "//submodules/Geocoding:Geocoding",
        "//submodules/ItemListUI:ItemListUI",
        "//submodules/ItemListStickerPackItem:ItemListStickerPackItem",
        "//submodules/ItemListPeerItem:ItemListPeerItem",
        "//submodules/ItemListPeerActionItem:ItemListPeerActionItem",
        "//submodules/ItemListAvatarAndNameInfoItem:ItemListAvatarAndNameInfoItem",
        "//submodules/LegacyComponents:LegacyComponents",
        "//submodules/LegacyUI:LegacyUI",
        "//submodules/LegacyMediaPickerUI:LegacyMediaPickerUI",
        "//submodules/ListSectionHeaderNode:ListSectionHeaderNode",
        "//submodules/LocalMediaResources:LocalMediaResources",
        "//submodules/LocalizedPeerData:LocalizedPeerData",
        "//submodules/LocalAuth:LocalAuth",
        "//submodules/MapResourceToAvatarSizes:MapResourceToAvatarSizes",
        "//submodules/MediaResources:MediaResources",
        "//submodules/MergeLists:MergeLists",
        "//submodules/NotificationSoundSelectionUI:NotificationSoundSelectionUI",
        "//submodules/OverlayStatusController:OverlayStatusController",
        "//submodules/PasswordSetupUI:PasswordSetupUI",
        "//submodules/PassportUI:PassportUI",
        "//submodules/PasscodeUI:PasscodeUI",
        "//submodules/PeerAvatarGalleryUI:PeerAvatarGalleryUI",
        "//submodules/PhoneInputNode:PhoneInputNode",
        "//submodules/PhotoResources:PhotoResources",
        "//submodules/ProgressNavigationButtonNode:ProgressNavigationButtonNode",
        "//submodules/RadialStatusNode:RadialStatusNode",
        "//submodules/SearchBarNode:SearchBarNode",
        "//submodules/SearchUI:SearchUI",
        "//submodules/ShareController:ShareController",
        "//submodules/StickerPackPreviewUI:StickerPackPreviewUI",
        "//submodules/TelegramUIPreferences:TelegramUIPreferences",
        "//submodules/TelegramStringFormatting:TelegramStringFormatting",
        "//submodules/TelegramNotices:TelegramNotices",
        "//submodules/TelegramCallsUI:TelegramCallsUI",
        "//submodules/TextFormat:TextFormat",
        "//submodules/MediaPlayer:UniversalMediaPlayer",
        "//submodules/UrlEscaping:UrlEscaping",
        "//submodules/WebSearchUI:WebSearchUI",
        "//submodules/UrlHandling:UrlHandling",
        "//submodules/HexColor:HexColor",
        "//submodules/QrCode:QrCode",
        "//submodules/WallpaperResources:WallpaperResources",
        "//submodules/AuthorizationUI:AuthorizationUI",
        "//submodules/InstantPageUI:InstantPageUI",
        "//submodules/CheckNode:CheckNode",
        "//submodules/CounterContollerTitleView:CounterContollerTitleView",
        "//submodules/GridMessageSelectionNode:GridMessageSelectionNode",
        "//submodules/InstantPageCache:InstantPageCache",
        "//submodules/AppBundle:AppBundle",
        "//submodules/ContextUI:ContextUI",
        "//submodules/WalletUI:WalletUI",
        "//submodules/Markdown:Markdown",
<<<<<<< HEAD
        "//submodules/PhoneNumberFormat:PhoneNumberFormat",
=======
        "//submodules/UndoUI:UndoUI",
        "//submodules/DeleteChatPeerActionSheetItem:DeleteChatPeerActionSheetItem",
>>>>>>> 1e49c246
    ],
    frameworks = [
        "$SDKROOT/System/Library/Frameworks/Foundation.framework",
        "$SDKROOT/System/Library/Frameworks/UIKit.framework",
        "$SDKROOT/System/Library/Frameworks/MessageUI.framework",
        "$SDKROOT/System/Library/Frameworks/LocalAuthentication.framework",
        "$SDKROOT/System/Library/Frameworks/Photos.framework",
        "$SDKROOT/System/Library/Frameworks/QuickLook.framework",
        "$SDKROOT/System/Library/Frameworks/CoreTelephony.framework",
    ],
)<|MERGE_RESOLUTION|>--- conflicted
+++ resolved
@@ -79,12 +79,9 @@
         "//submodules/ContextUI:ContextUI",
         "//submodules/WalletUI:WalletUI",
         "//submodules/Markdown:Markdown",
-<<<<<<< HEAD
-        "//submodules/PhoneNumberFormat:PhoneNumberFormat",
-=======
         "//submodules/UndoUI:UndoUI",
         "//submodules/DeleteChatPeerActionSheetItem:DeleteChatPeerActionSheetItem",
->>>>>>> 1e49c246
+        "//submodules/PhoneNumberFormat:PhoneNumberFormat",
     ],
     frameworks = [
         "$SDKROOT/System/Library/Frameworks/Foundation.framework",
