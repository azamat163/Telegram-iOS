--- conflicted
+++ resolved
@@ -451,13 +451,9 @@
         }
     }
     switch mediaArea {
-<<<<<<< HEAD
-    case .inputMediaAreaVenue, .inputMediaAreaChannelPost:
-=======
     case .inputMediaAreaChannelPost:
         return nil
     case .inputMediaAreaVenue:
->>>>>>> a3126f87
         return nil
     case let .mediaAreaGeoPoint(coordinates, geo):
         let latitude: Double
@@ -496,13 +492,8 @@
         } else {
             return nil
         }
-<<<<<<< HEAD
-    case .mediaAreaChannelPost:
-        return nil
-=======
     case let .mediaAreaChannelPost(coordinates, channelId, messageId):
         return .channelMessage(coordinates: coodinatesFromApiMediaAreaCoordinates(coordinates), messageId: EngineMessage.Id(peerId: PeerId(namespace: Namespaces.Peer.CloudChannel, id: PeerId.Id._internalFromInt64Value(channelId)), namespace: Namespaces.Message.Cloud, id: messageId))
->>>>>>> a3126f87
     }
 }
 
