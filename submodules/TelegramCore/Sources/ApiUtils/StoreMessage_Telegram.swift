--- conflicted
+++ resolved
@@ -423,11 +423,7 @@
             longitude = 0.0
         }
         return .venue(coordinates: coodinatesFromApiMediaAreaCoordinates(coordinates), venue: MediaArea.Venue(latitude: latitude, longitude: longitude, venue: MapVenue(title: title, address: address, provider: provider, id: venueId, type: venueType), queryId: nil, resultId: nil))
-<<<<<<< HEAD
-    case let .mediaAreaSuggestedReaction(_, coordinates, reaction):
-=======
     case let .mediaAreaSuggestedReaction(flags, coordinates, reaction):
->>>>>>> d0e9953d
         if let reaction = MessageReaction.Reaction(apiReaction: reaction) {
             var parsedFlags = MediaArea.ReactionFlags()
             if (flags & (1 << 0)) != 0 {
@@ -457,10 +453,6 @@
             } else {
                 apiMediaAreas.append(.mediaAreaGeoPoint(coordinates: inputCoordinates, geo: .geoPoint(flags: 0, long: venue.longitude, lat: venue.latitude, accessHash: 0, accuracyRadius: nil)))
             }
-<<<<<<< HEAD
-        case let .reaction(_, reaction):
-            apiMediaAreas.append(.mediaAreaSuggestedReaction(flags: 0, coordinates: inputCoordinates, reaction: reaction.apiReaction))
-=======
         case let .reaction(_, reaction, flags):
             var apiFlags: Int32 = 0
             if flags.contains(.isDark) {
@@ -470,7 +462,6 @@
                 apiFlags |= (1 << 1)
             }
             apiMediaAreas.append(.mediaAreaSuggestedReaction(flags: apiFlags, coordinates: inputCoordinates, reaction: reaction.apiReaction))
->>>>>>> d0e9953d
         }
     }
     return apiMediaAreas
