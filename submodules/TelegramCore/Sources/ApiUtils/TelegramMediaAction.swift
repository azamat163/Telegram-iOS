import Foundation
import Postbox
import TelegramApi


func telegramMediaActionFromApiAction(_ action: Api.MessageAction) -> TelegramMediaAction? {
    switch action {
    case let .messageActionChannelCreate(title):
        return TelegramMediaAction(action: .groupCreated(title: title))
    case let .messageActionChannelMigrateFrom(title, chatId):
        return TelegramMediaAction(action: .channelMigratedFromGroup(title: title, groupId: PeerId(namespace: Namespaces.Peer.CloudGroup, id: PeerId.Id._internalFromInt64Value(chatId))))
    case let .messageActionChatAddUser(users):
        return TelegramMediaAction(action: .addedMembers(peerIds: users.map({ PeerId(namespace: Namespaces.Peer.CloudUser, id: PeerId.Id._internalFromInt64Value($0)) })))
    case let .messageActionChatCreate(title, _):
        return TelegramMediaAction(action: .groupCreated(title: title))
    case .messageActionChatDeletePhoto:
        return TelegramMediaAction(action: .photoUpdated(image: nil))
    case let .messageActionChatDeleteUser(userId):
        return TelegramMediaAction(action: .removedMembers(peerIds: [PeerId(namespace: Namespaces.Peer.CloudUser, id: PeerId.Id._internalFromInt64Value(userId))]))
    case let .messageActionChatEditPhoto(photo):
        return TelegramMediaAction(action: .photoUpdated(image: telegramMediaImageFromApiPhoto(photo)))
    case let .messageActionChatEditTitle(title):
        return TelegramMediaAction(action: .titleUpdated(title: title))
    case let .messageActionChatJoinedByLink(inviterId):
        return TelegramMediaAction(action: .joinedByLink(inviter: PeerId(namespace: Namespaces.Peer.CloudUser, id: PeerId.Id._internalFromInt64Value(inviterId))))
    case let .messageActionChatMigrateTo(channelId):
        return TelegramMediaAction(action: .groupMigratedToChannel(channelId: PeerId(namespace: Namespaces.Peer.CloudChannel, id: PeerId.Id._internalFromInt64Value(channelId))))
    case .messageActionHistoryClear:
        return TelegramMediaAction(action: .historyCleared)
    case .messageActionPinMessage:
        return TelegramMediaAction(action: .pinnedMessageUpdated)
    case let .messageActionGameScore(gameId, score):
        return TelegramMediaAction(action: .gameScore(gameId: gameId, score: score))
    case let .messageActionPhoneCall(flags, callId, reason, duration):
        var discardReason: PhoneCallDiscardReason?
        if let reason = reason {
            discardReason = PhoneCallDiscardReason(apiReason: reason)
        }
        let isVideo = (flags & (1 << 2)) != 0
        return TelegramMediaAction(action: .phoneCall(callId: callId, discardReason: discardReason, duration: duration, isVideo: isVideo))
    case .messageActionEmpty:
        return nil
    case let .messageActionPaymentSent(flags, currency, totalAmount, invoiceSlug):
        let isRecurringInit = (flags & (1 << 2)) != 0
        let isRecurringUsed = (flags & (1 << 3)) != 0
        return TelegramMediaAction(action: .paymentSent(currency: currency, totalAmount: totalAmount, invoiceSlug: invoiceSlug, isRecurringInit: isRecurringInit, isRecurringUsed: isRecurringUsed))
    case .messageActionPaymentSentMe:
        return nil
    case .messageActionScreenshotTaken:
        return TelegramMediaAction(action: .historyScreenshot)
    case let .messageActionCustomAction(message):
        return TelegramMediaAction(action: .customText(text: message, entities: []))
    case let .messageActionBotAllowed(domain):
        return TelegramMediaAction(action: .botDomainAccessGranted(domain: domain))
    case .messageActionSecureValuesSentMe:
        return nil
    case let .messageActionSecureValuesSent(types):
        return TelegramMediaAction(action: .botSentSecureValues(types: types.map(SentSecureValueType.init)))
    case .messageActionContactSignUp:
        return TelegramMediaAction(action: .peerJoined)
    case let .messageActionGeoProximityReached(fromId, toId, distance):
        return TelegramMediaAction(action: .geoProximityReached(from: fromId.peerId, to: toId.peerId, distance: distance))
    case let .messageActionGroupCall(_, call, duration):
        switch call {
        case let .inputGroupCall(id, accessHash):
            return TelegramMediaAction(action: .groupPhoneCall(callId: id, accessHash: accessHash, scheduleDate: nil, duration: duration))
        }
    case let .messageActionInviteToGroupCall(call, userIds):
        switch call {
        case let .inputGroupCall(id, accessHash):
            return TelegramMediaAction(action: .inviteToGroupPhoneCall(callId: id, accessHash: accessHash, peerIds: userIds.map { userId in
                PeerId(namespace: Namespaces.Peer.CloudUser, id: PeerId.Id._internalFromInt64Value(userId))
            }))
        }
    case let .messageActionSetMessagesTTL(period):
        return TelegramMediaAction(action: .messageAutoremoveTimeoutUpdated(period))
    case let .messageActionGroupCallScheduled(call, scheduleDate):
        switch call {
        case let .inputGroupCall(id, accessHash):
            return TelegramMediaAction(action: .groupPhoneCall(callId: id, accessHash: accessHash, scheduleDate: scheduleDate, duration: nil))
        }
    case let .messageActionSetChatTheme(emoji):
        return TelegramMediaAction(action: .setChatTheme(emoji: emoji))
    case .messageActionChatJoinedByRequest:
        return TelegramMediaAction(action: .joinedByRequest)
    case let .messageActionWebViewDataSentMe(text, _), let .messageActionWebViewDataSent(text):
        return TelegramMediaAction(action: .webViewData(text))
    case let .messageActionGiftPremium(currency, amount, months):
        return TelegramMediaAction(action: .giftPremium(currency: currency, amount: amount, months: months))
    case let .messageActionTopicCreate(_, title, iconColor, iconEmojiId):
        return TelegramMediaAction(action: .topicCreated(title: title, iconColor: iconColor, iconFileId: iconEmojiId))
    case let .messageActionTopicEdit(flags, title, iconEmojiId, closed):
        var componenents: [TelegramMediaActionType.ForumTopicEditComponent] = []
<<<<<<< HEAD
        //messageActionTopicEdit#b117a9f5 flags:# title:flags.0?string icon_emoji_id:flags.1?long = MessageAction;
        if let title = title {
=======
        if let title {
>>>>>>> 508cbc73
            componenents.append(.title(title))
        }
        if (flags & (1 << 1)) != 0 {
            componenents.append(.iconFileId(iconEmojiId == 0 ? nil : iconEmojiId))
        }
        if let closed {
            componenents.append(.isClosed(closed == .boolTrue))
        }
        return TelegramMediaAction(action: .topicEdited(components: componenents))
    }
}

extension PhoneCallDiscardReason {
    init(apiReason: Api.PhoneCallDiscardReason) {
        switch apiReason {
            case .phoneCallDiscardReasonBusy:
                self = .busy
            case .phoneCallDiscardReasonDisconnect:
                self = .disconnect
            case .phoneCallDiscardReasonHangup:
                self = .hangup
            case .phoneCallDiscardReasonMissed:
                self = .missed
        }
    }
}

extension SentSecureValueType {
    init(apiType: Api.SecureValueType) {
        switch apiType {
            case .secureValueTypePersonalDetails:
                self = .personalDetails
            case .secureValueTypePassport:
                self = .passport
            case .secureValueTypeDriverLicense:
                self = .driversLicense
            case .secureValueTypeIdentityCard:
                self = .idCard
            case .secureValueTypeAddress:
                self = .address
            case .secureValueTypeBankStatement:
                self = .bankStatement
            case .secureValueTypeUtilityBill:
                self = .utilityBill
            case .secureValueTypeRentalAgreement:
                self = .rentalAgreement
            case .secureValueTypePhone:
                self = .phone
            case .secureValueTypeEmail:
                self = .email
            case .secureValueTypeInternalPassport:
                self = .internalPassport
            case .secureValueTypePassportRegistration:
                self = .passportRegistration
            case .secureValueTypeTemporaryRegistration:
                self = .temporaryRegistration
        }
    }
}<|MERGE_RESOLUTION|>--- conflicted
+++ resolved
@@ -91,12 +91,7 @@
         return TelegramMediaAction(action: .topicCreated(title: title, iconColor: iconColor, iconFileId: iconEmojiId))
     case let .messageActionTopicEdit(flags, title, iconEmojiId, closed):
         var componenents: [TelegramMediaActionType.ForumTopicEditComponent] = []
-<<<<<<< HEAD
-        //messageActionTopicEdit#b117a9f5 flags:# title:flags.0?string icon_emoji_id:flags.1?long = MessageAction;
-        if let title = title {
-=======
         if let title {
->>>>>>> 508cbc73
             componenents.append(.title(title))
         }
         if (flags & (1 << 1)) != 0 {
