import Postbox
import SwiftSignalKit
import TelegramApi
import MtProtoKit


public typealias AdminLogEventId = Int64

public struct AdminLogEvent: Comparable {
    public let id: AdminLogEventId
    public let peerId: PeerId
    public let date: Int32
    public let action: AdminLogEventAction
    
    public static func ==(lhs: AdminLogEvent, rhs: AdminLogEvent) -> Bool {
        return lhs.id == rhs.id
    }
    
    public static func <(lhs: AdminLogEvent, rhs: AdminLogEvent) -> Bool {
        if lhs.date != rhs.date {
            return lhs.date < rhs.date
        } else {
            return lhs.id < rhs.id
        }
    }
}

public struct AdminLogEventsResult {
    public let peerId: PeerId
    public let peers: [PeerId: Peer]
    public let events: [AdminLogEvent]
}

public enum AdminLogEventAction {
    case changeTitle(prev: String, new: String)
    case changeAbout(prev: String, new: String)
    case changeUsername(prev: String, new: String)
    case changePhoto(prev: ([TelegramMediaImageRepresentation], [TelegramMediaImage.VideoRepresentation]), new: ([TelegramMediaImageRepresentation], [TelegramMediaImage.VideoRepresentation]))
    case toggleInvites(Bool)
    case toggleSignatures(Bool)
    case updatePinned(Message?)
    case editMessage(prev: Message, new: Message)
    case deleteMessage(Message)
    case participantJoin
    case participantLeave
    case participantInvite(RenderedChannelParticipant)
    case participantToggleBan(prev: RenderedChannelParticipant, new: RenderedChannelParticipant)
    case participantToggleAdmin(prev: RenderedChannelParticipant, new: RenderedChannelParticipant)
    case changeStickerPack(prev: StickerPackReference?, new: StickerPackReference?)
    case togglePreHistoryHidden(Bool)
    case updateDefaultBannedRights(prev: TelegramChatBannedRights, new: TelegramChatBannedRights)
    case pollStopped(Message)
    case linkedPeerUpdated(previous: Peer?, updated: Peer?)
    case changeGeoLocation(previous: PeerGeoLocation?, updated: PeerGeoLocation?)
    case updateSlowmode(previous: Int32?, updated: Int32?)
    case startGroupCall
    case endGroupCall
    case groupCallUpdateParticipantMuteStatus(peerId: PeerId, isMuted: Bool)
    case updateGroupCallSettings(joinMuted: Bool)
    case groupCallUpdateParticipantVolume(peerId: PeerId, volume: Int32)
    case deleteExportedInvitation(ExportedInvitation)
    case revokeExportedInvitation(ExportedInvitation)
    case editExportedInvitation(previous: ExportedInvitation, updated: ExportedInvitation)
    case participantJoinedViaInvite(ExportedInvitation)
    case changeHistoryTTL(previousValue: Int32?, updatedValue: Int32?)
    case changeTheme(previous: String?, updated: String?)
}

public enum ChannelAdminLogEventError {
    case generic
}

public struct AdminLogEventsFlags: OptionSet {
    public var rawValue: UInt32
    
    public init(rawValue: UInt32) {
        self.rawValue = rawValue
    }
    
    public init() {
        self.rawValue = 0
    }
    public static let join = AdminLogEventsFlags(rawValue: 1 << 0)
    public static let leave = AdminLogEventsFlags(rawValue: 1 << 1)
    public static let invite = AdminLogEventsFlags(rawValue: 1 << 2)
    public static let ban = AdminLogEventsFlags(rawValue: 1 << 3)
    public static let unban = AdminLogEventsFlags(rawValue: 1 << 4)
    public static let kick = AdminLogEventsFlags(rawValue: 1 << 5)
    public static let unkick = AdminLogEventsFlags(rawValue: 1 << 6)
    public static let promote = AdminLogEventsFlags(rawValue: 1 << 7)
    public static let demote = AdminLogEventsFlags(rawValue: 1 << 8)
    public static let info = AdminLogEventsFlags(rawValue: 1 << 9)
    public static let settings = AdminLogEventsFlags(rawValue: 1 << 10)
    public static let pinnedMessages = AdminLogEventsFlags(rawValue: 1 << 11)
    public static let editMessages = AdminLogEventsFlags(rawValue: 1 << 12)
    public static let deleteMessages = AdminLogEventsFlags(rawValue: 1 << 13)
    public static let calls = AdminLogEventsFlags(rawValue: 1 << 14)
    public static let invites = AdminLogEventsFlags(rawValue: 1 << 15)
    
    public static var all: AdminLogEventsFlags {
        return [.join, .leave, .invite, .ban, .unban, .kick, .unkick, .promote, .demote, .info, .settings, .pinnedMessages, .editMessages, .deleteMessages, .calls, .invites]
    }
    public static var flags: AdminLogEventsFlags {
        return [.join, .leave, .invite, .ban, .unban, .kick, .unkick, .promote, .demote, .info, .settings, .pinnedMessages, .editMessages, .deleteMessages, .calls, .invites]
    }
}

private func boolFromApiValue(_ value: Api.Bool) -> Bool {
    switch value {
        case .boolFalse:
            return false
        case .boolTrue:
            return true
    }
}

func channelAdminLogEvents(postbox: Postbox, network: Network, peerId: PeerId, maxId: AdminLogEventId, minId: AdminLogEventId, limit: Int32 = 100, query: String? = nil, filter: AdminLogEventsFlags? = nil, admins: [PeerId]? = nil) -> Signal<AdminLogEventsResult, ChannelAdminLogEventError> {
    return postbox.transaction { transaction -> (Peer?, [Peer]?) in
        return (transaction.getPeer(peerId), admins?.compactMap { transaction.getPeer($0) })
    }
    |> castError(ChannelAdminLogEventError.self)
    |> mapToSignal { (peer, admins) -> Signal<AdminLogEventsResult, ChannelAdminLogEventError> in
        if let peer = peer, let inputChannel = apiInputChannel(peer) {
            let inputAdmins = admins?.compactMap { apiInputUser($0) }
            
            var flags: Int32 = 0
            var eventsFilter: Api.ChannelAdminLogEventsFilter? = nil
            if let filter = filter {
                flags += Int32(1 << 0)
                eventsFilter = Api.ChannelAdminLogEventsFilter.channelAdminLogEventsFilter(flags: Int32(filter.rawValue))
            }
            if let _ = inputAdmins {
                flags += Int32(1 << 1)
            }
            return network.request(Api.functions.channels.getAdminLog(flags: flags, channel: inputChannel, q: query ?? "", eventsFilter: eventsFilter, admins: inputAdmins, maxId: maxId, minId: minId, limit: limit)) |> mapToSignal { result in
                
                switch result {
                case let .adminLogResults(apiEvents, apiChats, apiUsers):
                    var peers: [PeerId: Peer] = [:]
                    for apiChat in apiChats {
                        if let peer = parseTelegramGroupOrChannel(chat: apiChat) {
                            peers[peer.id] = peer
                        }
                    }
                    for apiUser in apiUsers {
                        let peer = TelegramUser(user: apiUser)
                        peers[peer.id] = peer
                    }
                    
                    var events: [AdminLogEvent] = []
                    
                    for event in apiEvents {
                        switch event {
                            case let .channelAdminLogEvent(id, date, userId, apiAction):
                                var action: AdminLogEventAction?
                                switch apiAction {
                                    case let .channelAdminLogEventActionChangeTitle(prev, new):
                                        action = .changeTitle(prev: prev, new: new)
                                    case let .channelAdminLogEventActionChangeAbout(prev, new):
                                        action = .changeAbout(prev: prev, new: new)
                                    case let .channelAdminLogEventActionChangeUsername(prev, new):
                                        action = .changeUsername(prev: prev, new: new)
                                    case let .channelAdminLogEventActionChangePhoto(prev, new):
                                        let previousImage = telegramMediaImageFromApiPhoto(prev)
                                        let newImage = telegramMediaImageFromApiPhoto(new)
                                        action = .changePhoto(prev: (previousImage?.representations ?? [], previousImage?.videoRepresentations ?? []) , new: (newImage?.representations ?? [], newImage?.videoRepresentations ?? []))
                                    case let .channelAdminLogEventActionToggleInvites(new):
                                        action = .toggleInvites(boolFromApiValue(new))
                                    case let .channelAdminLogEventActionToggleSignatures(new):
                                        action = .toggleSignatures(boolFromApiValue(new))
                                    case let .channelAdminLogEventActionUpdatePinned(new):
                                        switch new {
                                        case .messageEmpty:
                                            action = .updatePinned(nil)
                                        default:
                                            if let message = StoreMessage(apiMessage: new), let rendered = locallyRenderedMessage(message: message, peers: peers) {
                                                action = .updatePinned(rendered)
                                            }
                                        }
                                    case let .channelAdminLogEventActionEditMessage(prev, new):
                                        if let prev = StoreMessage(apiMessage: prev), let prevRendered = locallyRenderedMessage(message: prev, peers: peers), let new = StoreMessage(apiMessage: new), let newRendered = locallyRenderedMessage(message: new, peers: peers) {
                                            action = .editMessage(prev: prevRendered, new: newRendered)
                                        }
                                    case let .channelAdminLogEventActionDeleteMessage(message):
                                        if let message = StoreMessage(apiMessage: message), let rendered = locallyRenderedMessage(message: message, peers: peers) {
                                            action = .deleteMessage(rendered)
                                        }
                                    case .channelAdminLogEventActionParticipantJoin:
                                        action = .participantJoin
                                    case .channelAdminLogEventActionParticipantLeave:
                                        action = .participantLeave
                                    case let .channelAdminLogEventActionParticipantInvite(participant):
                                        let participant = ChannelParticipant(apiParticipant: participant)
                                        
                                        if let peer = peers[participant.peerId] {
                                            action = .participantInvite(RenderedChannelParticipant(participant: participant, peer: peer))
                                        }
                                    case let .channelAdminLogEventActionParticipantToggleBan(prev, new):
                                        let prevParticipant = ChannelParticipant(apiParticipant: prev)
                                        let newParticipant = ChannelParticipant(apiParticipant: new)
                                        
                                        if let prevPeer = peers[prevParticipant.peerId], let newPeer = peers[newParticipant.peerId] {
                                            action = .participantToggleBan(prev: RenderedChannelParticipant(participant: prevParticipant, peer: prevPeer), new: RenderedChannelParticipant(participant: newParticipant, peer: newPeer))
                                        }
                                    case let .channelAdminLogEventActionParticipantToggleAdmin(prev, new):
                                        let prevParticipant = ChannelParticipant(apiParticipant: prev)
                                        let newParticipant = ChannelParticipant(apiParticipant: new)
                                        
                                        if let prevPeer = peers[prevParticipant.peerId], let newPeer = peers[newParticipant.peerId] {
                                            action = .participantToggleAdmin(prev: RenderedChannelParticipant(participant: prevParticipant, peer: prevPeer), new: RenderedChannelParticipant(participant: newParticipant, peer: newPeer))
                                            }
                                    case let .channelAdminLogEventActionChangeStickerSet(prevStickerset, newStickerset):
                                        action = .changeStickerPack(prev: StickerPackReference(apiInputSet: prevStickerset), new: StickerPackReference(apiInputSet: newStickerset))
                                    case let .channelAdminLogEventActionTogglePreHistoryHidden(value):
                                        action = .togglePreHistoryHidden(value == .boolTrue)
                                    case let .channelAdminLogEventActionDefaultBannedRights(prevBannedRights, newBannedRights):
                                        action = .updateDefaultBannedRights(prev: TelegramChatBannedRights(apiBannedRights: prevBannedRights), new: TelegramChatBannedRights(apiBannedRights: newBannedRights))
                                    case let .channelAdminLogEventActionStopPoll(message):
                                        if let message = StoreMessage(apiMessage: message), let rendered = locallyRenderedMessage(message: message, peers: peers) {
                                            action = .pollStopped(rendered)
                                        }
                                    case let .channelAdminLogEventActionChangeLinkedChat(prevValue, newValue):
                                        action = .linkedPeerUpdated(previous: prevValue == 0 ? nil : peers[PeerId(namespace: Namespaces.Peer.CloudChannel, id: PeerId.Id._internalFromInt64Value(prevValue))], updated: newValue == 0 ? nil : peers[PeerId(namespace: Namespaces.Peer.CloudChannel, id: PeerId.Id._internalFromInt64Value(newValue))])
                                    case let .channelAdminLogEventActionChangeLocation(prevValue, newValue):
                                        action = .changeGeoLocation(previous: PeerGeoLocation(apiLocation: prevValue), updated: PeerGeoLocation(apiLocation: newValue))
                                    case let .channelAdminLogEventActionToggleSlowMode(prevValue, newValue):
                                        action = .updateSlowmode(previous: prevValue == 0 ? nil : prevValue, updated: newValue == 0 ? nil : newValue)
                                    case .channelAdminLogEventActionStartGroupCall:
                                        action = .startGroupCall
                                    case .channelAdminLogEventActionDiscardGroupCall:
                                        action = .endGroupCall
                                    case let .channelAdminLogEventActionParticipantMute(participant):
                                        let parsedParticipant = GroupCallParticipantsContext.Update.StateUpdate.ParticipantUpdate(participant)
                                        action = .groupCallUpdateParticipantMuteStatus(peerId: parsedParticipant.peerId, isMuted: true)
                                    case let .channelAdminLogEventActionParticipantUnmute(participant):
                                        let parsedParticipant = GroupCallParticipantsContext.Update.StateUpdate.ParticipantUpdate(participant)
                                        action = .groupCallUpdateParticipantMuteStatus(peerId: parsedParticipant.peerId, isMuted: false)
                                    case let .channelAdminLogEventActionToggleGroupCallSetting(joinMuted):
                                        action = .updateGroupCallSettings(joinMuted: joinMuted == .boolTrue)
                                    case let .channelAdminLogEventActionExportedInviteDelete(invite):
                                        action = .deleteExportedInvitation(ExportedInvitation(apiExportedInvite: invite))
                                    case let .channelAdminLogEventActionExportedInviteRevoke(invite):
                                        action = .revokeExportedInvitation(ExportedInvitation(apiExportedInvite: invite))
                                    case let .channelAdminLogEventActionExportedInviteEdit(prevInvite, newInvite):
                                        action = .editExportedInvitation(previous: ExportedInvitation(apiExportedInvite: prevInvite), updated: ExportedInvitation(apiExportedInvite: newInvite))
                                    case let .channelAdminLogEventActionParticipantJoinByInvite(invite):
                                        action = .participantJoinedViaInvite(ExportedInvitation(apiExportedInvite: invite))
                                    case let .channelAdminLogEventActionParticipantVolume(participant):
                                        let parsedParticipant = GroupCallParticipantsContext.Update.StateUpdate.ParticipantUpdate(participant)
                                        action = .groupCallUpdateParticipantVolume(peerId: parsedParticipant.peerId, volume: parsedParticipant.volume ?? 10000)
                                    case let .channelAdminLogEventActionChangeHistoryTTL(prevValue, newValue):
                                        action = .changeHistoryTTL(previousValue: prevValue, updatedValue: newValue)
<<<<<<< HEAD
                                    /*case let .channelAdminLogEventActionChangeTheme(prevValue, newValue):
                                        action = .changeTheme(previous: prevValue, updated: newValue)*/
=======
>>>>>>> 54de3e7b
                                }
                                let peerId = PeerId(namespace: Namespaces.Peer.CloudUser, id: PeerId.Id._internalFromInt64Value(userId))
                                if let action = action {
                                    events.append(AdminLogEvent(id: id, peerId: peerId, date: date, action: action))
                                }
                        }
                    }
                    
                    return postbox.transaction { transaction -> AdminLogEventsResult in
                        updatePeers(transaction: transaction, peers: peers.map { $0.1 }, update: { return $1 })
                        var peers = peers
                        if peers[peerId] == nil, let peer = transaction.getPeer(peerId) {
                            peers[peer.id] = peer
                        }
                        return AdminLogEventsResult(peerId: peerId, peers: peers, events: events)
                    } |> castError(MTRpcError.self)
                }
                
            } |> mapError {_ in return .generic}
        }
        
        return .complete()
    }
}<|MERGE_RESOLUTION|>--- conflicted
+++ resolved
@@ -250,11 +250,6 @@
                                         action = .groupCallUpdateParticipantVolume(peerId: parsedParticipant.peerId, volume: parsedParticipant.volume ?? 10000)
                                     case let .channelAdminLogEventActionChangeHistoryTTL(prevValue, newValue):
                                         action = .changeHistoryTTL(previousValue: prevValue, updatedValue: newValue)
-<<<<<<< HEAD
-                                    /*case let .channelAdminLogEventActionChangeTheme(prevValue, newValue):
-                                        action = .changeTheme(previous: prevValue, updated: newValue)*/
-=======
->>>>>>> 54de3e7b
                                 }
                                 let peerId = PeerId(namespace: Namespaces.Peer.CloudUser, id: PeerId.Id._internalFromInt64Value(userId))
                                 if let action = action {
