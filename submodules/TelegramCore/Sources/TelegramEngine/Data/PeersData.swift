import SwiftSignalKit
import Postbox

public typealias EngineExportedPeerInvitation = ExportedInvitation
public typealias EngineSecretChatKeyFingerprint = SecretChatKeyFingerprint

public enum EnginePeerCachedInfoItem<T> {
    case known(T)
    case unknown
    
    public var knownValue: T? {
        switch self {
        case let .known(value):
            return value
        case .unknown:
            return nil
        }
    }
}

extension EnginePeerCachedInfoItem: Equatable where T: Equatable {
    public static func ==(lhs: EnginePeerCachedInfoItem<T>, rhs: EnginePeerCachedInfoItem<T>) -> Bool {
        switch lhs {
        case let .known(value):
            if case .known(value) = rhs {
                return true
            } else {
                return false
            }
        case .unknown:
            if case .unknown = rhs {
                return true
            } else {
                return false
            }
        }
    }
}

public enum EngineChannelParticipant: Equatable {
    case creator(id: EnginePeer.Id, adminInfo: ChannelParticipantAdminInfo?, rank: String?)
    case member(id: EnginePeer.Id, invitedAt: Int32, adminInfo: ChannelParticipantAdminInfo?, banInfo: ChannelParticipantBannedInfo?, rank: String?)
    
    public var peerId: EnginePeer.Id {
        switch self {
        case let .creator(id, _, _):
            return id
        case let .member(id, _, _, _, _):
            return id
        }
    }
}

public extension EngineChannelParticipant {
    init(_ participant: ChannelParticipant) {
        switch participant {
        case let .creator(id, adminInfo, rank):
            self = .creator(id: id, adminInfo: adminInfo, rank: rank)
        case let .member(id, invitedAt, adminInfo, banInfo, rank):
            self = .member(id: id, invitedAt: invitedAt, adminInfo: adminInfo, banInfo: banInfo, rank: rank)
        }
    }
    
    func _asParticipant() -> ChannelParticipant {
        switch self {
        case let .creator(id, adminInfo, rank):
            return .creator(id: id, adminInfo: adminInfo, rank: rank)
        case let .member(id, invitedAt, adminInfo, banInfo, rank):
            return .member(id: id, invitedAt: invitedAt, adminInfo: adminInfo, banInfo: banInfo, rank: rank)
        }
    }
}

public enum EngineLegacyGroupParticipant: Equatable {
    case member(id: EnginePeer.Id, invitedBy: EnginePeer.Id, invitedAt: Int32)
    case creator(id: EnginePeer.Id)
    case admin(id: EnginePeer.Id, invitedBy: EnginePeer.Id, invitedAt: Int32)
    
    public var peerId: EnginePeer.Id {
        switch self {
        case let .member(id, _, _):
            return id
        case let .creator(id):
            return id
        case let .admin(id, _, _):
            return id
        }
    }
}

public extension EngineLegacyGroupParticipant {
    init(_ participant: GroupParticipant) {
        switch participant {
        case let .member(id, invitedBy, invitedAt):
            self = .member(id: id, invitedBy: invitedBy, invitedAt: invitedAt)
        case let .creator(id):
            self = .creator(id: id)
        case let .admin(id, invitedBy, invitedAt):
            self = .admin(id: id, invitedBy: invitedBy, invitedAt: invitedAt)
        }
    }
    
    func _asParticipant() -> GroupParticipant {
        switch self {
        case let .member(id, invitedBy, invitedAt):
            return .member(id: id, invitedBy: invitedBy, invitedAt: invitedAt)
        case let .creator(id):
            return .creator(id: id)
        case let .admin(id, invitedBy, invitedAt):
            return .admin(id: id, invitedBy: invitedBy, invitedAt: invitedAt)
        }
    }
}

public extension TelegramEngine.EngineData.Item {
    enum NotificationSettings {
        public struct Global: TelegramEngineDataItem, PostboxViewDataItem {
            public typealias Result = EngineGlobalNotificationSettings

            public init() {
            }

            var key: PostboxViewKey {
                return .preferences(keys: Set([PreferencesKeys.globalNotifications]))
            }

            func extract(view: PostboxView) -> Result {
                guard let view = view as? PreferencesView else {
                    preconditionFailure()
                }
                guard let notificationSettings = view.values[PreferencesKeys.globalNotifications]?.get(GlobalNotificationSettings.self) else {
                    return EngineGlobalNotificationSettings(GlobalNotificationSettings.defaultSettings.effective)
                }
                return EngineGlobalNotificationSettings(notificationSettings.effective)
            }
        }
    }
    
    enum Peer {
        public struct Peer: TelegramEngineDataItem, TelegramEngineMapKeyDataItem, PostboxViewDataItem {
            public typealias Result = Optional<EnginePeer>

            fileprivate var id: EnginePeer.Id
            public var mapKey: EnginePeer.Id {
                return self.id
            }

            public init(id: EnginePeer.Id) {
                self.id = id
            }

            var key: PostboxViewKey {
                return .basicPeer(self.id)
            }

            func extract(view: PostboxView) -> Result {
                guard let view = view as? BasicPeerView else {
                    preconditionFailure()
                }
                guard let peer = view.peer else {
                    return nil
                }
                return EnginePeer(peer)
            }
        }

        public struct RenderedPeer: TelegramEngineDataItem, TelegramEngineMapKeyDataItem, PostboxViewDataItem {
            public typealias Result = Optional<EngineRenderedPeer>

            fileprivate var id: EnginePeer.Id
            public var mapKey: EnginePeer.Id {
                return self.id
            }

            public init(id: EnginePeer.Id) {
                self.id = id
            }

            var key: PostboxViewKey {
                return .peer(peerId: self.id, components: [])
            }

            func extract(view: PostboxView) -> Result {
                guard let view = view as? PeerView else {
                    preconditionFailure()
                }
                var peers: [EnginePeer.Id: EnginePeer] = [:]
                guard let peer = view.peers[self.id] else {
                    return nil
                }
                peers[peer.id] = EnginePeer(peer)

                if let secretChat = peer as? TelegramSecretChat {
                    guard let mainPeer = view.peers[secretChat.regularPeerId] else {
                        return nil
                    }
                    peers[mainPeer.id] = EnginePeer(mainPeer)
                }

                return EngineRenderedPeer(peerId: self.id, peers: peers, associatedMedia: view.media)
            }
        }

        public struct Presence: TelegramEngineDataItem, TelegramEngineMapKeyDataItem, PostboxViewDataItem {
            public typealias Result = Optional<EnginePeer.Presence>

            fileprivate var id: EnginePeer.Id
            public var mapKey: EnginePeer.Id {
                return self.id
            }

            public init(id: EnginePeer.Id) {
                self.id = id
            }

            var key: PostboxViewKey {
                return .peer(peerId: self.id, components: [])
            }

            func extract(view: PostboxView) -> Result {
                guard let view = view as? PeerView else {
                    preconditionFailure()
                }
                var presencePeerId = self.id
                if let secretChat = view.peers[self.id] as? TelegramSecretChat {
                    presencePeerId = secretChat.regularPeerId
                }
                guard let presence = view.peerPresences[presencePeerId] else {
                    return nil
                }
                return EnginePeer.Presence(presence)
            }
        }

        public struct NotificationSettings: TelegramEngineDataItem, TelegramEngineMapKeyDataItem, PostboxViewDataItem {
            public typealias Result = EnginePeer.NotificationSettings

            fileprivate var id: EnginePeer.Id
            public var mapKey: EnginePeer.Id {
                return self.id
            }

            public init(id: EnginePeer.Id) {
                self.id = id
            }

            var key: PostboxViewKey {
                return .peer(peerId: self.id, components: [])
            }

            func extract(view: PostboxView) -> Result {
                guard let view = view as? PeerView else {
                    preconditionFailure()
                }
                guard let notificationSettings = view.notificationSettings as? TelegramPeerNotificationSettings else {
                    return EnginePeer.NotificationSettings(TelegramPeerNotificationSettings.defaultSettings)
                }
                return EnginePeer.NotificationSettings(notificationSettings)
            }
        }
        
        public struct ThreadNotificationSettings: TelegramEngineDataItem, PostboxViewDataItem {
            public typealias Result = EnginePeer.NotificationSettings

            fileprivate var id: EnginePeer.Id
            fileprivate var threadId: Int64

            public init(id: EnginePeer.Id, threadId: Int64) {
                self.id = id
                self.threadId = threadId
            }

            var key: PostboxViewKey {
                return .messageHistoryThreadInfo(peerId: self.id, threadId: self.threadId)
            }

            func extract(view: PostboxView) -> Result {
                guard let view = view as? MessageHistoryThreadInfoView else {
                    preconditionFailure()
                }
                guard let data = view.info?.data.get(MessageHistoryThreadData.self) else {
                    return EnginePeer.NotificationSettings(TelegramPeerNotificationSettings.defaultSettings)
                }
                return EnginePeer.NotificationSettings(data.notificationSettings)
            }
        }

        public struct ParticipantCount: TelegramEngineDataItem, TelegramEngineMapKeyDataItem, PostboxViewDataItem {
            public typealias Result = Optional<Int>

            fileprivate var id: EnginePeer.Id
            public var mapKey: EnginePeer.Id {
                return self.id
            }

            public init(id: EnginePeer.Id) {
                self.id = id
            }

            var key: PostboxViewKey {
                return .cachedPeerData(peerId: self.id)
            }

            func extract(view: PostboxView) -> Result {
                guard let view = view as? CachedPeerDataView else {
                    preconditionFailure()
                }
                guard let cachedPeerData = view.cachedPeerData else {
                    return nil
                }
                switch cachedPeerData {
                case let channel as CachedChannelData:
                    return channel.participantsSummary.memberCount.flatMap(Int.init)
                case let group as CachedGroupData:
                    return group.participants?.participants.count
                default:
                    return nil
                }
            }
        }
        
        public struct Wallpaper: TelegramEngineDataItem, TelegramEngineMapKeyDataItem, PostboxViewDataItem {
            public typealias Result = Optional<TelegramWallpaper>

            fileprivate var id: EnginePeer.Id
            public var mapKey: EnginePeer.Id {
                return self.id
            }

            public init(id: EnginePeer.Id) {
                self.id = id
            }

            var key: PostboxViewKey {
                return .cachedPeerData(peerId: self.id)
            }

            func extract(view: PostboxView) -> Result {
                guard let view = view as? CachedPeerDataView else {
                    preconditionFailure()
                }
                guard let cachedPeerData = view.cachedPeerData else {
                    return nil
                }
                switch cachedPeerData {
<<<<<<< HEAD
                case let channel as CachedChannelData:
                    return channel.wallpaper
                case let user as CachedUserData:
                    return user.wallpaper
=======
                case let user as CachedUserData:
                    return user.wallpaper
                case let channel as CachedChannelData:
                    return channel.wallpaper
>>>>>>> 02f04e4c
                default:
                    return nil
                }
            }
        }

        public struct GroupCallDescription: TelegramEngineDataItem, TelegramEngineMapKeyDataItem, PostboxViewDataItem {
            public typealias Result = Optional<EngineGroupCallDescription>

            fileprivate var id: EnginePeer.Id
            public var mapKey: EnginePeer.Id {
                return self.id
            }

            public init(id: EnginePeer.Id) {
                self.id = id
            }

            var key: PostboxViewKey {
                return .cachedPeerData(peerId: self.id)
            }

            func extract(view: PostboxView) -> Result {
                guard let view = view as? CachedPeerDataView else {
                    preconditionFailure()
                }
                guard let cachedPeerData = view.cachedPeerData else {
                    return nil
                }
                switch cachedPeerData {
                case let channel as CachedChannelData:
                    return channel.activeCall.flatMap(EngineGroupCallDescription.init)
                case let group as CachedGroupData:
                    return group.activeCall.flatMap(EngineGroupCallDescription.init)
                default:
                    return nil
                }
            }
        }

        public struct ExportedInvitation: TelegramEngineDataItem, TelegramEngineMapKeyDataItem, PostboxViewDataItem {
            public typealias Result = Optional<EngineExportedPeerInvitation>

            fileprivate var id: EnginePeer.Id
            public var mapKey: EnginePeer.Id {
                return self.id
            }

            public init(id: EnginePeer.Id) {
                self.id = id
            }

            var key: PostboxViewKey {
                return .cachedPeerData(peerId: self.id)
            }

            func extract(view: PostboxView) -> Result {
                guard let view = view as? CachedPeerDataView else {
                    preconditionFailure()
                }
                guard let cachedPeerData = view.cachedPeerData else {
                    return nil
                }
                switch cachedPeerData {
                case let channel as CachedChannelData:
                    return channel.exportedInvitation
                case let group as CachedGroupData:
                    return group.exportedInvitation
                default:
                    return nil
                }
            }
        }
        
        public struct StatsDatacenterId: TelegramEngineDataItem, TelegramEngineMapKeyDataItem, PostboxViewDataItem {
            public typealias Result = Optional<Int32>

            fileprivate var id: EnginePeer.Id
            public var mapKey: EnginePeer.Id {
                return self.id
            }

            public init(id: EnginePeer.Id) {
                self.id = id
            }

            var key: PostboxViewKey {
                return .cachedPeerData(peerId: self.id)
            }

            func extract(view: PostboxView) -> Result {
                guard let view = view as? CachedPeerDataView else {
                    preconditionFailure()
                }
                guard let cachedPeerData = view.cachedPeerData else {
                    return nil
                }
                switch cachedPeerData {
                case let channel as CachedChannelData:
                    return channel.statsDatacenterId
                default:
                    return nil
                }
            }
        }
        
        public struct ThemeEmoticon: TelegramEngineDataItem, TelegramEngineMapKeyDataItem, PostboxViewDataItem {
            public typealias Result = Optional<String>

            fileprivate var id: EnginePeer.Id
            public var mapKey: EnginePeer.Id {
                return self.id
            }

            public init(id: EnginePeer.Id) {
                self.id = id
            }

            var key: PostboxViewKey {
                return .cachedPeerData(peerId: self.id)
            }

            func extract(view: PostboxView) -> Result {
                guard let view = view as? CachedPeerDataView else {
                    preconditionFailure()
                }
                guard let cachedPeerData = view.cachedPeerData else {
                    return nil
                }
                if let cachedData = cachedPeerData as? CachedUserData {
                    return cachedData.themeEmoticon
                } else if let cachedData = cachedPeerData as? CachedGroupData {
                    return cachedData.themeEmoticon
                } else if let cachedData = cachedPeerData as? CachedChannelData {
                    return cachedData.themeEmoticon
                } else {
                    return nil
                }
            }
        }
        
        public struct IsContact: TelegramEngineDataItem, TelegramEngineMapKeyDataItem, PostboxViewDataItem {
            public typealias Result = Bool

            fileprivate var id: EnginePeer.Id
            public var mapKey: EnginePeer.Id {
                return self.id
            }

            public init(id: EnginePeer.Id) {
                self.id = id
            }

            var key: PostboxViewKey {
                return .isContact(id: self.id)
            }

            func extract(view: PostboxView) -> Result {
                guard let view = view as? IsContactView else {
                    preconditionFailure()
                }
                return view.isContact
            }
        }
        
        public struct StickerPack: TelegramEngineDataItem, TelegramEngineMapKeyDataItem, PostboxViewDataItem {
            public typealias Result = StickerPackCollectionInfo?

            fileprivate var id: EnginePeer.Id
            public var mapKey: EnginePeer.Id {
                return self.id
            }

            public init(id: EnginePeer.Id) {
                self.id = id
            }

            var key: PostboxViewKey {
                return .cachedPeerData(peerId: self.id)
            }

            func extract(view: PostboxView) -> Result {
                guard let view = view as? CachedPeerDataView else {
                    preconditionFailure()
                }
                guard let cachedData = view.cachedPeerData as? CachedChannelData else {
                    return nil
                }
                return cachedData.stickerPack
            }
        }
        
        public struct AllowedReactions: TelegramEngineDataItem, TelegramEngineMapKeyDataItem, PostboxViewDataItem {
            public typealias Result = EnginePeerCachedInfoItem<PeerAllowedReactions>

            fileprivate var id: EnginePeer.Id
            public var mapKey: EnginePeer.Id {
                return self.id
            }

            public init(id: EnginePeer.Id) {
                self.id = id
            }

            var key: PostboxViewKey {
                return .cachedPeerData(peerId: self.id)
            }

            func extract(view: PostboxView) -> Result {
                guard let view = view as? CachedPeerDataView else {
                    preconditionFailure()
                }
                if let cachedData = view.cachedPeerData as? CachedChannelData {
                    return cachedData.allowedReactions
                } else if let cachedData = view.cachedPeerData as? CachedGroupData {
                    return cachedData.allowedReactions
                } else {
                    return .unknown
                }
            }
        }
        
        public struct CallJoinAsPeerId: TelegramEngineDataItem, TelegramEngineMapKeyDataItem, PostboxViewDataItem {
            public typealias Result = EnginePeer.Id?

            fileprivate var id: EnginePeer.Id
            public var mapKey: EnginePeer.Id {
                return self.id
            }

            public init(id: EnginePeer.Id) {
                self.id = id
            }

            var key: PostboxViewKey {
                return .cachedPeerData(peerId: self.id)
            }

            func extract(view: PostboxView) -> Result {
                guard let view = view as? CachedPeerDataView else {
                    preconditionFailure()
                }
                if let cachedData = view.cachedPeerData as? CachedChannelData {
                    return cachedData.callJoinPeerId
                } else if let cachedData = view.cachedPeerData as? CachedGroupData {
                    return cachedData.callJoinPeerId
                } else {
                    return nil
                }
            }
        }
        
        public struct LinkedDiscussionPeerId: TelegramEngineDataItem, TelegramEngineMapKeyDataItem, PostboxViewDataItem {
            public typealias Result = EnginePeerCachedInfoItem<EnginePeer.Id?>

            fileprivate var id: EnginePeer.Id
            public var mapKey: EnginePeer.Id {
                return self.id
            }

            public init(id: EnginePeer.Id) {
                self.id = id
            }

            var key: PostboxViewKey {
                return .cachedPeerData(peerId: self.id)
            }

            func extract(view: PostboxView) -> Result {
                guard let view = view as? CachedPeerDataView else {
                    preconditionFailure()
                }
                if let cachedData = view.cachedPeerData as? CachedChannelData {
                    switch cachedData.linkedDiscussionPeerId {
                    case let .known(value):
                        return .known(value)
                    case .unknown:
                        return .unknown
                    }
                } else {
                    return .unknown
                }
            }
        }
        
        public struct StatusSettings: TelegramEngineDataItem, TelegramEngineMapKeyDataItem, PostboxViewDataItem {
            public typealias Result = EnginePeer.StatusSettings?

            fileprivate var id: EnginePeer.Id
            public var mapKey: EnginePeer.Id {
                return self.id
            }

            public init(id: EnginePeer.Id) {
                self.id = id
            }

            var key: PostboxViewKey {
                return .cachedPeerData(peerId: self.id)
            }

            func extract(view: PostboxView) -> Result {
                guard let view = view as? CachedPeerDataView else {
                    preconditionFailure()
                }
                if let cachedData = view.cachedPeerData as? CachedUserData {
                    return cachedData.peerStatusSettings.flatMap(EnginePeer.StatusSettings.init)
                } else if let cachedData = view.cachedPeerData as? CachedChannelData {
                    return cachedData.peerStatusSettings.flatMap(EnginePeer.StatusSettings.init)
                } else if let cachedData = view.cachedPeerData as? CachedGroupData {
                    return cachedData.peerStatusSettings.flatMap(EnginePeer.StatusSettings.init)
                } else {
                    return nil
                }
            }
        }
        
        public struct AreVideoCallsAvailable: TelegramEngineDataItem, TelegramEngineMapKeyDataItem, PostboxViewDataItem {
            public typealias Result = Bool

            fileprivate var id: EnginePeer.Id
            public var mapKey: EnginePeer.Id {
                return self.id
            }

            public init(id: EnginePeer.Id) {
                self.id = id
            }

            var key: PostboxViewKey {
                return .cachedPeerData(peerId: self.id)
            }

            func extract(view: PostboxView) -> Result {
                guard let view = view as? CachedPeerDataView else {
                    preconditionFailure()
                }
                if let cachedData = view.cachedPeerData as? CachedUserData {
                    return cachedData.videoCallsAvailable
                } else {
                    return false
                }
            }
        }
        
        public struct AreVoiceCallsAvailable: TelegramEngineDataItem, TelegramEngineMapKeyDataItem, PostboxViewDataItem {
            public typealias Result = Bool

            fileprivate var id: EnginePeer.Id
            public var mapKey: EnginePeer.Id {
                return self.id
            }

            public init(id: EnginePeer.Id) {
                self.id = id
            }

            var key: PostboxViewKey {
                return .cachedPeerData(peerId: self.id)
            }

            func extract(view: PostboxView) -> Result {
                guard let view = view as? CachedPeerDataView else {
                    preconditionFailure()
                }
                if let cachedData = view.cachedPeerData as? CachedUserData {
                    return !cachedData.callsPrivate
                } else {
                    return true
                }
            }
        }
        
        public struct AreVoiceMessagesAvailable: TelegramEngineDataItem, TelegramEngineMapKeyDataItem, PostboxViewDataItem {
            public typealias Result = Bool

            fileprivate var id: EnginePeer.Id
            public var mapKey: EnginePeer.Id {
                return self.id
            }

            public init(id: EnginePeer.Id) {
                self.id = id
            }

            var key: PostboxViewKey {
                return .cachedPeerData(peerId: self.id)
            }

            func extract(view: PostboxView) -> Result {
                guard let view = view as? CachedPeerDataView else {
                    preconditionFailure()
                }
                if let cachedData = view.cachedPeerData as? CachedUserData {
                    return cachedData.voiceMessagesAvailable
                } else {
                    return true
                }
            }
        }
        
        public struct AboutText: TelegramEngineDataItem, TelegramEngineMapKeyDataItem, PostboxViewDataItem {
            public typealias Result = EnginePeerCachedInfoItem<String?>

            fileprivate var id: EnginePeer.Id
            public var mapKey: EnginePeer.Id {
                return self.id
            }

            public init(id: EnginePeer.Id) {
                self.id = id
            }

            var key: PostboxViewKey {
                return .cachedPeerData(peerId: self.id)
            }

            func extract(view: PostboxView) -> Result {
                guard let view = view as? CachedPeerDataView else {
                    preconditionFailure()
                }
                if let cachedData = view.cachedPeerData as? CachedUserData {
                    return .known(cachedData.about)
                } else if let cachedData = view.cachedPeerData as? CachedGroupData {
                    return .known(cachedData.about)
                } else if let cachedData = view.cachedPeerData as? CachedChannelData {
                    return .known(cachedData.about)
                } else {
                    return .unknown
                }
            }
        }
        
        public struct Photo: TelegramEngineDataItem, TelegramEngineMapKeyDataItem, PostboxViewDataItem {
            public typealias Result = EnginePeerCachedInfoItem<TelegramMediaImage?>

            fileprivate var id: EnginePeer.Id
            public var mapKey: EnginePeer.Id {
                return self.id
            }

            public init(id: EnginePeer.Id) {
                self.id = id
            }

            var key: PostboxViewKey {
                return .cachedPeerData(peerId: self.id)
            }

            func extract(view: PostboxView) -> Result {
                guard let view = view as? CachedPeerDataView else {
                    preconditionFailure()
                }
                if let cachedData = view.cachedPeerData as? CachedUserData {
                    if case let .known(value) = cachedData.photo {
                        return .known(value)
                    } else {
                        return .unknown
                    }
                } else if let cachedData = view.cachedPeerData as? CachedGroupData {
                    return .known(cachedData.photo)
                } else if let cachedData = view.cachedPeerData as? CachedChannelData {
                    return .known(cachedData.photo)
                } else {
                    return .unknown
                }
            }
        }
        
        public struct CanViewStats: TelegramEngineDataItem, TelegramEngineMapKeyDataItem, PostboxViewDataItem {
            public typealias Result = Bool

            fileprivate var id: EnginePeer.Id
            public var mapKey: EnginePeer.Id {
                return self.id
            }

            public init(id: EnginePeer.Id) {
                self.id = id
            }

            var key: PostboxViewKey {
                return .cachedPeerData(peerId: self.id)
            }

            func extract(view: PostboxView) -> Result {
                guard let view = view as? CachedPeerDataView else {
                    preconditionFailure()
                }
                if let cachedData = view.cachedPeerData as? CachedChannelData {
                    return cachedData.flags.contains(.canViewStats)
                } else {
                    return false
                }
            }
        }
        
        public struct CanDeleteHistory: TelegramEngineDataItem, TelegramEngineMapKeyDataItem, PostboxViewDataItem {
            public typealias Result = Bool

            fileprivate var id: EnginePeer.Id
            public var mapKey: EnginePeer.Id {
                return self.id
            }

            public init(id: EnginePeer.Id) {
                self.id = id
            }

            var key: PostboxViewKey {
                return .cachedPeerData(peerId: self.id)
            }

            func extract(view: PostboxView) -> Result {
                guard let view = view as? CachedPeerDataView else {
                    preconditionFailure()
                }
                if let cachedData = view.cachedPeerData as? CachedChannelData {
                    return cachedData.flags.contains(.canDeleteHistory)
                } else {
                    return false
                }
            }
        }
        
        public struct AntiSpamEnabled: TelegramEngineDataItem, TelegramEngineMapKeyDataItem, PostboxViewDataItem {
            public typealias Result = Bool

            fileprivate var id: EnginePeer.Id
            public var mapKey: EnginePeer.Id {
                return self.id
            }

            public init(id: EnginePeer.Id) {
                self.id = id
            }

            var key: PostboxViewKey {
                return .cachedPeerData(peerId: self.id)
            }

            func extract(view: PostboxView) -> Result {
                guard let view = view as? CachedPeerDataView else {
                    preconditionFailure()
                }
                if let cachedData = view.cachedPeerData as? CachedChannelData {
                    return cachedData.flags.contains(.antiSpamEnabled)
                } else {
                    return false
                }
            }
        }
        
        public struct IsBlocked: TelegramEngineDataItem, TelegramEngineMapKeyDataItem, PostboxViewDataItem {
            public typealias Result = EnginePeerCachedInfoItem<Bool>

            fileprivate var id: EnginePeer.Id
            public var mapKey: EnginePeer.Id {
                return self.id
            }

            public init(id: EnginePeer.Id) {
                self.id = id
            }

            var key: PostboxViewKey {
                return .cachedPeerData(peerId: self.id)
            }

            func extract(view: PostboxView) -> Result {
                guard let view = view as? CachedPeerDataView else {
                    preconditionFailure()
                }
                if let cachedData = view.cachedPeerData as? CachedUserData {
                    return .known(cachedData.isBlocked)
                } else {
                    return .unknown
                }
            }
        }
        
        public struct IsBlockedFromStories: TelegramEngineDataItem, TelegramEngineMapKeyDataItem, PostboxViewDataItem {
            public typealias Result = EnginePeerCachedInfoItem<Bool>

            fileprivate var id: EnginePeer.Id
            public var mapKey: EnginePeer.Id {
                return self.id
            }

            public init(id: EnginePeer.Id) {
                self.id = id
            }

            var key: PostboxViewKey {
                return .cachedPeerData(peerId: self.id)
            }

            func extract(view: PostboxView) -> Result {
                guard let view = view as? CachedPeerDataView else {
                    preconditionFailure()
                }
                if let cachedData = view.cachedPeerData as? CachedUserData {
                    return .known(cachedData.flags.contains(.isBlockedFromStories))
                } else {
                    return .unknown
                }
            }
        }
        
        public struct TranslationHidden: TelegramEngineDataItem, TelegramEngineMapKeyDataItem, PostboxViewDataItem {
            public typealias Result = Bool

            fileprivate var id: EnginePeer.Id
            public var mapKey: EnginePeer.Id {
                return self.id
            }

            public init(id: EnginePeer.Id) {
                self.id = id
            }

            var key: PostboxViewKey {
                return .cachedPeerData(peerId: self.id)
            }

            func extract(view: PostboxView) -> Result {
                guard let view = view as? CachedPeerDataView else {
                    preconditionFailure()
                }
                if let cachedData = view.cachedPeerData as? CachedUserData {
                    return cachedData.flags.contains(.translationHidden)
                } else if let cachedData = view.cachedPeerData as? CachedGroupData {
                    return cachedData.flags.contains(.translationHidden)
                } else if let cachedData = view.cachedPeerData as? CachedChannelData {
                    return cachedData.flags.contains(.translationHidden)
                } else {
                    return false
                }
            }
        }
        
        public struct LegacyGroupParticipants: TelegramEngineDataItem, TelegramEngineMapKeyDataItem, PostboxViewDataItem {
            public typealias Result = EnginePeerCachedInfoItem<[EngineLegacyGroupParticipant]>

            fileprivate var id: EnginePeer.Id
            public var mapKey: EnginePeer.Id {
                return self.id
            }

            public init(id: EnginePeer.Id) {
                self.id = id
            }

            var key: PostboxViewKey {
                return .cachedPeerData(peerId: self.id)
            }

            func extract(view: PostboxView) -> Result {
                guard let view = view as? CachedPeerDataView else {
                    preconditionFailure()
                }
                if let cachedData = view.cachedPeerData as? CachedGroupData {
                    if let participants = cachedData.participants {
                        return .known(participants.participants.map(EngineLegacyGroupParticipant.init))
                    } else {
                        return .unknown
                    }
                } else {
                    return .unknown
                }
            }
        }
        
        public struct SecretChatKeyFingerprint: TelegramEngineDataItem, TelegramEngineMapKeyDataItem, PostboxViewDataItem {
            public typealias Result = EngineSecretChatKeyFingerprint?

            fileprivate var id: EnginePeer.Id
            public var mapKey: EnginePeer.Id {
                return self.id
            }

            public init(id: EnginePeer.Id) {
                self.id = id
            }

            var key: PostboxViewKey {
                return .peerChatState(peerId: self.id)
            }

            func extract(view: PostboxView) -> Result {
                guard let view = view as? PeerChatStateView else {
                    preconditionFailure()
                }
                
                if let peerChatState = view.chatState?.getLegacy() as? SecretChatState {
                    return peerChatState.keyFingerprint
                } else {
                    return nil
                }
            }
        }
        
        public struct SecretChatLayer: TelegramEngineDataItem, TelegramEngineMapKeyDataItem, PostboxViewDataItem {
            public typealias Result = Int?

            fileprivate var id: EnginePeer.Id
            public var mapKey: EnginePeer.Id {
                return self.id
            }

            public init(id: EnginePeer.Id) {
                self.id = id
            }

            var key: PostboxViewKey {
                return .peerChatState(peerId: self.id)
            }

            func extract(view: PostboxView) -> Result {
                guard let view = view as? PeerChatStateView else {
                    preconditionFailure()
                }
                
                if let peerChatState = view.chatState?.getLegacy() as? SecretChatState {
                    switch peerChatState.embeddedState {
                    case .terminated:
                        return nil
                    case .handshake:
                        return nil
                    case .basicLayer:
                        return 7
                    case let .sequenceBasedLayer(secretChatSequenceBasedLayerState):
                        return Int(secretChatSequenceBasedLayerState.layerNegotiationState.activeLayer.rawValue)
                    }
                } else {
                    return nil
                }
            }
        }
        
        public struct ThreadData: TelegramEngineDataItem, TelegramEngineMapKeyDataItem, PostboxViewDataItem {
            public struct Key: Hashable {
                public var id: EnginePeer.Id
                public var threadId: Int64
                
                public init(id: EnginePeer.Id, threadId: Int64) {
                    self.id = id
                    self.threadId = threadId
                }
            }
            
            public typealias Result = MessageHistoryThreadData?

            fileprivate var id: EnginePeer.Id
            fileprivate var threadId: Int64
            
            public var mapKey: Key {
                return Key(id: self.id, threadId: self.threadId)
            }

            public init(id: EnginePeer.Id, threadId: Int64) {
                self.id = id
                self.threadId = threadId
            }

            var key: PostboxViewKey {
                return .messageHistoryThreadInfo(peerId: self.id, threadId: self.threadId)
            }

            func extract(view: PostboxView) -> Result {
                guard let view = view as? MessageHistoryThreadInfoView else {
                    preconditionFailure()
                }
                
                return view.info?.data.get(MessageHistoryThreadData.self)
            }
        }
        
        public struct StoryStats: TelegramEngineDataItem, TelegramEngineMapKeyDataItem, PostboxViewDataItem {
            public typealias Result = PeerStoryStats?

            fileprivate var id: EnginePeer.Id
            public var mapKey: EnginePeer.Id {
                return self.id
            }

            public init(id: EnginePeer.Id) {
                self.id = id
            }

            var key: PostboxViewKey {
                return .peerStoryStats(peerIds: Set([self.id]))
            }

            func extract(view: PostboxView) -> Result {
                guard let view = view as? PeerStoryStatsView else {
                    preconditionFailure()
                }
                
                if let result = view.storyStats[self.id] {
                    return result
                } else {
                    return nil
                }
            }
        }
    }
}<|MERGE_RESOLUTION|>--- conflicted
+++ resolved
@@ -343,17 +343,10 @@
                     return nil
                 }
                 switch cachedPeerData {
-<<<<<<< HEAD
-                case let channel as CachedChannelData:
-                    return channel.wallpaper
-                case let user as CachedUserData:
-                    return user.wallpaper
-=======
                 case let user as CachedUserData:
                     return user.wallpaper
                 case let channel as CachedChannelData:
                     return channel.wallpaper
->>>>>>> 02f04e4c
                 default:
                     return nil
                 }
