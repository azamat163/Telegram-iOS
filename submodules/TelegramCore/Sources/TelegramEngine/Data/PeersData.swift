--- conflicted
+++ resolved
@@ -2048,41 +2048,60 @@
             }
         }
         
-<<<<<<< HEAD
         public struct BotPreview: TelegramEngineDataItem, TelegramEngineMapKeyDataItem, PostboxViewDataItem {
             public typealias Result = CachedUserData.BotPreview?
-=======
-        public struct BotMenu: TelegramEngineDataItem, TelegramEngineMapKeyDataItem, PostboxViewDataItem {
-            public typealias Result = Optional<BotMenuButton>
->>>>>>> b8e5931e
-
-            fileprivate var id: EnginePeer.Id
-            public var mapKey: EnginePeer.Id {
-                return self.id
-            }
-
-            public init(id: EnginePeer.Id) {
-                self.id = id
-            }
-
-            var key: PostboxViewKey {
-                return .cachedPeerData(peerId: self.id)
-            }
-
-            func extract(view: PostboxView) -> Result {
-                guard let view = view as? CachedPeerDataView else {
-                    preconditionFailure()
-                }
-                if let cachedData = view.cachedPeerData as? CachedUserData {
-<<<<<<< HEAD
+
+            fileprivate var id: EnginePeer.Id
+            public var mapKey: EnginePeer.Id {
+                return self.id
+            }
+
+            public init(id: EnginePeer.Id) {
+                self.id = id
+            }
+
+            var key: PostboxViewKey {
+                return .cachedPeerData(peerId: self.id)
+            }
+
+            func extract(view: PostboxView) -> Result {
+                guard let view = view as? CachedPeerDataView else {
+                    preconditionFailure()
+                }
+                if let cachedData = view.cachedPeerData as? CachedUserData {
                     return cachedData.botPreview
-=======
-                    return cachedData.botInfo?.menuButton
->>>>>>> b8e5931e
-                } else {
-                    return nil
-                }
-            }
-        }
+                } else {
+                    return nil
+                }
+            }
+        }
+
+public struct BotMenu: TelegramEngineDataItem, TelegramEngineMapKeyDataItem, PostboxViewDataItem {
+public typealias Result = Optional<BotMenuButton>
+
+fileprivate var id: EnginePeer.Id
+public var mapKey: EnginePeer.Id {
+return self.id
+}
+
+public init(id: EnginePeer.Id) {
+self.id = id
+}
+
+var key: PostboxViewKey {
+return .cachedPeerData(peerId: self.id)
+}
+
+func extract(view: PostboxView) -> Result {
+guard let view = view as? CachedPeerDataView else {
+preconditionFailure()
+}
+if let cachedData = view.cachedPeerData as? CachedUserData {
+return cachedData.botInfo?.menuButton
+} else {
+return nil
+}
+}
+}
     }
 }