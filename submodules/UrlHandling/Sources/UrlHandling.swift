import Foundation
import UIKit
import SwiftSignalKit
import Postbox
import TelegramCore
import SyncCore
import MtProtoKit
import TelegramPresentationData
import TelegramUIPreferences
import TelegramNotices
import AccountContext

private let baseTelegramMePaths = ["telegram.me", "t.me", "telegram.dog"]
private let baseTelegraPhPaths = ["telegra.ph/", "te.legra.ph/", "graph.org/", "t.me/iv?"]

public enum ParsedInternalPeerUrlParameter {
    case botStart(String)
    case groupBotStart(String)
    case channelMessage(Int32, Double?)
    case replyThread(Int32, Int32)
    case voiceChat(String?)
}

public enum ParsedInternalUrl {
    case peerName(String, ParsedInternalPeerUrlParameter?)
    case peerId(PeerId)
    case privateMessage(messageId: MessageId, threadId: Int32?, timecode: Double?)
    case stickerPack(String)
    case join(String)
    case localization(String)
    case proxy(host: String, port: Int32, username: String?, password: String?, secret: Data?)
    case internalInstantView(url: String)
    case confirmationCode(Int)
    case cancelAccountReset(phone: String, hash: String)
    case share(url: String?, text: String?, to: String?)
    case wallpaper(WallpaperUrlParameter)
    case theme(String)
}

private enum ParsedUrl {
    case externalUrl(String)
    case internalUrl(ParsedInternalUrl)
}

public func parseInternalUrl(query: String) -> ParsedInternalUrl? {
    var query = query
    if query.hasPrefix("s/") {
        query = String(query[query.index(query.startIndex, offsetBy: 2)...])
    }
    if query.hasSuffix("/") {
        query.removeLast()
    }
    if let components = URLComponents(string: "/" + query) {
        var pathComponents = components.path.components(separatedBy: "/")
        if !pathComponents.isEmpty {
            pathComponents.removeFirst()
        }
        if !pathComponents.isEmpty && !pathComponents[0].isEmpty {
            let peerName: String = pathComponents[0]
            if pathComponents.count == 1 {
                if let queryItems = components.queryItems {
                    if peerName == "socks" || peerName == "proxy" {
                        var server: String?
                        var port: String?
                        var user: String?
                        var pass: String?
                        var secret: Data?
                        if let queryItems = components.queryItems {
                            for queryItem in queryItems {
                                if let value = queryItem.value {
                                    if queryItem.name == "server" || queryItem.name == "proxy" {
                                        server = value
                                    } else if queryItem.name == "port" {
                                        port = value
                                    } else if queryItem.name == "user" {
                                        user = value
                                    } else if queryItem.name == "pass" {
                                        pass = value
                                    } else if queryItem.name == "secret" {
                                        let parsedSecret = MTProxySecret.parse(value)
                                        if let parsedSecret = parsedSecret {
                                            secret = parsedSecret.serialize()
                                        }
                                    }
                                }
                            }
                        }
                        
                        if let server = server, !server.isEmpty, let port = port, let portValue = Int32(port) {
                            return .proxy(host: server, port: portValue, username: user, password: pass, secret: secret)
                        }
                    } else if peerName == "iv" {
                        var url: String?
                        for queryItem in queryItems {
                            if let value = queryItem.value {
                                if queryItem.name == "url" {
                                    url = value
                                }
                            }
                        }
                        if let _ = url {
                            return .internalInstantView(url: "https://t.me/\(query)")
                        }
                    } else if peerName == "login" {
                        var code: String?
                        for queryItem in queryItems {
                            if let value = queryItem.value {
                                if queryItem.name == "code" {
                                    code = value
                                }
                            }
                        }
                        if let code = code, let codeValue = Int(code) {
                            return .confirmationCode(codeValue)
                        }
                    } else if peerName == "confirmphone" {
                        var phone: String?
                        var hash: String?
                        for queryItem in queryItems {
                            if let value = queryItem.value {
                                if queryItem.name == "phone" {
                                    phone = value
                                } else if queryItem.name == "hash" {
                                    hash = value
                                }
                            }
                        }
                        if let phone = phone, let hash = hash {
                            return .cancelAccountReset(phone: phone, hash: hash)
                        }
                    } else {
                        for queryItem in queryItems {
                            if let value = queryItem.value {
                                if queryItem.name == "start" {
                                    return .peerName(peerName, .botStart(value))
                                } else if queryItem.name == "startgroup" {
                                    return .peerName(peerName, .groupBotStart(value))
                                } else if queryItem.name == "game" {
                                    return nil
                                } else if queryItem.name == "voicechat" {
                                    return .peerName(peerName, .voiceChat(value))
                                }
                            } else if queryItem.name == "voicechat" {
                                return .peerName(peerName, .voiceChat(nil))
                            }
                        }
                    }
                } else if pathComponents[0].hasPrefix(phonebookUsernamePathPrefix), let idValue = Int64(String(pathComponents[0][pathComponents[0].index(pathComponents[0].startIndex, offsetBy: phonebookUsernamePathPrefix.count)...])) {
                    return .peerId(PeerId(namespace: Namespaces.Peer.CloudUser, id: PeerId.Id._internalFromInt64Value(idValue)))
                } else if pathComponents[0].hasPrefix("+") || pathComponents[0].hasPrefix("%20") {
                    return .join(String(pathComponents[0].dropFirst()))
                }
                return .peerName(peerName, nil)
            } else if pathComponents.count == 2 || pathComponents.count == 3 {
                if pathComponents[0] == "addstickers" {
                    return .stickerPack(pathComponents[1])
                } else if pathComponents[0] == "joinchat" || pathComponents[0] == "joinchannel" {
                    return .join(pathComponents[1])
                } else if pathComponents[0] == "setlanguage" {
                    return .localization(pathComponents[1])
                } else if pathComponents[0] == "login" {
                    if let code = Int(pathComponents[1]) {
                        return .confirmationCode(code)
                    }
                } else if pathComponents[0] == "share" && pathComponents[1] == "url" {
                    if let queryItems = components.queryItems {
                        var url: String?
                        var text: String?
                        for queryItem in queryItems {
                            if let value = queryItem.value {
                                if queryItem.name == "url" {
                                    url = value
                                } else if queryItem.name == "text" {
                                    text = value
                                }
                            }
                        }
                        
                        if let url = url {
                            return .share(url: url, text: text, to: nil)
                        }
                    }
                    return nil
                } else if pathComponents[0] == "bg" {
                    let component = pathComponents[1]
                    let parameter: WallpaperUrlParameter
                    if [6, 8].contains(component.count), component.rangeOfCharacter(from: CharacterSet(charactersIn: "0123456789abcdefABCDEF").inverted) == nil, let color = UIColor(hexString: component) {
                        parameter = .color(color)
                    } else if [13, 15, 17].contains(component.count), component.rangeOfCharacter(from: CharacterSet(charactersIn: "0123456789abcdefABCDEF-~").inverted) == nil {
                        var rotation: Int32?
                        if let queryItems = components.queryItems {
                            for queryItem in queryItems {
                                if let value = queryItem.value {
                                    if queryItem.name == "rotation" {
                                        rotation = Int32(value)
                                    }
                                }
                            }
                        }
                        if component.contains("~") {
                            let components = component.components(separatedBy: "~")

                            var colors: [UInt32] = []
                            if components.count >= 2 && components.count <= 4 {
                                colors = components.compactMap { component in
                                    return UIColor(hexString: component)?.rgb
                                }
                            }

                            if !colors.isEmpty {
                                parameter = .gradient(colors, rotation)
                            } else {
                                return nil
                            }
                        } else {
                            let components = component.components(separatedBy: "-")
                            if components.count == 2, let topColor = UIColor(hexString: components[0]), let bottomColor = UIColor(hexString: components[1])  {
                                parameter = .gradient([topColor.rgb, bottomColor.rgb], rotation)
                            } else {
                                return nil
                            }
                        }
                    } else if component.contains("~") {
                        let components = component.components(separatedBy: "~")
                        if components.count >= 1 && components.count <= 4 {
                            let colors = components.compactMap { component in
                                return UIColor(hexString: component)?.rgb
                            }
                            parameter = .gradient(colors, nil)
                        } else {
                            parameter = .color(UIColor(rgb: 0xffffff))
                        }
                    } else {
                        var options: WallpaperPresentationOptions = []
                        var intensity: Int32?
                        var colors: [UInt32] = []
                        var rotation: Int32?
                        if let queryItems = components.queryItems {
                            for queryItem in queryItems {
                                if let value = queryItem.value {
                                    if queryItem.name == "mode" {
                                        for option in value.components(separatedBy: "+") {
                                            switch option.lowercased() {
                                                case "motion":
                                                    options.insert(.motion)
                                                case "blur":
                                                    options.insert(.blur)
                                                default:
                                                    break
                                            }
                                        }
                                    } else if queryItem.name == "bg_color" {
                                        if [6, 8].contains(value.count), value.rangeOfCharacter(from: CharacterSet(charactersIn: "0123456789abcdefABCDEF").inverted) == nil, let color = UIColor(hexString: value) {
                                            colors = [color.rgb]
                                        } else if [13, 15, 17].contains(value.count), value.rangeOfCharacter(from: CharacterSet(charactersIn: "0123456789abcdefABCDEF-").inverted) == nil {
                                            let components = value.components(separatedBy: "-")
                                            if components.count == 2, let topColorValue = UIColor(hexString: components[0]), let bottomColorValue = UIColor(hexString: components[1]) {
                                                colors = [topColorValue.rgb, bottomColorValue.rgb]
                                            }
                                        } else if value.contains("~") {
                                            let components = value.components(separatedBy: "~")
                                            if components.count >= 2 && components.count <= 4 {
                                                colors = components.compactMap { component in
                                                    return UIColor(hexString: component)?.rgb
                                                }
                                            }
                                        }
                                    } else if queryItem.name == "intensity" {
                                        intensity = Int32(value)
                                    } else if queryItem.name == "rotation" {
                                        rotation = Int32(value)
                                    }
                                }
                            }
                        }
                        parameter = .slug(component, options, colors, intensity, rotation)
                    }
                    return .wallpaper(parameter)
                } else if pathComponents[0] == "addtheme" {
                    return .theme(pathComponents[1])
                } else if pathComponents.count == 3 && pathComponents[0] == "c" {
                    if let channelId = Int64(pathComponents[1]), let messageId = Int32(pathComponents[2]) {
                        var threadId: Int32?
                        var timecode: Double?
                        if let queryItems = components.queryItems {
                            for queryItem in queryItems {
                                if let value = queryItem.value {
                                    if queryItem.name == "thread" {
                                        if let intValue = Int32(value) {
                                            threadId = intValue
                                        }
                                    } else if queryItem.name == "t" {
                                        if let doubleValue = Double(value) {
                                            timecode = doubleValue
                                        }
                                    }
                                }
                            }
                        }
<<<<<<< HEAD
                        return .privateMessage(messageId: MessageId(peerId: PeerId(namespace: Namespaces.Peer.CloudChannel, id: PeerId.Id._internalFromInt64Value(channelId)), namespace: Namespaces.Message.Cloud, id: messageId), threadId: threadId)
=======
                        return .privateMessage(messageId: MessageId(peerId: PeerId(namespace: Namespaces.Peer.CloudChannel, id: PeerId.Id._internalFromInt32Value(channelId)), namespace: Namespaces.Message.Cloud, id: messageId), threadId: threadId, timecode: timecode)
>>>>>>> b4f35689
                    } else {
                        return nil
                    }
                } else if let value = Int32(pathComponents[1]) {
                    var threadId: Int32?
                    var commentId: Int32?
                    var timecode: Double?
                    if let queryItems = components.queryItems {
                        for queryItem in queryItems {
                            if let value = queryItem.value {
                                if queryItem.name == "thread" {
                                    if let intValue = Int32(value) {
                                        threadId = intValue
                                    }
                                } else if queryItem.name == "comment" {
                                    if let intValue = Int32(value) {
                                        commentId = intValue
                                    }
                                } else if queryItem.name == "t" {
                                    if let doubleValue = Double(value) {
                                        timecode = doubleValue
                                    }
                                }
                            }
                        }
                    }
                    if let threadId = threadId {
                        return .peerName(peerName, .replyThread(threadId, value))
                    } else if let commentId = commentId {
                        return .peerName(peerName, .replyThread(value, commentId))
                    } else {
                        return .peerName(peerName, .channelMessage(value, timecode))
                    }
                } else {
                    return nil
                }
            }
        } else {
            return nil
        }
    }
    return nil
}

private func resolveInternalUrl(context: AccountContext, url: ParsedInternalUrl) -> Signal<ResolvedUrl?, NoError> {
    switch url {
        case let .peerName(name, parameter):
            return context.engine.peers.resolvePeerByName(name: name)
            |> take(1)
            |> mapToSignal { peerId -> Signal<Peer?, NoError> in
                return context.account.postbox.transaction { transaction -> Peer? in
                    if let peerId = peerId {
                        return transaction.getPeer(peerId)
                    } else {
                        return nil
                    }
                }
            }
            |> mapToSignal { peer -> Signal<ResolvedUrl?, NoError> in
                if let peer = peer {
                    if let parameter = parameter {
                        switch parameter {
                            case let .botStart(payload):
                                return .single(.botStart(peerId: peer.id, payload: payload))
                            case let .groupBotStart(payload):
                                return .single(.groupBotStart(peerId: peer.id, payload: payload))
                            case let .channelMessage(id, timecode):
                                return .single(.channelMessage(peerId: peer.id, messageId: MessageId(peerId: peer.id, namespace: Namespaces.Message.Cloud, id: id), timecode: timecode))
                            case let .replyThread(id, replyId):
                                let replyThreadMessageId = MessageId(peerId: peer.id, namespace: Namespaces.Message.Cloud, id: id)
                                return context.engine.messages.fetchChannelReplyThreadMessage(messageId: replyThreadMessageId, atMessageId: nil)
                                |> map(Optional.init)
                                |> `catch` { _ -> Signal<ChatReplyThreadMessage?, NoError> in
                                    return .single(nil)
                                }
                                |> map { result -> ResolvedUrl? in
                                    guard let result = result else {
                                        return .channelMessage(peerId: peer.id, messageId: replyThreadMessageId, timecode: nil)
                                    }
                                    return .replyThreadMessage(replyThreadMessage: result, messageId: MessageId(peerId: result.messageId.peerId, namespace: Namespaces.Message.Cloud, id: replyId))
                                }
                            case let .voiceChat(invite):
                                return .single(.joinVoiceChat(peer.id, invite))
                        }
                    } else {
                        if let peer = peer as? TelegramUser, peer.botInfo == nil {
                            return .single(.peer(peer.id, .chat(textInputState: nil, subject: nil, peekData: nil)))
                        } else {
                            return .single(.peer(peer.id, .chat(textInputState: nil, subject: nil, peekData: nil)))
                        }
                    }
                } else {
                    return .single(.peer(nil, .info))
                }
            }
        case let .peerId(peerId):
            return context.account.postbox.transaction { transaction -> Peer? in
                return transaction.getPeer(peerId)
            }
            |> mapToSignal { peer -> Signal<ResolvedUrl?, NoError> in
                if let peer = peer {
                    return .single(.peer(peer.id, .chat(textInputState: nil, subject: nil, peekData: nil)))
                } else {
                    return .single(.inaccessiblePeer)
                }
            }
        case let .privateMessage(messageId, threadId, timecode):
            return context.account.postbox.transaction { transaction -> Peer? in
                return transaction.getPeer(messageId.peerId)
            }
            |> mapToSignal { peer -> Signal<ResolvedUrl?, NoError> in
                let foundPeer: Signal<Peer?, NoError>
                if let peer = peer {
                    foundPeer = .single(peer)
                } else {
                    foundPeer = TelegramEngine(account: context.account).peers.findChannelById(channelId: messageId.peerId.id._internalGetInt64Value())
                }
                return foundPeer
                |> mapToSignal { foundPeer -> Signal<ResolvedUrl?, NoError> in
                    if let foundPeer = foundPeer {
                        if let threadId = threadId {
                            let replyThreadMessageId = MessageId(peerId: foundPeer.id, namespace: Namespaces.Message.Cloud, id: threadId)
                            return context.engine.messages.fetchChannelReplyThreadMessage(messageId: replyThreadMessageId, atMessageId: nil)
                            |> map(Optional.init)
                            |> `catch` { _ -> Signal<ChatReplyThreadMessage?, NoError> in
                                return .single(nil)
                            }
                            |> map { result -> ResolvedUrl? in
                                guard let result = result else {
                                    return .channelMessage(peerId: foundPeer.id, messageId: replyThreadMessageId, timecode: timecode)
                                }
                                return .replyThreadMessage(replyThreadMessage: result, messageId: messageId)
                            }
                        } else {
                            return .single(.peer(foundPeer.id, .chat(textInputState: nil, subject: .message(id: messageId, highlight: true, timecode: timecode), peekData: nil)))
                        }
                    } else {
                        return .single(.inaccessiblePeer)
                    }
                }
            }
        case let .stickerPack(name):
            return .single(.stickerPack(name: name))
        case let .join(link):
            return .single(.join(link))
        case let .localization(identifier):
            return .single(.localization(identifier))
        case let .proxy(host, port, username, password, secret):
            return .single(.proxy(host: host, port: port, username: username, password: password, secret: secret))
        case let .internalInstantView(url):
            return resolveInstantViewUrl(account: context.account, url: url)
            |> map(Optional.init)
        case let .confirmationCode(code):
            return .single(.confirmationCode(code))
        case let .cancelAccountReset(phone, hash):
            return .single(.cancelAccountReset(phone: phone, hash: hash))
        case let .share(url, text, to):
            return .single(.share(url: url, text: text, to: to))
        case let .wallpaper(parameter):
            return .single(.wallpaper(parameter))
        case let .theme(slug):
            return .single(.theme(slug))
    }
}

public func isTelegramMeLink(_ url: String) -> Bool {
    let schemes = ["http://", "https://", ""]
    for basePath in baseTelegramMePaths {
        for scheme in schemes {
            let basePrefix = scheme + basePath + "/"
            if url.lowercased().hasPrefix(basePrefix) {
                return true
            }
        }
    }
    return false
}

public func parseProxyUrl(_ url: String) -> (host: String, port: Int32, username: String?, password: String?, secret: Data?)? {
    let schemes = ["http://", "https://", ""]
    for basePath in baseTelegramMePaths {
        for scheme in schemes {
            let basePrefix = scheme + basePath + "/"
            if url.lowercased().hasPrefix(basePrefix) {
                if let internalUrl = parseInternalUrl(query: String(url[basePrefix.endIndex...])), case let .proxy(proxy) = internalUrl {
                    return (proxy.host, proxy.port, proxy.username, proxy.password, proxy.secret)
                }
            }
        }
    }
    if let parsedUrl = URL(string: url), parsedUrl.scheme == "tg", let host = parsedUrl.host, let query = parsedUrl.query {
        if let internalUrl = parseInternalUrl(query: host + "?" + query), case let .proxy(proxy) = internalUrl {
            return (proxy.host, proxy.port, proxy.username, proxy.password, proxy.secret)
        }
    }
    
    return nil
}

public func parseStickerPackUrl(_ url: String) -> String? {
    let schemes = ["http://", "https://", ""]
    for basePath in baseTelegramMePaths {
        for scheme in schemes {
            let basePrefix = scheme + basePath + "/"
            if url.lowercased().hasPrefix(basePrefix) {
                if let internalUrl = parseInternalUrl(query: String(url[basePrefix.endIndex...])), case let .stickerPack(name) = internalUrl {
                    return name
                }
            }
        }
    }
    if let parsedUrl = URL(string: url), parsedUrl.scheme == "tg", let host = parsedUrl.host, let query = parsedUrl.query {
        if let internalUrl = parseInternalUrl(query: host + "?" + query), case let .stickerPack(name) = internalUrl {
            return name
        }
    }
    
    return nil
}

public func parseWallpaperUrl(_ url: String) -> WallpaperUrlParameter? {
    let schemes = ["http://", "https://", ""]
    for basePath in baseTelegramMePaths {
        for scheme in schemes {
            let basePrefix = scheme + basePath + "/"
            if url.lowercased().hasPrefix(basePrefix) {
                if let internalUrl = parseInternalUrl(query: String(url[basePrefix.endIndex...])), case let .wallpaper(wallpaper) = internalUrl {
                    return wallpaper
                }
            }
        }
    }
    if let parsedUrl = URL(string: url), parsedUrl.scheme == "tg", let host = parsedUrl.host, let query = parsedUrl.query {
        if let internalUrl = parseInternalUrl(query: host + "?" + query), case let .wallpaper(wallpaper) = internalUrl {
            return wallpaper
        }
    }
    
    return nil
}

private struct UrlHandlingConfiguration {
    static var defaultValue: UrlHandlingConfiguration {
        return UrlHandlingConfiguration(token: nil, domains: [], urlAuthDomains: [])
    }
    
    public let token: String?
    public let domains: [String]
    public let urlAuthDomains: [String]
    
    fileprivate init(token: String?, domains: [String], urlAuthDomains: [String]) {
        self.token = token
        self.domains = domains
        self.urlAuthDomains = urlAuthDomains
    }
    
    static func with(appConfiguration: AppConfiguration) -> UrlHandlingConfiguration {
        if let data = appConfiguration.data {
            let urlAuthDomains = data["url_auth_domains"] as? [String] ?? []
            if let token = data["autologin_token"] as? String, let domains = data["autologin_domains"] as? [String] {
                return UrlHandlingConfiguration(token: token, domains: domains, urlAuthDomains: urlAuthDomains)
            }
        }
        return .defaultValue
    }
}

public func resolveUrlImpl(context: AccountContext, peerId: PeerId?, url: String, skipUrlAuth: Bool) -> Signal<ResolvedUrl, NoError> {
    let schemes = ["http://", "https://", ""]
    
    return ApplicationSpecificNotice.getSecretChatLinkPreviews(accountManager: context.sharedContext.accountManager)
    |> mapToSignal { linkPreviews -> Signal<ResolvedUrl, NoError> in
        return context.account.postbox.transaction { transaction -> Signal<ResolvedUrl, NoError> in
            let appConfiguration: AppConfiguration = transaction.getPreferencesEntry(key: PreferencesKeys.appConfiguration) as? AppConfiguration ?? AppConfiguration.defaultValue
            let urlHandlingConfiguration = UrlHandlingConfiguration.with(appConfiguration: appConfiguration)
            
            var skipUrlAuth = skipUrlAuth
            if let peerId = peerId, peerId.namespace == Namespaces.Peer.SecretChat {
                if let linkPreviews = linkPreviews, linkPreviews {
                } else {
                    skipUrlAuth = true
                }
            }
            
            var url = url
            if !url.contains("://") && !url.hasPrefix("tel:") && !url.hasPrefix("mailto:") && !url.hasPrefix("calshow:") {
                if !(url.hasPrefix("http") || url.hasPrefix("https")) {
                    url = "http://\(url)"
                }
            }
            
            if let urlValue = URL(string: url), let host = urlValue.host?.lowercased() {
                if urlHandlingConfiguration.domains.contains(host), var components = URLComponents(string: url) {
                    components.scheme = "https"
                    var queryItems = components.queryItems ?? []
                    queryItems.append(URLQueryItem(name: "autologin_token", value: urlHandlingConfiguration.token))
                    components.queryItems = queryItems
                    url = components.url?.absoluteString ?? url
                } else if !skipUrlAuth && urlHandlingConfiguration.urlAuthDomains.contains(host) {
                    return .single(.urlAuth(url))
                }
            }
            
            for basePath in baseTelegramMePaths {
                for scheme in schemes {
                    let basePrefix = scheme + basePath + "/"
                    if url.lowercased().hasPrefix(basePrefix) {
                        if let internalUrl = parseInternalUrl(query: String(url[basePrefix.endIndex...])) {
                            return resolveInternalUrl(context: context, url: internalUrl)
                            |> map { resolved -> ResolvedUrl in
                                if let resolved = resolved {
                                    return resolved
                                } else {
                                    return .externalUrl(url)
                                }
                            }
                        } else {
                            return .single(.externalUrl(url))
                        }
                    }
                }
            }
            for basePath in baseTelegraPhPaths {
                for scheme in schemes {
                    let basePrefix = scheme + basePath
                    if url.lowercased().hasPrefix(basePrefix) {
                        return resolveInstantViewUrl(account: context.account, url: url)
                    }
                }
            }
            return .single(.externalUrl(url))
        } |> switchToLatest
    }
}

public func resolveInstantViewUrl(account: Account, url: String) -> Signal<ResolvedUrl, NoError> {
    return webpagePreview(account: account, url: url)
    |> mapToSignal { webpage -> Signal<ResolvedUrl, NoError> in
        if let webpage = webpage {
            if case let .Loaded(content) = webpage.content {
                if content.instantPage != nil {
                    var anchorValue: String?
                    if let anchorRange = url.range(of: "#") {
                        let anchor = url[anchorRange.upperBound...]
                        if !anchor.isEmpty {
                            anchorValue = String(anchor)
                        }
                    }
                    return .single(.instantView(webpage, anchorValue))
                } else {
                    return .single(.externalUrl(url))
                }
            } else {
                return .complete()
            }
        } else {
            return .single(.externalUrl(url))
        }
    }
}<|MERGE_RESOLUTION|>--- conflicted
+++ resolved
@@ -297,11 +297,7 @@
                                 }
                             }
                         }
-<<<<<<< HEAD
-                        return .privateMessage(messageId: MessageId(peerId: PeerId(namespace: Namespaces.Peer.CloudChannel, id: PeerId.Id._internalFromInt64Value(channelId)), namespace: Namespaces.Message.Cloud, id: messageId), threadId: threadId)
-=======
-                        return .privateMessage(messageId: MessageId(peerId: PeerId(namespace: Namespaces.Peer.CloudChannel, id: PeerId.Id._internalFromInt32Value(channelId)), namespace: Namespaces.Message.Cloud, id: messageId), threadId: threadId, timecode: timecode)
->>>>>>> b4f35689
+                        return .privateMessage(messageId: MessageId(peerId: PeerId(namespace: Namespaces.Peer.CloudChannel, id: PeerId.Id._internalFromInt64Value(channelId)), namespace: Namespaces.Message.Cloud, id: messageId), threadId: threadId, timecode: timecode)
                     } else {
                         return nil
                     }
