import Foundation
import UIKit
import Display
import AsyncDisplayKit
import Postbox
import TelegramCore
import SwiftSignalKit
import AccountContext
import TelegramPresentationData
import TelegramUIPreferences
import TelegramStringFormatting
import MergeLists
import Photos
import PhotosUI
import LegacyComponents
import LegacyMediaPickerUI
import AttachmentUI
import ContextUI
import WebSearchUI
import SparseItemGrid
import UndoUI
import PresentationDataUtils
import MoreButtonNode

final class MediaPickerInteraction {
    let openMedia: (PHFetchResult<PHAsset>, Int, UIImage?) -> Void
    let openSelectedMedia: (TGMediaSelectableItem, UIImage?) -> Void
    let toggleSelection: (TGMediaSelectableItem, Bool, Bool) -> Bool
    let sendSelected: (TGMediaSelectableItem?, Bool, Int32?, Bool, @escaping () -> Void) -> Void
    let schedule: () -> Void
    let dismissInput: () -> Void
    let selectionState: TGMediaSelectionContext?
    let editingState: TGMediaEditingContext
    var hiddenMediaId: String?
    
    init(openMedia: @escaping (PHFetchResult<PHAsset>, Int, UIImage?) -> Void, openSelectedMedia: @escaping (TGMediaSelectableItem, UIImage?) -> Void, toggleSelection: @escaping (TGMediaSelectableItem, Bool, Bool) -> Bool, sendSelected: @escaping (TGMediaSelectableItem?, Bool, Int32?, Bool, @escaping () -> Void) -> Void, schedule: @escaping  () -> Void, dismissInput: @escaping () -> Void, selectionState: TGMediaSelectionContext?, editingState: TGMediaEditingContext) {
        self.openMedia = openMedia
        self.openSelectedMedia = openSelectedMedia
        self.toggleSelection = toggleSelection
        self.sendSelected = sendSelected
        self.schedule = schedule
        self.dismissInput = dismissInput
        self.selectionState = selectionState
        self.editingState = editingState
    }
}

private struct MediaPickerGridEntry: Comparable, Identifiable {
    let stableId: Int
    let content: MediaPickerGridItemContent
    
    static func <(lhs: MediaPickerGridEntry, rhs: MediaPickerGridEntry) -> Bool {
        return lhs.stableId < rhs.stableId
    }
    
    func item(account: Account, interaction: MediaPickerInteraction, theme: PresentationTheme) -> MediaPickerGridItem {
        return MediaPickerGridItem(content: self.content, interaction: interaction, theme: theme)
    }
}

private struct MediaPickerGridTransaction {
    let deletions: [Int]
    let insertions: [GridNodeInsertItem]
    let updates: [GridNodeUpdateItem]
    let scrollToItem: GridNodeScrollToItem?
    
    init(previousList: [MediaPickerGridEntry], list: [MediaPickerGridEntry], account: Account, interaction: MediaPickerInteraction, theme: PresentationTheme, scrollToItem: GridNodeScrollToItem?) {
         let (deleteIndices, indicesAndItems, updateIndices) = mergeListsStableWithUpdates(leftList: previousList, rightList: list)
        
        self.deletions = deleteIndices
        self.insertions = indicesAndItems.map { GridNodeInsertItem(index: $0.0, item: $0.1.item(account: account, interaction: interaction, theme: theme), previousIndex: $0.2) }
        self.updates = updateIndices.map { GridNodeUpdateItem(index: $0.0, previousIndex: $0.2, item: $0.1.item(account: account, interaction: interaction, theme: theme)) }
        
        self.scrollToItem = scrollToItem
    }
}

struct Month: Equatable {
    var packedValue: Int32

    init(packedValue: Int32) {
        self.packedValue = packedValue
    }

    init(localTimestamp: Int32) {
        var time: time_t = time_t(localTimestamp)
        var timeinfo: tm = tm()
        gmtime_r(&time, &timeinfo)

        let year = UInt32(timeinfo.tm_year)
        let month = UInt32(timeinfo.tm_mon)

        self.packedValue = Int32(bitPattern: year | (month << 16))
    }

    var year: Int32 {
        return Int32(bitPattern: (UInt32(bitPattern: self.packedValue) >> 0) & 0xffff)
    }

    var month: Int32 {
        return Int32(bitPattern: (UInt32(bitPattern: self.packedValue) >> 16) & 0xffff)
    }
}

public final class MediaPickerScreen: ViewController, AttachmentContainable {
    public enum Subject {
        public enum Media: Equatable {
            case image(UIImage)
            case video(URL)
            
            var asset: TGMediaSelectableItem {
                switch self {
                case let .image(image):
                    return image
                case let .video(url):
                    return TGCameraCapturedVideo(url: url)
                }
            }
            
            var identifier: String {
                switch self {
                case let .image(image):
                    return image.uniqueIdentifier
                case let .video(url):
                    return url.absoluteString
                }
            }
        }
        
        case assets(PHAssetCollection?)
        case media([Media])
    }
    
    private let context: AccountContext
    private var presentationData: PresentationData
    private var presentationDataDisposable: Disposable?
    private let updatedPresentationData: (initial: PresentationData, signal: Signal<PresentationData, NoError>)?
    
    fileprivate var interaction: MediaPickerInteraction?
    
    private let peer: EnginePeer?
    private let threadTitle: String?
    private let chatLocation: ChatLocation?
    private let bannedSendPhotos: (Int32, Bool)?
    private let bannedSendVideos: (Int32, Bool)?
    private let subject: Subject
    private let saveEditedPhotos: Bool
    
    private let titleView: MediaPickerTitleView
    private let moreButtonNode: MoreButtonNode
    
    public weak var webSearchController: WebSearchController?
    
    public var openCamera: ((TGAttachmentCameraView?) -> Void)?
    public var presentSchedulePicker: (Bool, @escaping (Int32) -> Void) -> Void = { _, _ in }
    public var presentTimerPicker: (@escaping (Int32) -> Void) -> Void = { _ in }
    public var presentWebSearch: (MediaGroupsScreen, Bool) -> Void = { _, _ in }
    public var getCaptionPanelView: () -> TGCaptionPanelView? = { return nil }
    
    private var completed = false
    public var legacyCompletion: (_ signals: [Any], _ silently: Bool, _ scheduleTime: Int32?, @escaping (String) -> UIView?, @escaping () -> Void) -> Void = { _, _, _, _, _ in }
    
    public var requestAttachmentMenuExpansion: () -> Void = { }
    public var updateNavigationStack: (@escaping ([AttachmentContainable]) -> ([AttachmentContainable], AttachmentMediaPickerContext?)) -> Void = { _ in }
    public var updateTabBarAlpha: (CGFloat, ContainedViewLayoutTransition) -> Void  = { _, _ in }
    public var cancelPanGesture: () -> Void = { }
    public var isContainerPanning: () -> Bool = { return false }
    public var isContainerExpanded: () -> Bool = { return false }
    
    var dismissAll: () -> Void = { }
    
    private class Node: ViewControllerTracingNode, UIGestureRecognizerDelegate {
        enum DisplayMode {
            case all
            case selected
        }
        
        enum State {
            case noAccess(cameraAccess: AVAuthorizationStatus?)
            case assets(fetchResult: PHFetchResult<PHAsset>?, preload: Bool, mediaAccess: PHAuthorizationStatus, cameraAccess: AVAuthorizationStatus?)
            case media([Subject.Media])
        }
        
        private weak var controller: MediaPickerScreen?
        private var presentationData: PresentationData
        fileprivate let mediaAssetsContext: MediaAssetsContext
        
        private var requestedMediaAccess = false
        private var requestedCameraAccess = false
        
        private let containerNode: ASDisplayNode
        private let backgroundNode: NavigationBackgroundNode
        private let gridNode: GridNode
        fileprivate var cameraView: TGAttachmentCameraView?
        private var cameraActivateAreaNode: AccessibilityAreaNode
        private var placeholderNode: MediaPickerPlaceholderNode?
        private var manageNode: MediaPickerManageNode?
        private var scrollingArea: SparseItemGridScrollingArea
        
        private var selectionNode: MediaPickerSelectedListNode?
        
        private var nextStableId: Int = 1
        private var currentEntries: [MediaPickerGridEntry] = []
        private var enqueuedTransactions: [MediaPickerGridTransaction] = []
        private var state: State?
        
        private var preloadPromise = ValuePromise<Bool>(true)
        
        private var itemsDisposable: Disposable?
        private var selectionChangedDisposable: Disposable?
        private var itemsDimensionsUpdatedDisposable: Disposable?
        private var hiddenMediaDisposable: Disposable?
        
        private let hiddenMediaId = Promise<String?>(nil)
        
        private var didSetReady = false
        private let _ready = Promise<Bool>()
        var ready: Promise<Bool> {
            return self._ready
        }
        
        private var validLayout: (ContainerViewLayout, CGFloat)?
        
        init(controller: MediaPickerScreen) {
            self.controller = controller
            self.presentationData = controller.presentationData
            
            let mediaAssetsContext = MediaAssetsContext()
            self.mediaAssetsContext = mediaAssetsContext
            
            self.containerNode = ASDisplayNode()
            self.backgroundNode = NavigationBackgroundNode(color: self.presentationData.theme.rootController.tabBar.backgroundColor)
            self.backgroundNode.backgroundColor = self.presentationData.theme.list.plainBackgroundColor
            self.gridNode = GridNode()
            self.scrollingArea = SparseItemGridScrollingArea()
            
            self.cameraActivateAreaNode = AccessibilityAreaNode()
<<<<<<< HEAD
            self.cameraActivateAreaNode.accessibilityLabel = self.presentationData.strings.MediaPicker_VoiceOver_Camera
=======
            self.cameraActivateAreaNode.accessibilityLabel = "Camera"
>>>>>>> 88d812d3
            self.cameraActivateAreaNode.accessibilityTraits = [.button]
            
            super.init()
            
            if case .assets(nil) = controller.subject {
            } else {
                self.preloadPromise.set(false)
            }
            
            self.addSubnode(self.containerNode)
            self.containerNode.addSubnode(self.backgroundNode)
            self.containerNode.addSubnode(self.gridNode)
//            self.containerNode.addSubnode(self.scrollingArea)
            
            let preloadPromise = self.preloadPromise
            let updatedState: Signal<State, NoError>
            switch controller.subject {
            case let .assets(collection):
                updatedState = combineLatest(mediaAssetsContext.mediaAccess(), mediaAssetsContext.cameraAccess())
                |> mapToSignal { mediaAccess, cameraAccess -> Signal<State, NoError> in
                    if case .notDetermined = mediaAccess {
                        return .single(.assets(fetchResult: nil, preload: false, mediaAccess: mediaAccess, cameraAccess: cameraAccess))
                    } else if [.restricted, .denied].contains(mediaAccess) {
                        return .single(.noAccess(cameraAccess: cameraAccess))
                    } else {
                        if let collection = collection {
                            return combineLatest(mediaAssetsContext.fetchAssets(collection), preloadPromise.get())
                            |> map { fetchResult, preload in
                                return .assets(fetchResult: fetchResult, preload: preload, mediaAccess: mediaAccess, cameraAccess: cameraAccess)
                            }
                        } else {
                            return combineLatest(mediaAssetsContext.recentAssets(), preloadPromise.get())
                            |> map { fetchResult, preload in
                                return .assets(fetchResult: fetchResult, preload: preload, mediaAccess: mediaAccess, cameraAccess: cameraAccess)
                            }
                        }
                    }
                }
            case let .media(media):
                updatedState = .single(.media(media))
            }
            
            self.itemsDisposable = (updatedState
            |> deliverOnMainQueue).start(next: { [weak self] state in
                guard let strongSelf = self else {
                    return
                }
                strongSelf.updateState(state)
            })
            
            self.gridNode.scrollingInitiated = { [weak self] in
                self?.dismissInput()
            }
            
            self.gridNode.visibleContentOffsetChanged = { [weak self] _ in
                self?.updateNavigation(transition: .immediate)
            }
            
            self.hiddenMediaDisposable = (self.hiddenMediaId.get()
            |> deliverOnMainQueue).start(next: { [weak self] id in
                if let strongSelf = self {
                    strongSelf.controller?.interaction?.hiddenMediaId = id
                    
                    strongSelf.gridNode.forEachItemNode { itemNode in
                        if let itemNode = itemNode as? MediaPickerGridItemNode {
                            itemNode.updateHiddenMedia()
                        }
                    }
                    
                    strongSelf.selectionNode?.updateHiddenMedia()
                }
            })
            
            if let selectionState = self.controller?.interaction?.selectionState {
                func selectionChangedSignal(selectionState: TGMediaSelectionContext) -> Signal<Bool, NoError> {
                    return Signal { subscriber in
                        let disposable = selectionState.selectionChangedSignal()?.start(next: { next in
                            if let next = next as? TGMediaSelectionChange {
                                subscriber.putNext(next.animated)
                            }
                        }, completed: {})
                        return ActionDisposable {
                            disposable?.dispose()
                        }
                    }
                }
                
                self.selectionChangedDisposable = (selectionChangedSignal(selectionState: selectionState)
                |> deliverOnMainQueue).start(next: { [weak self] animated in
                    if let strongSelf = self {
                        strongSelf.updateSelectionState(animated: animated)
                    }
                })
            }
            
            if let editingState = self.controller?.interaction?.editingState {
                func itemsDimensionsUpdatedSignal(editingState: TGMediaEditingContext) -> Signal<Void, NoError> {
                    return Signal { subscriber in
                        let disposable = editingState.cropAdjustmentsUpdatedSignal()?.start(next: { next in
                            subscriber.putNext(Void())
                        }, completed: {})
                        return ActionDisposable {
                            disposable?.dispose()
                        }
                    }
                }
                
                self.itemsDimensionsUpdatedDisposable = (itemsDimensionsUpdatedSignal(editingState: editingState)
                |> deliverOnMainQueue).start(next: { [weak self] _ in
                    if let strongSelf = self {
                        strongSelf.updateSelectionState()
                    }
                })
            }
        }
        
        deinit {
            self.itemsDisposable?.dispose()
            self.hiddenMediaDisposable?.dispose()
            self.selectionChangedDisposable?.dispose()
            self.itemsDimensionsUpdatedDisposable?.dispose()
        }
        
        private var selectionGesture: MediaPickerGridSelectionGesture?
        override func didLoad() {
            super.didLoad()
            
            self.gridNode.scrollView.alwaysBounceVertical = true
            self.gridNode.scrollView.showsVerticalScrollIndicator = false
            
            self.selectionGesture = MediaPickerGridSelectionGesture(target: nil, action: nil, gridNode: self.gridNode)
            self.selectionGesture?.delegate = self
            self.selectionGesture?.began = { [weak self] in
                self?.controller?.cancelPanGesture()
            }
            self.selectionGesture?.itemAt = { [weak self] point in
                if let strongSelf = self, let itemNode = strongSelf.gridNode.itemNodeAtPoint(point) as? MediaPickerGridItemNode, let selectableItem = itemNode.selectableItem {
                    return (selectableItem, strongSelf.controller?.interaction?.selectionState?.isIdentifierSelected(selectableItem.uniqueIdentifier) ?? false)
                } else {
                    return nil
                }
            }
            self.selectionGesture?.updateSelection = { [weak self] asset, selected in
                if let strongSelf = self {
                    strongSelf.controller?.interaction?.selectionState?.setItem(asset, selected: selected, animated: true, sender: nil)
                }
            }
            
            if let controller = self.controller, case let .assets(collection) = controller.subject, collection != nil {
                self.gridNode.view.interactiveTransitionGestureRecognizerTest = { point -> Bool in
                    return point.x > 44.0
                }
                
                self.selectionGesture?.sideInset = 44.0
            }
            
            self.scrollingArea.beginScrolling = { [weak self] in
                guard let strongSelf = self else {
                    return nil
                }
                return strongSelf.gridNode.scrollView
            }
            self.scrollingArea.setContentOffset = { [weak self] offset in
                guard let strongSelf = self else {
                    return
                }
//                strongSelf.isFastScrolling = true
                strongSelf.gridNode.scrollView.setContentOffset(offset, animated: false)
//                strongSelf.isFastScrolling = false
            }
            
            if let controller = self.controller, case .assets(nil) = controller.subject {
                let cameraView = TGAttachmentCameraView(forSelfPortrait: false, videoModeByDefault: controller.bannedSendPhotos != nil && controller.bannedSendVideos == nil)!
                cameraView.clipsToBounds = true
                cameraView.removeCorners()
                cameraView.pressed = { [weak self] in
                    if let strongSelf = self, !strongSelf.openingMedia {
                        strongSelf.dismissInput()
                        strongSelf.controller?.openCamera?(strongSelf.cameraView)
                    }
                }
                self.cameraView = cameraView
                cameraView.startPreview()
                
                self.gridNode.scrollView.addSubview(cameraView)
                self.gridNode.addSubnode(self.cameraActivateAreaNode)
            } else {
                self.containerNode.clipsToBounds = true
            }
        }
        
        func gestureRecognizer(_ gestureRecognizer: UIGestureRecognizer, shouldRecognizeSimultaneouslyWith otherGestureRecognizer: UIGestureRecognizer) -> Bool {
            if otherGestureRecognizer.view is UIScrollView || otherGestureRecognizer is UIPanGestureRecognizer {
                return true
            } else {
                return false
            }
        }
                        
        fileprivate func dismissInput() {
            self.view.window?.endEditing(true)
        }
        
        private func scrollerTextForTag(tag: Int32) -> String {
            let month = Month(packedValue: tag)
            return stringForMonth(strings: self.presentationData.strings, month: month.month, ofYear: month.year)
        }
        
        private var currentScrollingTag: Int32?
        private func updateScrollingArea() {
            guard let (layout, _) = self.validLayout else {
                return
            }

            var tag: Int32?
            self.gridNode.forEachItemNode { itemNode in
                if let itemNode = itemNode as? MediaPickerGridItemNode {
                    tag = itemNode.tag
                }
            }

            let dateString = tag.flatMap { self.scrollerTextForTag(tag: $0) }
            if self.currentScrollingTag != tag {
                self.currentScrollingTag = tag
                if self.scrollingArea.isDragging {
                    self.scrollingArea.feedbackTap()
                }
            }

            self.scrollingArea.update(
                containerSize: layout.size,
                containerInsets: self.gridNode.gridLayout.insets,
                contentHeight: self.gridNode.scrollView.contentSize.height,
                contentOffset: self.gridNode.scrollView.bounds.minY,
                isScrolling: self.gridNode.scrollView.isDragging || self.gridNode.scrollView.isDecelerating,
                date: (dateString ?? "", tag ?? 0),
                theme: self.presentationData.theme,
                transition: .immediate
            )
        }
        
        private func updateState(_ state: State) {
            guard let controller = self.controller, let interaction = controller.interaction else {
                return
            }
            
            let previousState = self.state
            self.state = state
            
            var stableId: Int = 0
            var entries: [MediaPickerGridEntry] = []
            
            var updateLayout = false
            
            switch state {
            case let .noAccess(cameraAccess):
                if case .assets = previousState {
                    updateLayout = true
                } else if case let .noAccess(previousCameraAccess) = previousState, previousCameraAccess != cameraAccess {
                    updateLayout = true
                }
                if case .notDetermined = cameraAccess, !self.requestedCameraAccess {
                    self.requestedCameraAccess = true
                    self.mediaAssetsContext.requestCameraAccess()
                }
            case let .assets(fetchResult, preload, mediaAccess, cameraAccess):
                if let fetchResult = fetchResult {
                    let totalCount = fetchResult.count
                    let count = preload ? min(13, totalCount) : totalCount
                    
                    for i in 0 ..< count {
                        let index: Int
                        if case let .assets(collection) = controller.subject, let _ = collection {
                            index = i
                        } else {
                            index = totalCount - i - 1
                        }
                        entries.append(MediaPickerGridEntry(stableId: stableId, content: .asset(fetchResult, index)))
                        stableId += 1
                    }
                    
                    if case let .assets(previousFetchResult, _, _, previousCameraAccess) = previousState, previousFetchResult == nil || previousCameraAccess != cameraAccess {
                        updateLayout = true
                    }
                    
                    if case .notDetermined = cameraAccess, !self.requestedCameraAccess {
                        self.requestedCameraAccess = true
                        self.mediaAssetsContext.requestCameraAccess()
                    }
                } else if case .notDetermined = mediaAccess, !self.requestedMediaAccess {
                    self.requestedMediaAccess = true
                    self.mediaAssetsContext.requestMediaAccess()
                }
            case let .media(media):
                let count = media.count
                for i in 0 ..< count {
                    entries.append(MediaPickerGridEntry(stableId: stableId, content: .media(media[i], i)))
                    stableId += 1
                }
            }
        
            let previousEntries = self.currentEntries
            self.currentEntries = entries
            
            var scrollToItem: GridNodeScrollToItem?
            if case let .assets(collection) = controller.subject, let _ = collection, previousEntries.isEmpty && !entries.isEmpty {
                scrollToItem = GridNodeScrollToItem(index: entries.count - 1, position: .bottom(0.0), transition: .immediate, directionHint: .down, adjustForSection: false)
            }
            
            let transaction = MediaPickerGridTransaction(previousList: previousEntries, list: entries, account: controller.context.account, interaction: interaction, theme: self.presentationData.theme, scrollToItem: scrollToItem)
            self.enqueueTransaction(transaction)
            
            if updateLayout, let (layout, navigationBarHeight) = self.validLayout {
                self.containerLayoutUpdated(layout, navigationBarHeight: navigationBarHeight, transition: previousState == nil ? .immediate : .animated(duration: 0.2, curve: .easeInOut))
            }
            self.updateNavigation(transition: .immediate)
        }
        
        private func updateSelectionState(animated: Bool = false) {
            self.gridNode.forEachItemNode { itemNode in
                if let itemNode = itemNode as? MediaPickerGridItemNode {
                    itemNode.updateSelectionState(animated: animated)
                }
            }
            self.selectionNode?.updateSelectionState()
            
            let count = Int32(self.controller?.interaction?.selectionState?.count() ?? 0)
            self.controller?.updateSelectionState(count: count)
            
            if let (layout, navigationBarHeight) = self.validLayout {
                self.containerLayoutUpdated(layout, navigationBarHeight: navigationBarHeight, transition: .animated(duration: 0.3, curve: .spring))
            }
        }
        
        func updatePresentationData(_ presentationData: PresentationData) {
            self.presentationData = presentationData
            
            self.backgroundNode.backgroundColor = self.presentationData.theme.list.plainBackgroundColor
            self.backgroundNode.updateColor(color: self.presentationData.theme.rootController.tabBar.backgroundColor, transition: .immediate)
        }
        
        private var currentDisplayMode: DisplayMode = .all
        func updateDisplayMode(_ displayMode: DisplayMode, animated: Bool = true) {
            let updated = self.currentDisplayMode != displayMode
            self.currentDisplayMode = displayMode
            
            self.dismissInput()
            self.controller?.dismissAllTooltips()
            
            if case .selected = displayMode, self.selectionNode == nil, let controller = self.controller {
                var persistentItems = false
                if case .media = controller.subject {
                    persistentItems = true
                }
                
                let selectionNode = MediaPickerSelectedListNode(context: controller.context, persistentItems: persistentItems)
                selectionNode.alpha = animated ? 0.0 : 1.0
                selectionNode.layer.allowsGroupOpacity = true
                selectionNode.isUserInteractionEnabled = false
                selectionNode.interaction = self.controller?.interaction
                selectionNode.getTransitionView = { [weak self] identifier in
                    if let strongSelf = self {
                        var node: MediaPickerGridItemNode?
                        strongSelf.gridNode.forEachItemNode { itemNode in
                            if let itemNode = itemNode as? MediaPickerGridItemNode, itemNode.identifier == identifier {
                                node = itemNode
                            }
                        }
                        if let node = node {
                            return (node.view, node.spoilerNode?.dustNode, { [weak node] animateCheckNode in
                                node?.animateFadeIn(animateCheckNode: animateCheckNode, animateSpoilerNode: false)
                            })
                        } else {
                            return nil
                        }
                    } else {
                        return nil
                    }
                }
                self.containerNode.insertSubnode(selectionNode, aboveSubnode: self.gridNode)
                self.selectionNode = selectionNode
                
                if let (layout, navigationBarHeight) = self.validLayout {
                    self.containerLayoutUpdated(layout, navigationBarHeight: navigationBarHeight, transition: .immediate)
                }
            }
            
            self.gridNode.isUserInteractionEnabled = displayMode == .all
            self.selectionNode?.isUserInteractionEnabled = displayMode == .selected
            
            var completion: () -> Void = {}
            if updated && displayMode == .all {
                completion = {
                    self.updateNavigation(transition: .animated(duration: 0.1, curve: .easeInOut))
                    self.selectionNode?.alpha = 0.0
                }
            }
            
            if updated {
                if animated {
                    switch displayMode {
                    case .selected:
                        self.selectionNode?.animateIn(initiated: { [weak self] in
                            self?.updateNavigation(transition: .immediate)
                        }, completion: completion)
                    case .all:
                        self.selectionNode?.animateOut(completion: completion)
                    }
                } else {
                    self.updateNavigation(transition: .immediate)
                }
            }
        }
        
        private weak var currentGalleryController: TGModernGalleryController?
        
        private var openingMedia = false
        fileprivate func openMedia(fetchResult: PHFetchResult<PHAsset>, index: Int, immediateThumbnail: UIImage?) {
            guard let controller = self.controller, let interaction = controller.interaction, let (layout, _) = self.validLayout, !self.openingMedia else {
                return
            }
            Queue.mainQueue().justDispatch {
                self.dismissInput()
            }
            
            var hasTimer = false
            if controller.chatLocation?.peerId != controller.context.account.peerId && controller.chatLocation?.peerId?.namespace == Namespaces.Peer.CloudUser {
                hasTimer = true
            }
            
            let hasSchedule = true
            
            self.openingMedia = true
            
            let reversed: Bool
            if case .assets(nil) = controller.subject {
                reversed = true
            } else {
                reversed = false
            }
            let index = reversed ? fetchResult.count - index - 1 : index
            self.currentGalleryController = presentLegacyMediaPickerGallery(context: controller.context, peer: controller.peer, threadTitle: controller.threadTitle, chatLocation: controller.chatLocation, presentationData: self.presentationData, source: .fetchResult(fetchResult: fetchResult, index: index, reversed: reversed), immediateThumbnail: immediateThumbnail, selectionContext: interaction.selectionState, editingContext: interaction.editingState, hasSilentPosting: true, hasSchedule: hasSchedule, hasTimer: hasTimer, updateHiddenMedia: { [weak self] id in
                self?.hiddenMediaId.set(.single(id))
            }, initialLayout: layout, transitionHostView: { [weak self] in
                return self?.gridNode.view
            }, transitionView: { [weak self] identifier in
                return self?.transitionView(for: identifier)
            }, completed: { [weak self] result, silently, scheduleTime, completion in
                if let strongSelf = self {
                    strongSelf.controller?.interaction?.sendSelected(result, silently, scheduleTime, false, completion)
                }
            }, presentSchedulePicker: controller.presentSchedulePicker, presentTimerPicker: controller.presentTimerPicker, getCaptionPanelView: controller.getCaptionPanelView, present: { [weak self] c, a in
                self?.controller?.present(c, in: .window(.root), with: a)
            }, finishedTransitionIn: { [weak self] in
                self?.openingMedia = false
                self?.cameraView?.pausePreview()
            }, willTransitionOut: { [weak self] in
                self?.cameraView?.resumePreview()
            }, dismissAll: { [weak self] in
                self?.controller?.dismissAll()
            })
        }
        
        fileprivate func openSelectedMedia(item: TGMediaSelectableItem, immediateThumbnail: UIImage?) {
            guard let controller = self.controller, let interaction = controller.interaction, let (layout, _) = self.validLayout, !self.openingMedia else {
                return
            }
            Queue.mainQueue().justDispatch {
                self.dismissInput()
            }
            
            var hasTimer = false
            if controller.chatLocation?.peerId != controller.context.account.peerId && controller.chatLocation?.peerId?.namespace == Namespaces.Peer.CloudUser {
                hasTimer = true
            }
            
            self.openingMedia = true
            self.currentGalleryController = presentLegacyMediaPickerGallery(context: controller.context, peer: controller.peer, threadTitle: controller.threadTitle, chatLocation: controller.chatLocation, presentationData: self.presentationData, source: .selection(item: item), immediateThumbnail: immediateThumbnail, selectionContext: interaction.selectionState, editingContext: interaction.editingState, hasSilentPosting: true, hasSchedule: true, hasTimer: hasTimer, updateHiddenMedia: { [weak self] id in
                self?.hiddenMediaId.set(.single(id))
            }, initialLayout: layout, transitionHostView: { [weak self] in
                return self?.selectionNode?.view
            }, transitionView: { [weak self] identifier in
                return self?.transitionView(for: identifier)
            }, completed: { [weak self] result, silently, scheduleTime, completion in
                if let strongSelf = self {
                    strongSelf.controller?.interaction?.sendSelected(result, silently, scheduleTime, false, completion)
                }
            }, presentSchedulePicker: controller.presentSchedulePicker, presentTimerPicker: controller.presentTimerPicker, getCaptionPanelView: controller.getCaptionPanelView, present: { [weak self] c, a in
                self?.controller?.present(c, in: .window(.root), with: a, blockInteraction: true)
            }, finishedTransitionIn: { [weak self] in
                self?.openingMedia = false
                self?.cameraView?.pausePreview()
            }, willTransitionOut: { [weak self] in
                self?.cameraView?.resumePreview()
            }, dismissAll: { [weak self] in
                self?.controller?.dismissAll()
            })
        }
        
        fileprivate func send(asFile: Bool = false, silently: Bool, scheduleTime: Int32?, animated: Bool, completion: @escaping () -> Void) {
            guard let controller = self.controller, !controller.completed else {
                return
            }
            controller.dismissAllTooltips()
            
            var hasHeic = false
            let allItems = controller.interaction?.selectionState?.selectedItems() ?? []
            for item in allItems {
                if item is TGCameraCapturedVideo {
                } else if let asset = item as? TGMediaAsset, asset.uniformTypeIdentifier.contains("heic") {
                    hasHeic = true
                    break
                }
            }
            
            let proceed: (Bool) -> Void = { convertToJpeg in
                let signals: [Any]!
                switch controller.subject {
                case .assets:
                    signals = TGMediaAssetsController.resultSignals(for: controller.interaction?.selectionState, editingContext: controller.interaction?.editingState, intent: asFile ? TGMediaAssetsControllerSendFileIntent : TGMediaAssetsControllerSendMediaIntent, currentItem: nil, storeAssets: true, convertToJpeg: convertToJpeg, descriptionGenerator: legacyAssetPickerItemGenerator(), saveEditedPhotos: controller.saveEditedPhotos)
                case .media:
                    signals = TGMediaAssetsController.pasteboardResultSignals(for: controller.interaction?.selectionState, editingContext: controller.interaction?.editingState, intent: asFile ? TGMediaAssetsControllerSendFileIntent : TGMediaAssetsControllerSendMediaIntent, currentItem: nil, descriptionGenerator: legacyAssetPickerItemGenerator())
                }
                guard let signals = signals else {
                    return
                }
                controller.completed = true
                controller.legacyCompletion(signals, silently, scheduleTime, { [weak self] identifier in
                    return !asFile ? self?.getItemSnapshot(identifier) : nil
                }, { [weak self] in
                    completion()
                    self?.controller?.dismiss(animated: animated)
                })
            }
            
            if asFile && hasHeic {
                controller.present(standardTextAlertController(theme: AlertControllerTheme(presentationData: self.presentationData), title: nil, text: self.presentationData.strings.MediaPicker_JpegConversionText, actions: [TextAlertAction(type: .defaultAction, title: self.presentationData.strings.MediaPicker_KeepHeic, action: {
                    proceed(false)
                }), TextAlertAction(type: .genericAction, title: self.presentationData.strings.MediaPicker_ConvertToJpeg, action: {
                    proceed(true)
                })], actionLayout: .vertical), in: .window(.root))
            } else {
                proceed(false)
            }
        }

        private func openLimitedMediaOptions() {
            let presentationData = self.presentationData
            let controller = ActionSheetController(presentationData: self.presentationData)
            let dismissAction: () -> Void = { [weak controller] in
                controller?.dismissAnimated()
            }
            controller.setItemGroups([
                ActionSheetItemGroup(items: [
                    ActionSheetButtonItem(title: presentationData.strings.Media_LimitedAccessSelectMore, color: .accent, action: { [weak self] in
                        dismissAction()
                        if #available(iOS 14.0, *), let strongController = self?.controller {
                            PHPhotoLibrary.shared().presentLimitedLibraryPicker(from: strongController)
                        }
                    }),
                    ActionSheetButtonItem(title: presentationData.strings.Media_LimitedAccessChangeSettings, color: .accent, action: { [weak self] in
                        dismissAction()
                        self?.controller?.context.sharedContext.applicationBindings.openSettings()
                    })
                ]),
                ActionSheetItemGroup(items: [ActionSheetButtonItem(title: presentationData.strings.Common_Cancel, action: { dismissAction() })])
            ])
            self.controller?.present(controller, in: .window(.root))
        }
        
        private func getItemSnapshot(_ identifier: String) -> UIView? {
            guard let selectionState = self.controller?.interaction?.selectionState else {
                return nil
            }
            
            if let galleryController = self.currentGalleryController {
                if selectionState.count() > 1 {
                    return nil
                }
                
                return galleryController.transitionView()
            }
            
            if selectionState.grouping && selectionState.count() > 1 && (self.selectionNode?.alpha ?? 0.0).isZero {
                return nil
            }
            
            if let view = self.transitionView(for: identifier, hideSource: true) {
                return view
            } else {
                return nil
            }
        }
        
        private func transitionView(for identifier: String, hideSource: Bool = false) -> UIView? {
            if let selectionNode = self.selectionNode, selectionNode.alpha > 0.0 {
                return selectionNode.transitionView(for: identifier, hideSource: hideSource)
            } else {
                var transitionNode: MediaPickerGridItemNode?
                self.gridNode.forEachItemNode { itemNode in
                    if let itemNode = itemNode as? MediaPickerGridItemNode, itemNode.identifier == identifier {
                        transitionNode = itemNode
                    }
                }
                let transitionView = transitionNode?.transitionView()
                if hideSource {
                    transitionNode?.isHidden = true
                }
                return transitionView
            }
        }
        
        private func enqueueTransaction(_ transaction: MediaPickerGridTransaction) {
            self.enqueuedTransactions.append(transaction)
            
            if let _ = self.validLayout {
                self.dequeueTransaction()
            }
        }
        
        private func dequeueTransaction() {
            if self.enqueuedTransactions.isEmpty {
                return
            }
            let transaction = self.enqueuedTransactions.removeFirst()
            self.gridNode.transaction(GridNodeTransaction(deleteItems: transaction.deletions, insertItems: transaction.insertions, updateItems: transaction.updates, scrollToItem: transaction.scrollToItem, updateLayout: nil, itemTransition: .immediate, stationaryItems: .none, updateFirstIndexInSectionOffset: nil), completion: { _ in })
        }
        
        func scrollToTop(animated: Bool = false) {
            if let selectionNode = self.selectionNode, selectionNode.alpha > 0.0 {
                selectionNode.scrollToTop(animated: animated)
            } else {
                self.gridNode.scrollView.setContentOffset(CGPoint(x: 0.0, y: -self.gridNode.scrollView.contentInset.top), animated: animated)
            }
        }
        
        private var previousContentOffset: GridNodeVisibleContentOffset?
        
        func updateNavigation(delayDisappear: Bool = false, transition: ContainedViewLayoutTransition) {
            if let selectionNode = self.selectionNode, selectionNode.alpha > 0.0 {
                self.controller?.navigationBar?.updateBackgroundAlpha(1.0, transition: .immediate)
                self.controller?.updateTabBarAlpha(1.0, transition)
            } else if self.placeholderNode != nil {
                self.controller?.navigationBar?.updateBackgroundAlpha(0.0, transition: .immediate)
                
                if delayDisappear {
                    Queue.mainQueue().after(0.25) {
                        self.controller?.updateTabBarAlpha(0.0, transition)
                    }
                } else {
                    self.controller?.updateTabBarAlpha(0.0, transition)
                }
            } else {
                var previousContentOffsetValue: CGFloat?
                if let previousContentOffset = self.previousContentOffset, case let .known(value) = previousContentOffset {
                    previousContentOffsetValue = value
                }
                
                let offset = self.gridNode.visibleContentOffset()
                switch offset {
                    case let .known(value):
                        let transition: ContainedViewLayoutTransition
                        if let previousContentOffsetValue = previousContentOffsetValue, value <= 0.0, previousContentOffsetValue > 2.0 {
                            transition = .animated(duration: 0.2, curve: .easeInOut)
                        } else {
                            transition = .immediate
                        }
                        self.controller?.navigationBar?.updateBackgroundAlpha(min(2.0, value) / 2.0, transition: transition)
                    case .unknown, .none:
                        self.controller?.navigationBar?.updateBackgroundAlpha(1.0, transition: .immediate)
                }
                self.controller?.updateTabBarAlpha(1.0, transition)
            }
            
            let count = Int32(self.controller?.interaction?.selectionState?.count() ?? 0)
            if count > 0 {
                self.controller?.updateTabBarAlpha(1.0, transition)
            }
        }
        
        func containerLayoutUpdated(_ layout: ContainerViewLayout, navigationBarHeight: CGFloat, transition: ContainedViewLayoutTransition) {
            let firstTime = self.validLayout == nil
            self.validLayout = (layout, navigationBarHeight)
            
            var insets = layout.insets(options: [])
            insets.top += navigationBarHeight
            
            let bounds = CGRect(origin: CGPoint(), size: CGSize(width: layout.size.width, height: layout.size.height))
            let innerBounds = CGRect(origin: CGPoint(), size: CGSize(width: layout.size.width, height: layout.size.height))
            
            let itemsPerRow: Int
            if case .compact = layout.metrics.widthClass {
                self._ready.set(.single(true))
                switch layout.orientation {
                    case .portrait:
                        itemsPerRow = 3
                    case .landscape:
                        itemsPerRow = 5
                }
            } else {
                itemsPerRow = 3
            }
            let width = layout.size.width - layout.safeInsets.left - layout.safeInsets.right
            let itemSpacing: CGFloat = 1.0
            let itemWidth = floorToScreenPixels((width - itemSpacing * CGFloat(itemsPerRow - 1)) / CGFloat(itemsPerRow))
            
            var cameraRect: CGRect? = CGRect(origin: CGPoint(x: layout.safeInsets.left, y: 0.0), size: CGSize(width: itemWidth, height: itemWidth * 2.0 + 1.0))
            if self.cameraView == nil {
                cameraRect = nil
            }
            
            var manageHeight: CGFloat = 0.0
            if case let .assets(_, _, mediaAccess, cameraAccess) = self.state {
                if cameraAccess == nil {
                    cameraRect = nil
                }
                
                var bannedSendMedia: (Int32, Bool)?
                if let bannedSendPhotos = self.controller?.bannedSendPhotos, let bannedSendVideos = self.controller?.bannedSendVideos {
                    bannedSendMedia = (max(bannedSendPhotos.0, bannedSendVideos.0), bannedSendPhotos.1 || bannedSendVideos.1)
                }
                
                if let (untilDate, personal) = bannedSendMedia {
                    self.gridNode.isHidden = true
                    
                    let banDescription: String
                    if untilDate != 0 && untilDate != Int32.max {
                        banDescription = self.presentationData.strings.Conversation_RestrictedMediaTimed(stringForFullDate(timestamp: untilDate, strings: self.presentationData.strings, dateTimeFormat: self.presentationData.dateTimeFormat)).string
                    } else if personal {
                        banDescription = self.presentationData.strings.Conversation_RestrictedMedia
                    } else {
                        banDescription = self.presentationData.strings.Conversation_DefaultRestrictedMedia
                    }
                    
                    var placeholderTransition = transition
                    let placeholderNode: MediaPickerPlaceholderNode
                    if let current = self.placeholderNode {
                        placeholderNode = current
                    } else {
                        placeholderNode = MediaPickerPlaceholderNode(content: .bannedSendMedia(banDescription))
                        self.containerNode.insertSubnode(placeholderNode, aboveSubnode: self.gridNode)
                        self.placeholderNode = placeholderNode
                        
                        placeholderTransition = .immediate
                    }
                    placeholderNode.update(layout: layout, theme: self.presentationData.theme, strings: self.presentationData.strings, hasCamera: false, transition: placeholderTransition)
                    placeholderTransition.updateFrame(node: placeholderNode, frame: innerBounds)
                    
                    self.updateNavigation(transition: .immediate)
                } else if case .notDetermined = mediaAccess {
                } else {
                    if case .limited = mediaAccess {
                        let manageNode: MediaPickerManageNode
                        if let current = self.manageNode {
                            manageNode = current
                        } else {
                            manageNode = MediaPickerManageNode()
                            manageNode.pressed = { [weak self] in
                                if let strongSelf = self {
                                    strongSelf.openLimitedMediaOptions()
                                }
                            }
                            self.manageNode = manageNode
                            self.gridNode.addSubnode(manageNode)
                        }
                        manageHeight = manageNode.update(layout: layout, theme: self.presentationData.theme, strings: self.presentationData.strings, subject: .limitedMedia, transition: transition)
                        transition.updateFrame(node: manageNode, frame: CGRect(origin: CGPoint(x: 0.0, y: -manageHeight), size: CGSize(width: layout.size.width, height: manageHeight)))
                    } else if [.denied, .restricted].contains(cameraAccess) {
                        cameraRect = nil
                        
                        let manageNode: MediaPickerManageNode
                        if let current = self.manageNode {
                            manageNode = current
                        } else {
                            manageNode = MediaPickerManageNode()
                            manageNode.pressed = { [weak self] in
                                self?.controller?.context.sharedContext.applicationBindings.openSettings()
                            }
                            self.manageNode = manageNode
                            self.gridNode.addSubnode(manageNode)
                        }
                        manageHeight = manageNode.update(layout: layout, theme: self.presentationData.theme, strings: self.presentationData.strings, subject: .camera, transition: transition)
                        transition.updateFrame(node: manageNode, frame: CGRect(origin: CGPoint(x: 0.0, y: -manageHeight), size: CGSize(width: layout.size.width, height: manageHeight)))
                    } else if let manageNode = self.manageNode {
                        self.manageNode = nil
                        manageNode.removeFromSupernode()
                    }
                }
            } else {
                cameraRect = nil
            }
            
            let cleanGridInsets = UIEdgeInsets(top: insets.top, left: layout.safeInsets.left, bottom: layout.intrinsicInsets.bottom, right: layout.safeInsets.right)
            let gridInsets = UIEdgeInsets(top: insets.top + manageHeight, left: layout.safeInsets.left, bottom: layout.intrinsicInsets.bottom, right: layout.safeInsets.right)
            transition.updateFrame(node: self.gridNode, frame: innerBounds)
            self.scrollingArea.frame = innerBounds
            
            transition.updateFrame(node: self.backgroundNode, frame: innerBounds)
            self.backgroundNode.update(size: bounds.size, transition: transition)
            
            transition.updateFrame(node: self.containerNode, frame: CGRect(origin: CGPoint(), size: CGSize(width: bounds.width, height: bounds.height)))
            
            self.gridNode.transaction(GridNodeTransaction(deleteItems: [], insertItems: [], updateItems: [], scrollToItem: nil, updateLayout: GridNodeUpdateLayout(layout: GridNodeLayout(size: bounds.size, insets: gridInsets, scrollIndicatorInsets: nil, preloadSize: itemWidth, type: .fixed(itemSize: CGSize(width: itemWidth, height: itemWidth), fillWidth: true, lineSpacing: itemSpacing, itemSpacing: itemSpacing), cutout: cameraRect), transition: transition), itemTransition: .immediate, stationaryItems: .none, updateFirstIndexInSectionOffset: nil, updateOpaqueState: nil, synchronousLoads: false), completion: { [weak self] _ in
                guard let strongSelf = self else {
                    return
                }
                if !strongSelf.didSetReady && strongSelf.state != nil {
                    strongSelf.didSetReady = true
                    Queue.mainQueue().justDispatch {
                        strongSelf._ready.set(.single(true)
                        |> delay(0.05, queue: Queue.mainQueue()))
                        
                        Queue.mainQueue().after(0.5, {
                            strongSelf.preloadPromise.set(false)
                        })
                    }
                }
            })
            
            if let selectionNode = self.selectionNode, let controller = self.controller {
                let selectedItems = controller.interaction?.selectionState?.selectedItems() as? [TGMediaSelectableItem] ?? []
                let updateSelectionNode = {
                    selectionNode.updateLayout(size: bounds.size, insets: cleanGridInsets, items: selectedItems, grouped: self.controller?.groupedValue ?? true, theme: self.presentationData.theme, wallpaper: self.presentationData.chatWallpaper, bubbleCorners: self.presentationData.chatBubbleCorners, transition: transition)
                }
                
                if selectedItems.count < 1 && self.currentDisplayMode == .selected {
                    self.updateDisplayMode(.all)
                    Queue.mainQueue().after(0.3, updateSelectionNode)
                } else {
                    updateSelectionNode()
                }
                transition.updateFrame(node: selectionNode, frame: innerBounds)
            }
            
            if let cameraView = self.cameraView {
                if let cameraRect = cameraRect {
                    transition.updateFrame(view: cameraView, frame: cameraRect)
                    self.cameraActivateAreaNode.frame = cameraRect
                    cameraView.isHidden = false
                } else {
                    cameraView.isHidden = true
                }
            }
            
            if firstTime {
                while !self.enqueuedTransactions.isEmpty {
                    self.dequeueTransaction()
                }
            }
            
            var bannedSendMedia: (Int32, Bool)?
            if let bannedSendPhotos = self.controller?.bannedSendPhotos, let bannedSendVideos = self.controller?.bannedSendVideos {
                bannedSendMedia = (max(bannedSendPhotos.0, bannedSendVideos.0), bannedSendPhotos.1 || bannedSendVideos.1)
            }
            
            if case let .noAccess(cameraAccess) = self.state {
                var placeholderTransition = transition
                let placeholderNode: MediaPickerPlaceholderNode
                if let current = self.placeholderNode {
                    placeholderNode = current
                } else {
                    placeholderNode = MediaPickerPlaceholderNode(content: .intro)
                    placeholderNode.settingsPressed = { [weak self] in
                        self?.controller?.context.sharedContext.applicationBindings.openSettings()
                    }
                    placeholderNode.cameraPressed = { [weak self] in
                        self?.dismissInput()
                        self?.controller?.openCamera?(nil)
                    }
                    self.containerNode.insertSubnode(placeholderNode, aboveSubnode: self.gridNode)
                    self.placeholderNode = placeholderNode
                    
                    if transition.isAnimated {
                        placeholderNode.layer.animateAlpha(from: 0.0, to: 1.0, duration: 0.3)
                    }
                    placeholderTransition = .immediate
                    
                    self.updateNavigation(transition: .immediate)
                }
                placeholderNode.update(layout: layout, theme: self.presentationData.theme, strings: self.presentationData.strings, hasCamera: cameraAccess == .authorized, transition: placeholderTransition)
                placeholderTransition.updateFrame(node: placeholderNode, frame: innerBounds)
            } else if let placeholderNode = self.placeholderNode, bannedSendMedia == nil {
                self.placeholderNode = nil
                placeholderNode.removeFromSupernode()
            }
        }
    }
    
    private var validLayout: ContainerViewLayout?
    
    private var controllerNode: Node {
        return self.displayNode as! Node
    }
    
    private let _ready = Promise<Bool>()
    override public var ready: Promise<Bool> {
        return self._ready
    }
    
    private var groupedValue: Bool = true {
        didSet {
            self.groupedPromise.set(self.groupedValue)
            self.interaction?.selectionState?.grouping = self.groupedValue
            
            if let layout = self.validLayout {
                self.containerLayoutUpdated(layout, transition: .immediate)
            }
        }
    }
    private let groupedPromise = ValuePromise<Bool>(true)
    
    private var isDismissing = false
    
    public init(context: AccountContext, updatedPresentationData: (initial: PresentationData, signal: Signal<PresentationData, NoError>)? = nil, peer: EnginePeer?, threadTitle: String?, chatLocation: ChatLocation?, bannedSendPhotos: (Int32, Bool)?, bannedSendVideos: (Int32, Bool)?, subject: Subject, editingContext: TGMediaEditingContext? = nil, selectionContext: TGMediaSelectionContext? = nil, saveEditedPhotos: Bool = false) {
        self.context = context
                
        let presentationData = updatedPresentationData?.initial ?? context.sharedContext.currentPresentationData.with { $0 }
        self.presentationData = presentationData
        self.updatedPresentationData = updatedPresentationData
        self.peer = peer
        self.threadTitle = threadTitle
        self.chatLocation = chatLocation
        self.bannedSendPhotos = bannedSendPhotos
        self.bannedSendVideos = bannedSendVideos
        self.subject = subject
        self.saveEditedPhotos = saveEditedPhotos
        
        let selectionContext = selectionContext ?? TGMediaSelectionContext()
        
        self.titleView = MediaPickerTitleView(theme: self.presentationData.theme, segments: [self.presentationData.strings.Attachment_AllMedia, self.presentationData.strings.Attachment_SelectedMedia(1)], selectedIndex: 0)
        
        if case let .assets(collection) = subject, let collection = collection {
            self.titleView.title = collection.localizedTitle ?? presentationData.strings.Attachment_Gallery
        } else {
            self.titleView.title = presentationData.strings.Attachment_Gallery
        }
        
        self.moreButtonNode = MoreButtonNode(theme: self.presentationData.theme)
                
        super.init(navigationBarPresentationData: NavigationBarPresentationData(presentationData: presentationData))
        
        self.statusBar.statusBarStyle = .Ignore
        
        selectionContext.attemptSelectingItem = { [weak self] item in
            guard let self else {
                return false
            }
            if let _ = item as? TGMediaPickerGalleryPhotoItem {
                if self.bannedSendPhotos != nil {
                    self.present(standardTextAlertController(theme: AlertControllerTheme(presentationData: self.presentationData), title: nil, text: self.presentationData.strings.Chat_SendNotAllowedPhoto, actions: [TextAlertAction(type: .defaultAction, title: self.presentationData.strings.Common_OK, action: {})]), in: .window(.root))
                    
                    return false
                }
            } else if let _ = item as? TGMediaPickerGalleryVideoItem {
                if self.bannedSendVideos != nil {
                    self.present(standardTextAlertController(theme: AlertControllerTheme(presentationData: self.presentationData), title: nil, text: self.presentationData.strings.Chat_SendNotAllowedVideo, actions: [TextAlertAction(type: .defaultAction, title: self.presentationData.strings.Common_OK, action: {})]), in: .window(.root))
                    
                    return false
                }
            } else if let asset = item as? TGMediaAsset {
                if asset.isVideo {
                    if self.bannedSendVideos != nil {
                        self.present(standardTextAlertController(theme: AlertControllerTheme(presentationData: self.presentationData), title: nil, text: self.presentationData.strings.Chat_SendNotAllowedVideo, actions: [TextAlertAction(type: .defaultAction, title: self.presentationData.strings.Common_OK, action: {})]), in: .window(.root))
                        
                        return false
                    }
                } else {
                    if self.bannedSendPhotos != nil {
                        self.present(standardTextAlertController(theme: AlertControllerTheme(presentationData: self.presentationData), title: nil, text: self.presentationData.strings.Chat_SendNotAllowedPhoto, actions: [TextAlertAction(type: .defaultAction, title: self.presentationData.strings.Common_OK, action: {})]), in: .window(.root))
                        
                        return false
                    }
                }
            }
            
            return true
        }
        
        self.presentationDataDisposable = ((updatedPresentationData?.signal ?? context.sharedContext.presentationData)
        |> deliverOnMainQueue).start(next: { [weak self] presentationData in
            if let strongSelf = self {
                let previousTheme = strongSelf.presentationData.theme
                let previousStrings = strongSelf.presentationData.strings
                
                strongSelf.presentationData = presentationData
                
                if previousTheme !== presentationData.theme || previousStrings !== presentationData.strings {
                    strongSelf.updateThemeAndStrings()
                }
            }
        })
        
        self.titleView.indexUpdated = { [weak self] index in
            if let strongSelf = self {
                strongSelf.controllerNode.updateDisplayMode(index == 0 ? .all : .selected)
            }
        }
                
        self.navigationItem.titleView = self.titleView
        
        if case let .assets(collection) = self.subject, collection != nil {
            self.navigationItem.leftBarButtonItem = UIBarButtonItem(backButtonAppearanceWithTitle: self.presentationData.strings.Common_Back, target: self, action: #selector(self.backPressed))
        } else {
            self.navigationItem.leftBarButtonItem = UIBarButtonItem(title: self.presentationData.strings.Common_Cancel, style: .plain, target: self, action: #selector(self.cancelPressed))
            
            if self.bannedSendPhotos != nil && self.bannedSendVideos != nil {
            } else {
                self.navigationItem.rightBarButtonItem = UIBarButtonItem(customDisplayNode: self.moreButtonNode)
                self.navigationItem.rightBarButtonItem?.action = #selector(self.rightButtonPressed)
                self.navigationItem.rightBarButtonItem?.target = self
            }
        }
        
        self.moreButtonNode.action = { [weak self] _, gesture in
            if let strongSelf = self {
                strongSelf.searchOrMorePressed(node: strongSelf.moreButtonNode.contextSourceNode, gesture: gesture)
            }
        }
        
        self.scrollToTop = { [weak self] in
            if let strongSelf = self {
                if let webSearchController = strongSelf.webSearchController {
                    webSearchController.scrollToTop?()
                } else {
                    strongSelf.controllerNode.scrollToTop(animated: true)
                }
            }
        }
        
        self.scrollToTopWithTabBar = { [weak self] in
            if let strongSelf = self {
                if let webSearchController = strongSelf.webSearchController {
                    webSearchController.cancel()
                } else {
                    strongSelf.scrollToTop?()
                }
            }
        }
        
        self.interaction = MediaPickerInteraction(openMedia: { [weak self] fetchResult, index, immediateThumbnail in
            self?.controllerNode.openMedia(fetchResult: fetchResult, index: index, immediateThumbnail: immediateThumbnail)
        }, openSelectedMedia: { [weak self] item, immediateThumbnail in
            self?.controllerNode.openSelectedMedia(item: item, immediateThumbnail: immediateThumbnail)
        }, toggleSelection: { [weak self] item, value, suggestUndo in
            if let self = self, let selectionState = self.interaction?.selectionState {
                if let _ = item as? TGMediaPickerGalleryPhotoItem {
                    if self.bannedSendPhotos != nil {
                        self.present(standardTextAlertController(theme: AlertControllerTheme(presentationData: self.presentationData), title: nil, text: self.presentationData.strings.Chat_SendNotAllowedPhoto, actions: [TextAlertAction(type: .defaultAction, title: self.presentationData.strings.Common_OK, action: {})]), in: .window(.root))
                        
                        return false
                    }
                } else if let _ = item as? TGMediaPickerGalleryVideoItem {
                    if self.bannedSendVideos != nil {
                        self.present(standardTextAlertController(theme: AlertControllerTheme(presentationData: self.presentationData), title: nil, text: self.presentationData.strings.Chat_SendNotAllowedVideo, actions: [TextAlertAction(type: .defaultAction, title: self.presentationData.strings.Common_OK, action: {})]), in: .window(.root))
                        
                        return false
                    }
                } else if let asset = item as? TGMediaAsset {
                    if asset.isVideo {
                        if self.bannedSendVideos != nil {
                            self.present(standardTextAlertController(theme: AlertControllerTheme(presentationData: self.presentationData), title: nil, text: self.presentationData.strings.Chat_SendNotAllowedVideo, actions: [TextAlertAction(type: .defaultAction, title: self.presentationData.strings.Common_OK, action: {})]), in: .window(.root))
                            
                            return false
                        }
                    } else {
                        if self.bannedSendPhotos != nil {
                            self.present(standardTextAlertController(theme: AlertControllerTheme(presentationData: self.presentationData), title: nil, text: self.presentationData.strings.Chat_SendNotAllowedPhoto, actions: [TextAlertAction(type: .defaultAction, title: self.presentationData.strings.Common_OK, action: {})]), in: .window(.root))
                            
                            return false
                        }
                    }
                }
                
                var showUndo = false
                if suggestUndo {
                    if !value {
                        selectionState.saveState()
                        showUndo = true
                    } else {
                        selectionState.clearSavedState()
                    }
                }
                
                selectionState.setItem(item, selected: value)
                
                if showUndo {
                    self.showSelectionUndo(item: item)
                }
                
                return true
            } else {
                return false
            }
        }, sendSelected: { [weak self] currentItem, silently, scheduleTime, animated, completion in
            if let strongSelf = self, let selectionState = strongSelf.interaction?.selectionState, !strongSelf.isDismissing {
                strongSelf.isDismissing = true
                if let currentItem = currentItem {
                    selectionState.setItem(currentItem, selected: true)
                }
                strongSelf.controllerNode.send(silently: silently, scheduleTime: scheduleTime, animated: animated, completion: completion)
            }
        }, schedule: { [weak self] in
            if let strongSelf = self {
                strongSelf.presentSchedulePicker(false, { [weak self] time in
                    self?.interaction?.sendSelected(nil, false, time, true, {})
                })
            }
        }, dismissInput: { [weak self] in
            if let strongSelf = self {
                strongSelf.controllerNode.dismissInput()
            }
        }, selectionState: selectionContext, editingState: editingContext ?? TGMediaEditingContext())
        self.interaction?.selectionState?.grouping = true
        
        if case let .media(media) = self.subject {
            for item in media {
                selectionContext.setItem(item.asset, selected: true)
            }
        }
        
        self.updateSelectionState(count: Int32(selectionContext.count()))
        
        self.longTapWithTabBar = { [weak self] in
            if let strongSelf = self {
                strongSelf.presentSearch(activateOnDisplay: false)
            }
        }
    }
    
    required init(coder aDecoder: NSCoder) {
        fatalError("init(coder:) has not been implemented")
    }
    
    deinit {
        self.presentationDataDisposable?.dispose()
    }
    
    override public func loadDisplayNode() {
        self.displayNode = Node(controller: self)
        
        self._ready.set(self.controllerNode.ready.get())
        
        if case .media = self.subject {
            self.controllerNode.updateDisplayMode(.selected, animated: false)
        }
        
        super.displayNodeDidLoad()
    }
    
    private weak var undoOverlayController: UndoOverlayController?
    private func showSelectionUndo(item: TGMediaSelectableItem) {
        let scale = min(2.0, UIScreenScale)
        let targetSize = CGSize(width: 64.0 * scale, height: 64.0 * scale)
        
        let image: Signal<UIImage?, NoError>
        if let item = item as? TGMediaAsset {
            image = assetImage(asset: item.backingAsset, targetSize: targetSize, exact: false)
        } else if let item = item as? TGCameraCapturedVideo {
            image = assetImage(asset: item.originalAsset.backingAsset, targetSize: targetSize, exact: false)
        } else if let item = item as? TGMediaEditableItem {
            image = Signal<UIImage?, NoError> { subscriber in
                let disposable = item.thumbnailImageSignal?().start(next: { next in
                    if let next = next as? UIImage {
                        subscriber.putNext(next)
                    }
                }, error: { _ in
                }, completed: {
                    subscriber.putCompletion()
                })
                
                return ActionDisposable {
                    disposable?.dispose()
                }
            }
        } else {
            return
        }

        let _ = (image
        |> deliverOnMainQueue).start(next: { [weak self] image in
            guard let strongSelf = self else {
                return
            }
            
            var photosCount = 0
            var videosCount = 0
            strongSelf.interaction?.selectionState?.enumerateDeselectedItems({ item in
                if let item = item as? TGMediaAsset {
                    if item.isVideo {
                        videosCount += 1
                    } else {
                        photosCount += 1
                    }
                } else if let _ = item as? TGCameraCapturedVideo {
                    videosCount += 1
                } else if let _ = item as? UIImage {
                    photosCount += 1
                }
            })
            let totalCount = Int32(photosCount + videosCount)
            
            let presentationData = strongSelf.presentationData
            let text: String
            if photosCount > 0 && videosCount > 0 {
                text = presentationData.strings.Attachment_DeselectedItems(totalCount)
            } else if photosCount > 0 {
                text = presentationData.strings.Attachment_DeselectedPhotos(totalCount)
            } else if videosCount > 0 {
                text = presentationData.strings.Attachment_DeselectedVideos(totalCount)
            } else {
                text = presentationData.strings.Attachment_DeselectedItems(totalCount)
            }
            
            if let undoOverlayController = strongSelf.undoOverlayController {
                undoOverlayController.content = .image(image: image ?? UIImage(), title: nil, text: text, round: false, undoText: presentationData.strings.Undo_Undo)
            } else {
                var elevatedLayout = true
                if let layout = strongSelf.validLayout, case .regular = layout.metrics.widthClass {
                    elevatedLayout = false
                }
                let undoOverlayController = UndoOverlayController(presentationData: presentationData, content: .image(image: image ?? UIImage(), title: nil, text: text, round: false, undoText: presentationData.strings.Undo_Undo), elevatedLayout: elevatedLayout, action: { [weak self] action in
                    guard let strongSelf = self else {
                        return true
                    }
                    switch action {
                        case .undo:
                            strongSelf.interaction?.selectionState?.restoreState()
                        default:
                            strongSelf.interaction?.selectionState?.clearSavedState()
                    }
                    return true
                })
                if let layout = strongSelf.validLayout, case .regular = layout.metrics.widthClass {
                    strongSelf.present(undoOverlayController, in: .current)
                } else {
                    strongSelf.present(undoOverlayController, in: .window(.root))
                }
                strongSelf.undoOverlayController = undoOverlayController
            }
        })
    }
    
    private var selectionCount: Int32 = 0
    fileprivate func updateSelectionState(count: Int32) {
        self.selectionCount = count
        
        if case let .media(media) = self.subject {
            self.titleView.title = media.count == 1 ? self.presentationData.strings.Attachment_Pasteboard : self.presentationData.strings.Attachment_SelectedMedia(count)
            self.titleView.segmentsHidden = true
            self.moreButtonNode.iconNode.enqueueState(.more, animated: false)
        } else {
            if count > 0 {
                self.titleView.segments = [self.presentationData.strings.Attachment_AllMedia, self.presentationData.strings.Attachment_SelectedMedia(count)]
                self.titleView.segmentsHidden = false
                self.moreButtonNode.iconNode.enqueueState(.more, animated: true)
            } else {
                self.titleView.segmentsHidden = true
                self.moreButtonNode.iconNode.enqueueState(.search, animated: true)
                
                if self.titleView.index != 0 {
                    Queue.mainQueue().after(0.3) {
                        self.titleView.index = 0
                    }
                }
            }
        }
    }
    
    private func updateThemeAndStrings() {
        self.navigationBar?.updatePresentationData(NavigationBarPresentationData(presentationData: self.presentationData))
        self.titleView.theme = self.presentationData.theme
        self.moreButtonNode.theme = self.presentationData.theme
        self.controllerNode.updatePresentationData(self.presentationData)
    }
    
    @objc private func backPressed() {
        self.updateNavigationStack { current in
            var mediaPickerContext: AttachmentMediaPickerContext?
            if let first = current.first as? MediaPickerScreen {
                mediaPickerContext = first.webSearchController?.mediaPickerContext ?? first.mediaPickerContext
            }
            return (current.filter { $0 !== self }, mediaPickerContext)
        }
    }
    
    func dismissAllTooltips() {
        self.undoOverlayController?.dismissWithCommitAction()
    }
    
    public func requestDismiss(completion: @escaping () -> Void) {
        if let selectionState = self.interaction?.selectionState, selectionState.count() > 0 {
            self.isDismissing = true
            
            let text: String
            if case .media = self.subject {
                text = self.presentationData.strings.Attachment_DiscardPasteboardAlertText
            } else {
                text = self.presentationData.strings.Attachment_CancelSelectionAlertText
            }
            
            let controller = textAlertController(context: self.context, title: nil, text: text, actions: [TextAlertAction(type: .genericAction, title: self.presentationData.strings.Attachment_CancelSelectionAlertNo, action: {
                
            }), TextAlertAction(type: .defaultAction, title: self.presentationData.strings.Attachment_CancelSelectionAlertYes, action: { [weak self] in
                self?.dismissAllTooltips()
                completion()
            })])
            controller.dismissed = { [weak self] _ in
                self?.isDismissing = false
            }
            self.present(controller, in: .window(.root))
        } else {
            completion()
        }
    }
    
    public func shouldDismissImmediately() -> Bool {
        if let selectionState = self.interaction?.selectionState, selectionState.count() > 0 {
            return false
        } else {
            return true
        }
    }
    
    @objc private func cancelPressed() {
        self.dismissAllTooltips()
        
        self.dismiss()
    }
    
    @objc private func rightButtonPressed() {
        self.moreButtonNode.buttonPressed()
    }
    
    public func resetForReuse() {
        if let webSearchController = self.webSearchController {
            self.webSearchController = nil
            webSearchController.dismiss()
        }
        self.scrollToTop?()
        
        self.controllerNode.cameraView?.pausePreview()
    }
    
    public func prepareForReuse() {
        self.controllerNode.cameraView?.resumePreview()
        
        self.controllerNode.updateNavigation(delayDisappear: true, transition: .immediate)
    }
    
    private func presentSearch(activateOnDisplay: Bool) {
        guard self.moreButtonNode.iconNode.iconState == .search else {
            return
        }
        self.requestAttachmentMenuExpansion()
        self.presentWebSearch(MediaGroupsScreen(context: self.context, updatedPresentationData: self.updatedPresentationData, mediaAssetsContext: self.controllerNode.mediaAssetsContext, openGroup: { [weak self] collection in
            if let strongSelf = self {
                let mediaPicker = MediaPickerScreen(context: strongSelf.context, updatedPresentationData: strongSelf.updatedPresentationData, peer: strongSelf.peer, threadTitle: strongSelf.threadTitle, chatLocation: strongSelf.chatLocation, bannedSendPhotos: strongSelf.bannedSendPhotos, bannedSendVideos: strongSelf.bannedSendVideos, subject: .assets(collection), editingContext: strongSelf.interaction?.editingState, selectionContext: strongSelf.interaction?.selectionState)
                
                mediaPicker.presentSchedulePicker = strongSelf.presentSchedulePicker
                mediaPicker.presentTimerPicker = strongSelf.presentTimerPicker
                mediaPicker.getCaptionPanelView = strongSelf.getCaptionPanelView
                mediaPicker.legacyCompletion = strongSelf.legacyCompletion
                mediaPicker.dismissAll = { [weak self] in
                    self?.dismiss(animated: true, completion: nil)
                }
                
                mediaPicker._presentedInModal = true
                mediaPicker.updateNavigationStack = strongSelf.updateNavigationStack
                strongSelf.updateNavigationStack({ _ in return ([strongSelf, mediaPicker], strongSelf.mediaPickerContext)})
            }
        }), activateOnDisplay)
    }
    
    @objc private func searchOrMorePressed(node: ContextReferenceContentNode, gesture: ContextGesture?) {
        switch self.moreButtonNode.iconNode.iconState {
            case .search:
                self.presentSearch(activateOnDisplay: true)
            case .more:
                let strings = self.presentationData.strings
                let selectionCount = self.selectionCount
            
                var isSpoilerAvailable = true
                if let peer = self.peer, case .secretChat = peer {
                    isSpoilerAvailable = false
                }
            
                var hasSpoilers = false
                var hasGeneric = false
                if let selectionContext = self.interaction?.selectionState, let editingContext = self.interaction?.editingState {
                    for case let item as TGMediaEditableItem in selectionContext.selectedItems() {
                        if editingContext.spoiler(for: item) {
                            hasSpoilers = true
                        } else {
                            hasGeneric = true
                        }
                    }
                }
                        
                let items: Signal<ContextController.Items, NoError>  = self.groupedPromise.get()
                |> deliverOnMainQueue
                |> map { [weak self] grouped -> ContextController.Items in
                    var items: [ContextMenuItem] = []
                    if !hasSpoilers {
                        items.append(.action(ContextMenuActionItem(text: selectionCount > 1 ? strings.Attachment_SendAsFiles : strings.Attachment_SendAsFile, icon: { theme in
                            return generateTintedImage(image: UIImage(bundleImageName: "Chat/Context Menu/File"), color: theme.contextMenu.primaryColor)
                        }, action: { [weak self] _, f in
                            f(.default)
                            
                            self?.controllerNode.send(asFile: true, silently: false, scheduleTime: nil, animated: true, completion: {})
                        })))
                    }
                    if selectionCount > 1 {
                        if !items.isEmpty {
                            items.append(.separator)
                        }
                        items.append(.action(ContextMenuActionItem(text: strings.Attachment_Grouped, icon: { theme in
                            if !grouped {
                                return nil
                            }
                            return generateTintedImage(image: UIImage(bundleImageName: "Chat/Context Menu/Check"), color: theme.contextMenu.primaryColor)
                        }, action: { [weak self] _, f in
                            f(.default)
                            
                            self?.groupedValue = true
                        })))
                        items.append(.action(ContextMenuActionItem(text: strings.Attachment_Ungrouped, icon: { theme in
                            if grouped {
                                return nil
                            }
                            return generateTintedImage(image: UIImage(bundleImageName: "Chat/Context Menu/Check"), color: theme.contextMenu.primaryColor)
                        }, action: {  [weak self] _, f in
                            f(.default)
                            
                            self?.groupedValue = false
                        })))
                    }
                    if isSpoilerAvailable {
                        if !items.isEmpty {
                            items.append(.separator)
                        }
                        items.append(.action(ContextMenuActionItem(text: hasGeneric ? strings.Attachment_EnableSpoiler : strings.Attachment_DisableSpoiler, icon: { _ in return nil }, animationName: "anim_spoiler", action: { [weak self]  _, f in
                            f(.default)
                            guard let strongSelf = self else {
                                return
                            }
                            
                            if let selectionContext = strongSelf.interaction?.selectionState, let editingContext = strongSelf.interaction?.editingState {
                                for case let item as TGMediaEditableItem in selectionContext.selectedItems() {
                                    editingContext.setSpoiler(hasGeneric, for: item)
                                }
                            }
                        })))
                    }
                    return ContextController.Items(content: .list(items))
                }
            
                let contextController = ContextController(account: self.context.account, presentationData: self.presentationData, source: .reference(MediaPickerContextReferenceContentSource(controller: self, sourceNode: node)), items: items, gesture: gesture)
                self.presentInGlobalOverlay(contextController)
        }
    }
    
    override public func containerLayoutUpdated(_ layout: ContainerViewLayout, transition: ContainedViewLayoutTransition) {
        super.containerLayoutUpdated(layout, transition: transition)
        
        self.validLayout = layout
        self.controllerNode.containerLayoutUpdated(layout, navigationBarHeight: navigationLayout(layout: layout).navigationFrame.maxY, transition: transition)
    }
    
    public var mediaPickerContext: AttachmentMediaPickerContext? {
        if let interaction = self.interaction {
            return MediaPickerContext(interaction: interaction)
        } else {
            return nil
        }
    }
}

final class MediaPickerContext: AttachmentMediaPickerContext {
    private weak var interaction: MediaPickerInteraction?
    
    var selectionCount: Signal<Int, NoError> {
        return Signal { [weak self] subscriber in
            let disposable = self?.interaction?.selectionState?.selectionChangedSignal().start(next: { [weak self] value in
                subscriber.putNext(Int(self?.interaction?.selectionState?.count() ?? 0))
            }, error: { _ in }, completed: { })
            return ActionDisposable {
                disposable?.dispose()
            }
        }
    }
    
    var caption: Signal<NSAttributedString?, NoError> {
        return Signal { [weak self] subscriber in
            let disposable = self?.interaction?.editingState.forcedCaption().start(next: { caption in
                if let caption = caption as? NSAttributedString {
                    subscriber.putNext(caption)
                } else {
                    subscriber.putNext(nil)
                }
            }, error: { _ in }, completed: { })
            return ActionDisposable {
                disposable?.dispose()
            }
        }
    }
        
    public var loadingProgress: Signal<CGFloat?, NoError> {
        return .single(nil)
    }
    
    public var mainButtonState: Signal<AttachmentMainButtonState?, NoError> {
        return .single(nil)
    }
    
    init(interaction: MediaPickerInteraction) {
        self.interaction = interaction
    }
    
    func setCaption(_ caption: NSAttributedString) {
        self.interaction?.editingState.setForcedCaption(caption, skipUpdate: true)
    }
    
    func send(silently: Bool, mode: AttachmentMediaPickerSendMode) {
        self.interaction?.sendSelected(nil, silently, nil, true, {})
    }
    
    func schedule() {
        self.interaction?.schedule()
    }
    
    func mainButtonAction() {
        
    }
}

private final class MediaPickerContextReferenceContentSource: ContextReferenceContentSource {
    private let controller: ViewController
    private let sourceNode: ContextReferenceContentNode
    
    init(controller: ViewController, sourceNode: ContextReferenceContentNode) {
        self.controller = controller
        self.sourceNode = sourceNode
    }
    
    func transitionInfo() -> ContextControllerReferenceViewInfo? {
        return ContextControllerReferenceViewInfo(referenceView: self.sourceNode.view, contentAreaInScreenSpace: UIScreen.main.bounds)
    }
}

private class MediaPickerGridSelectionGesture: UIPanGestureRecognizer {
    var itemAt: (CGPoint) -> (TGMediaSelectableItem, Bool)? = { _ in return nil }
    var updateSelection: (TGMediaSelectableItem, Bool) -> Void = { _, _ in}
    var began: () -> Void = {}
    
    private weak var gridNode: GridNode?
    
    private var processing = false
    private var selecting = false
    
    private var initialLocation: CGPoint?
    
    var sideInset: CGFloat = 0.0
    
    init(target: Any?, action: Selector?, gridNode: GridNode) {
        self.gridNode = gridNode
        
        super.init(target: target, action: action)
        
        gridNode.view.addGestureRecognizer(self)
    }
    
    override func touchesBegan(_ touches: Set<UITouch>, with event: UIEvent) {
        super.touchesBegan(touches, with: event)
        
        guard let touch = touches.first, self.numberOfTouches == 1, let gridNode = self.gridNode else {
            return
        }
        
        let location = touch.location(in: gridNode.view)
        
        if location.x > self.sideInset {
            self.initialLocation = location
        } else {
            self.state = .failed
        }
    }
    
    override func touchesMoved(_ touches: Set<UITouch>, with event: UIEvent) {
        super.touchesMoved(touches, with: event)
        
        guard let touch = touches.first, let gridNode = self.gridNode, let initialLocation = self.initialLocation else {
            self.state = .failed
            return
        }
        
        let location = touch.location(in: gridNode.view)
        let translation = CGPoint(x: location.x - initialLocation.x, y: location.y - initialLocation.y)
        
        var additionalLocation: CGPoint?
        if !self.processing {
            if abs(translation.y) > 5.0 {
                self.state = .failed
            } else if abs(translation.x) > 8.0 {
                self.processing = true
                self.gridNode?.scrollView.isScrollEnabled = false
                self.began()
                
                if let (_, selected) = self.itemAt(location) {
                    self.selecting = !selected
                }
                
                additionalLocation = self.initialLocation
            }
        }
        
        if self.processing {
            if let additionalLocation = additionalLocation {
                if let (item, selected) = self.itemAt(additionalLocation), selected != self.selecting {
                    self.updateSelection(item, self.selecting)
                }
            }
            
            if let (item, selected) = self.itemAt(location), selected != self.selecting {
                self.updateSelection(item, self.selecting)
            }
        }
    }
    
    override func touchesEnded(_ touches: Set<UITouch>, with event: UIEvent) {
        super.touchesEnded(touches, with: event)
        
        self.state = .failed
        self.reset()
    }
    
    override func touchesCancelled(_ touches: Set<UITouch>, with event: UIEvent) {
        super.touchesCancelled(touches, with: event)
        
        self.state = .failed
        self.reset()
    }
    
    override func reset() {
        super.reset()
        
        self.processing = false
        self.initialLocation = nil
        self.gridNode?.scrollView.isScrollEnabled = true
    }
}<|MERGE_RESOLUTION|>--- conflicted
+++ resolved
@@ -235,11 +235,7 @@
             self.scrollingArea = SparseItemGridScrollingArea()
             
             self.cameraActivateAreaNode = AccessibilityAreaNode()
-<<<<<<< HEAD
-            self.cameraActivateAreaNode.accessibilityLabel = self.presentationData.strings.MediaPicker_VoiceOver_Camera
-=======
             self.cameraActivateAreaNode.accessibilityLabel = "Camera"
->>>>>>> 88d812d3
             self.cameraActivateAreaNode.accessibilityTraits = [.button]
             
             super.init()
