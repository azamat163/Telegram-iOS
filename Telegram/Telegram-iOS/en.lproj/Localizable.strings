// Notifications
"PUSH_MESSAGE_TEXT" = "%1$@|%2$@";
"PUSH_MESSAGE_NOTEXT" = "%1$@|sent you a message";
"PUSH_MESSAGE_PHOTO" = "%1$@|sent you a photo";
"PUSH_MESSAGE_PHOTO_SECRET" = "%1$@|sent you a self-destructing photo";
"PUSH_MESSAGE_VIDEO" = "%1$@|sent you a video";
"PUSH_MESSAGE_VIDEO_SECRET" = "%1$@|sent you a self-destructing video";
"PUSH_MESSAGE_ROUND" = "%1$@|sent you a video message";
"PUSH_MESSAGE_CONTACT" = "%1$@|shared a contact %2$@ with you";
"PUSH_MESSAGE_GEO" = "%1$@|sent you a map";
"PUSH_MESSAGE_GEOLIVE" = "%1$@|started sharing their live location";
"PUSH_MESSAGE_DOC" = "%1$@|sent you a file";
"PUSH_MESSAGE_AUDIO" = "%1$@|sent you a voice message";
"PUSH_MESSAGE_GIF" = "%1$@|sent you a GIF";
"PUSH_ENCRYPTED_MESSAGE" = "You have a new message%1$@";
"PUSH_LOCKED_MESSAGE" = "You have a new message%1$@";
"PUSH_MESSAGE_SCREENSHOT" = "%1$@|took a screenshot!";
"PUSH_ENCRYPTION_REQUEST" = "New encryption request%1$@";
"PUSH_ENCRYPTION_ACCEPT" = "Your encryption request was accepted%1$@";

"PUSH_MESSAGE_POLL" = "%1$@|sent you a poll %2$@";
"PUSH_CHANNEL_MESSAGE_POLL" = "%1$@|posted a poll %2$@";
"PUSH_PINNED_POLL" = "%1$@|pinned a poll";

"PUSH_MESSAGE_QUIZ" = "%1$@|sent you a quiz %2$@";
"PUSH_CHANNEL_MESSAGE_QUIZ" = "%1$@|posted a quiz %2$@";
"PUSH_PINNED_QUIZ" = "%1$@|pinned a quiz";

"PUSH_CHAT_MESSAGE_TEXT" = "%2$@|%1$@: %3$@";
"PUSH_CHAT_MESSAGE_NOTEXT" = "%2$@|%1$@ sent a message";
"PUSH_CHAT_MESSAGE_PHOTO" = "%2$@|%1$@ sent a photo";
"PUSH_CHAT_MESSAGE_VIDEO" = "%2$@|%1$@ sent a video";
"PUSH_CHAT_MESSAGE_ROUND" = "%2$@|%1$@ sent a video message";
"PUSH_CHAT_MESSAGE_CONTACT" = "%2$@|%1$@ shared a contact %3$@";
"PUSH_CHAT_MESSAGE_GEO" = "%2$@|%1$@ sent a map";
"PUSH_CHAT_MESSAGE_GEOLIVE" = "%2$@|%1$@ started sharing their live location";
"PUSH_CHAT_MESSAGE_DOC" = "%2$@|%1$@ sent a file";
"PUSH_CHAT_MESSAGE_AUDIO" = "%2$@|%1$@ sent a voice message";
"PUSH_CHAT_MESSAGE_GIF" = "%2$@|%1$@ sent a GIF";
"PUSH_CHAT_CREATED" = "%2$@|%1$@ invited you to the group";
"PUSH_CHAT_TITLE_EDITED" = "%2$@|%1$@ edited the group's name";
"PUSH_CHAT_PHOTO_EDITED" = "%2$@|%1$@ edited the group's photo";
"PUSH_CHAT_ADD_MEMBER" = "%2$@|%1$@ invited %3$@ to the group";
"PUSH_CHAT_ADD_YOU" = "%2$@|%1$@ invited you to the group";
"PUSH_CHAT_DELETE_YOU" = "%2$@|%1$@ removed you from the group";
"PUSH_CHAT_DELETE_MEMBER" = "%2$@|%1$@ removed %3$@ from the group";
"PUSH_CHAT_LEFT" = "%2$@|%1$@ left the group";
"PUSH_CHAT_RETURNED" = "%2$@|%1$@ returned to the group";

"PUSH_MESSAGE_STICKER" = "%1$@|sent you a %2$@sticker";
"PUSH_CHAT_MESSAGE_STICKER" = "%2$@|%1$@ sent a %3$@sticker";

"PUSH_CONTACT_JOINED" = "%1$@|joined Telegram!";

"PUSH_CHANNEL_MESSAGE_TEXT" = "%1$@|%2$@";
"PUSH_CHANNEL_MESSAGE_NOTEXT" = "%1$@|posted a message";
"PUSH_CHANNEL_MESSAGE_PHOTO" = "%1$@|posted a photo";
"PUSH_CHANNEL_MESSAGE_VIDEO" = "%1$@|posted a video";
"PUSH_CHANNEL_MESSAGE_ROUND" = "%1$@|posted a video message";
"PUSH_CHANNEL_MESSAGE_DOC" = "%1$@|posted a document";
"PUSH_CHANNEL_MESSAGE_STICKER" = "%1$@|posted a %2$@sticker";
"PUSH_CHANNEL_MESSAGE_AUDIO" = "%1$@|posted a voice message";
"PUSH_CHANNEL_MESSAGE_CONTACT" = "%1$@|posted a %2$@ contact";
"PUSH_CHANNEL_MESSAGE_GEO" = "%1$@|posted a map";
"PUSH_CHANNEL_MESSAGE_GEOLIVE" = "%1$@|posted a live location";
"PUSH_CHANNEL_MESSAGE_GIF" = "%1$@|posted a GIF";

"PUSH_MESSAGE_GAME" = "%1$@|invited you to play %2$@";
"PUSH_CHANNEL_MESSAGE_GAME" = "%1$@|invited you to play %2$@";
"PUSH_CHAT_MESSAGE_GAME" = "%2$@|%1$@ invited the group to play %3$@";

"PUSH_MESSAGE_TEXT" = "%1$@|%2$@";
"PUSH_MESSAGE_NOTEXT" = "%1$@|sent you a message";
"PUSH_MESSAGE_PHOTO" = "%1$@|sent you a photo";
"PUSH_MESSAGE_PHOTO_SECRET" = "%1$@|sent you a self-destructing photo";
"PUSH_MESSAGE_VIDEO" = "%1$@|sent you a video";
"PUSH_MESSAGE_VIDEO_SECRET" = "%1$@|sent you a self-destructing video";
"PUSH_MESSAGE_SCREENSHOT" = "%1$@|took a screenshot";
"PUSH_MESSAGE_ROUND" = "%1$@|sent you a video message";
"PUSH_MESSAGE_DOC" = "%1$@|sent you a file";
"PUSH_MESSAGE_STICKER" = "%1$@|sent you a %2$@sticker";
"PUSH_MESSAGE_AUDIO" = "%1$@|sent you a voice message";
"PUSH_MESSAGE_CONTACT" = "%1$@|shared a contact with you";
"PUSH_MESSAGE_GEO" = "%1$@|sent you a map";
"PUSH_MESSAGE_GEOLIVE" = "%1$@|started sharing their live location";
"PUSH_MESSAGE_POLL" = "%1$@|sent you a poll";
"PUSH_MESSAGE_QUIZ" = "%1$@|sent you a quiz";
"PUSH_MESSAGE_GIF" = "%1$@|sent you a GIF";
"PUSH_MESSAGE_GAME" = "%1$@|invited you to play %2$@";
"PUSH_MESSAGE_INVOICE" = "%1$@|sent you an invoice for %2$@";
"PUSH_MESSAGE_FWD" = "%1$@|forwarded you a message";
"PUSH_MESSAGE_FWDS_TEXT_1" = "forwarded you a message";
"PUSH_MESSAGE_FWDS_TEXT_any" = "forwarded you %d messages";
"PUSH_MESSAGE_PHOTO" = "%1$@|sent you a photo";
"PUSH_MESSAGE_PHOTOS_TEXT_1" = "sent you a photo";
"PUSH_MESSAGE_PHOTOS_TEXT_any" = "sent you %d photos";
"PUSH_MESSAGE_VIDEO" = "%1$@|sent you a video";
"PUSH_MESSAGE_VIDEOS_TEXT_1" = "sent you a video";
"PUSH_MESSAGE_VIDEOS_TEXT_any" = "sent you %d videos";
"PUSH_MESSAGE_ROUND" = "%1$@|sent you a video message";
"PUSH_MESSAGE" = "%1$@|sent you a message";
"PUSH_MESSAGES_TEXT_1" = "sent you a message";
"PUSH_MESSAGES_TEXT_any" = "sent you %d messages";
"PUSH_ALBUM" = "%1$@|sent you an album";
"PUSH_MESSAGE_FILES_TEXT_1" = "sent you a file";
"PUSH_MESSAGE_FILES_TEXT_any" = "sent you %d files";

"PUSH_CHANNEL_MESSAGE_TEXT" = "%1$@|%2$@";
"PUSH_CHANNEL_MESSAGE_NOTEXT" = "%1$@|posted a message";
"PUSH_CHANNEL_MESSAGE_PHOTO" = "%1$@|posted a photo";
"PUSH_CHANNEL_MESSAGE_VIDEO" = "%1$@|posted a video";
"PUSH_CHANNEL_MESSAGE_ROUND" = "%1$@|posted a video message";
"PUSH_CHANNEL_MESSAGE_DOC" = "%1$@|posted a file";
"PUSH_CHANNEL_MESSAGE_STICKER" = "%1$@|posted a %2$@sticker";
"PUSH_CHANNEL_MESSAGE_AUDIO" = "%1$@|posted a voice message";
"PUSH_CHANNEL_MESSAGE_CONTACT" = "%1$@|posted a contact";
"PUSH_CHANNEL_MESSAGE_GEO" = "%1$@|posted a map";
"PUSH_CHANNEL_MESSAGE_GEOLIVE" = "%1$@|posted a live location";
"PUSH_CHANNEL_MESSAGE_POLL" = "%1$@|posted a poll";
"PUSH_CHANNEL_MESSAGE_QUIZ" = "%1$@|posted a quiz";
"PUSH_CHANNEL_MESSAGE_GIF" = "%1$@|posted a GIF";
"PUSH_CHANNEL_MESSAGE_GAME" = "%1$@|invited you to play %2$@";
"PUSH_CHANNEL_MESSAGE_FWD" = "%1$@|posted a forwarded message";
"PUSH_CHANNEL_MESSAGE_PHOTO" = "%1$@|posted a photo";
"PUSH_CHANNEL_MESSAGE_PHOTOS_TEXT_1" = "posted a photo";
"PUSH_CHANNEL_MESSAGE_PHOTOS_TEXT_any" = "posted %d photos";
"PUSH_CHANNEL_MESSAGE_VIDEO" = "%1$@|posted a video";
"PUSH_CHANNEL_MESSAGE_VIDEOS_TEXT_1" = "posted a video";
"PUSH_CHANNEL_MESSAGE_VIDEOS_TEXT_any" = "posted %d videos";
"PUSH_CHANNEL_MESSAGE_ROUND" = "%1$@|posted a video message";
"PUSH_CHANNEL_MESSAGE" = "%1$@|posted a message";
"PUSH_CHANNEL_MESSAGES_TEXT_1" = "posted a message";
"PUSH_CHANNEL_MESSAGES_TEXT_any" = "posted %d messages";
"PUSH_CHANNEL_ALBUM" = "%1$@|posted an album";
"PUSH_CHANNEL_MESSAGE_DOCS_TEXT_1" = "posted a file";
"PUSH_CHANNEL_MESSAGE_DOCS_TEXT_any" = "posted %d files";

"PUSH_CHAT_MESSAGE_TEXT" = "%2$@|%1$@:%3$@";
"PUSH_CHAT_MESSAGE_NOTEXT" = "%2$@|%1$@ sent a message to the group";
"PUSH_CHAT_MESSAGE_VIDEO" = "%2$@|%1$@ sent a video ";
"PUSH_CHAT_MESSAGE_ROUND" = "%2$@|%1$@ sent a video message";
"PUSH_CHAT_MESSAGE_DOC" = "%2$@|%1$@ sent a file";
"PUSH_CHAT_MESSAGE_STICKER" = "%2$@|%1$@ sent a %3$@sticker";
"PUSH_CHAT_MESSAGE_AUDIO" = "%2$@|%1$@ sent a voice message";
"PUSH_CHAT_MESSAGE_CONTACT" = "%2$@|%1$@ shared a contact";
"PUSH_CHAT_MESSAGE_GEO" = "%2$@|%1$@ sent a map";
"PUSH_CHAT_MESSAGE_GEOLIVE" = "%2$@|%1$@ started sharing their live location";
"PUSH_CHAT_MESSAGE_POLL" = "%2$@|%1$@ sent a poll %3$@ to the group";
"PUSH_CHAT_MESSAGE_QUIZ" = "%2$@|%1$@ sent a quiz %3$@ to the group";
"PUSH_CHAT_MESSAGE_GIF" = "%2$@|%1$@ sent a GIF";
"PUSH_CHAT_MESSAGE_GAME" = "%2$@|%1$@ invited the group to play %3$@";
"PUSH_CHAT_MESSAGE_INVOICE" = "%2$@|%1$@ sent an invoice for %3$@";
"PUSH_CHAT_CREATED" = "%2$@|%1$@ invited you to the group";
"PUSH_CHAT_TITLE_EDITED" = "%2$@|%1$@ edited the group\'s name";
"PUSH_CHAT_PHOTO_EDITED" = "%2$@|%1$@ edited the group\'s photo";
"PUSH_CHAT_ADD_MEMBER" = "%2$@|%1$@ invited %3$@ to the group";
"PUSH_CHAT_ADD_YOU" = "%2$@|%1$@ invited you to the group";
"PUSH_CHAT_DELETE_MEMBER" = "%2$@|%1$@ kicked %3$@ from the group";
"PUSH_CHAT_DELETE_YOU" = "%2$@|%1$@ kicked you from the group ";
"PUSH_CHAT_LEFT" = "%2$@|%1$@ has left the group";
"PUSH_CHAT_RETURNED" = "%2$@|%1$@ has returned to the group";
"PUSH_CHAT_JOINED" = "%2$@|%1$@ has joined the group";
"PUSH_CHAT_MESSAGE_FWD" = "%2$@|%1$@ forwarded a message";
"PUSH_CHAT_MESSAGE_FWDS_TEXT_1" = "{author} forwarded a message";
"PUSH_CHAT_MESSAGE_FWDS_TEXT_any" = "{author} forwarded %d messages";
"PUSH_CHAT_MESSAGE_PHOTO" = "%2$@|%1$@ sent a photo";
"PUSH_CHAT_MESSAGE_PHOTOS_TEXT_1" = "{author} sent a photo";
"PUSH_CHAT_MESSAGE_PHOTOS_TEXT_any" = "{author} sent %d photos";
"PUSH_CHAT_MESSAGE_VIDEO" = "%2$@|%1$@ sent a video";
"PUSH_CHAT_MESSAGE_VIDEOS_TEXT_1" = "{author} sent a video";
"PUSH_CHAT_MESSAGE_VIDEOS_TEXT_any" = "{text} sent %d videos";
"PUSH_CHAT_MESSAGE_ROUND" = "%2$@|%1$@ sent a video message";
"PUSH_CHAT_MESSAGE" = "%2$@|%1$@ sent a message";
"PUSH_CHAT_MESSAGES_TEXT_1" = "{author} sent a message";
"PUSH_CHAT_MESSAGES_TEXT_any" = "{author} sent %d messages";
"PUSH_CHAT_ALBUM" = "%2$@|%1$@ sent an album";
"PUSH_CHAT_MESSAGE_DOCS_TEXT_1" = "{author} sent a file";
"PUSH_CHAT_MESSAGE_DOCS_TEXT_any" = "{author} sent %d files";

"PUSH_PINNED_TEXT" = "%1$@|pinned \"%2$@\" ";
"PUSH_PINNED_NOTEXT" = "%1$@|pinned a message";
"PUSH_PINNED_PHOTO" = "%1$@|pinned a photo";
"PUSH_PINNED_VIDEO" = "%1$@|pinned a video";
"PUSH_PINNED_ROUND" = "%1$@|pinned a video message";
"PUSH_PINNED_DOC" = "%1$@|pinned a file";
"PUSH_PINNED_STICKER" = "%1$@|pinned a %2$@sticker";
"PUSH_PINNED_AUDIO" = "%1$@|pinned a voice message";
"PUSH_PINNED_CONTACT" = "%1$@|pinned a %2$@ contact";
"PUSH_PINNED_GEO" = "%1$@|pinned a map";
"PUSH_PINNED_GEOLIVE" = "%1$@|pinned a live location";
"PUSH_PINNED_POLL" = "|%1$@|pinned a poll %2$@";
"PUSH_PINNED_QUIZ" = "|%1$@|pinned a quiz %2$@";
"PUSH_PINNED_GAME" = "%1$@|pinned a game";
"PUSH_PINNED_INVOICE" = "%1$@|pinned an invoice";
"PUSH_PINNED_GIF" = "%1$@|pinned a GIF";

"PUSH_CONTACT_JOINED" = "%1$@|joined Telegram!";

"PUSH_AUTH_UNKNOWN" = "New login|from unrecognized device %1$@";
"PUSH_AUTH_REGION" = "New login|from unrecognized device %1$@, location: %2$@";

"PUSH_PHONE_CALL_REQUEST" = "%1$@|is calling you!";
"PUSH_VIDEO_CALL_REQUEST" = "%1$@|is calling you!";
"PUSH_PHONE_CALL_MISSED" = "%1$@|You missed a call";
"PUSH_VIDEO_CALL_MISSED" = "%1$@|You missed a video call";

"PUSH_MESSAGE_GAME_SCORE" = "%1$@ scored %3$@ in game %2$@";
"PUSH_MESSAGE_VIDEOS" = "%1$@ sent you %2$@ videos";
"PUSH_MESSAGE_CHANNEL_MESSAGE_GAME_SCORE" = "%1$@ scored %3$@ in game %2$@";
"PUSH_CHANNEL_MESSAGE_VIDEOS" = "%1$@ posted %2$@ videos";
"PUSH_PINNED_GAME_SCORE" = "%1$@ pinned a game score";
"PUSH_CHAT_MESSAGE_GAME_SCORE" = "%1$@ scored %4$@ in game %3$@ in the group %2$@";
"PUSH_CHAT_MESSAGE_VIDEOS" = "%1$@ sent %3$@ videos to the group %2$@";

"PUSH_REMINDER_TITLE" = "🗓 Reminder";
"PUSH_SENDER_YOU" = "📅 You";

"LOCAL_MESSAGE_FWDS" = "%1$@ forwarded you %2$d messages";
"LOCAL_CHANNEL_MESSAGE_FWDS" = "%1$@ posted %2$d forwarded messages";
"LOCAL_CHAT_MESSAGE_FWDS" = "%1$@ forwarded %2$d messages";

// Common
"Common.OK" = "OK";
"Common.Cancel" = "Cancel";
"Common.Edit" = "Edit";
"Common.edit" = "edit";
"Common.Done" = "Done";
"Common.Next" = "Next";
"Common.Delete" = "Delete";
"Common.Create" = "Create";
"Common.Back" = "Back";
"Common.Close" = "Close";
"Common.Yes" = "Yes";
"Common.No" = "No";
"Common.TakePhotoOrVideo" = "Take Photo or Video";
"Common.TakePhoto" = "Take Photo";
"Common.ChoosePhoto" = "Choose Photo";
"Common.of" = "of";
"Common.Search" = "Search";
"Common.More" = "More";
"Common.Select" = "Select";
"Items.NOfM" = "%1$@ of %2$@";

// State
"State.Connecting" = "Connecting...";
"State.connecting" = "connecting...";
"State.ConnectingToProxy" = "Connecting to Proxy...";
"State.ConnectingToProxyInfo" = "tap here for settings";
"State.Updating" = "Updating...";
"State.WaitingForNetwork" = "Waiting for network";

"ChatState.Connecting" = "connecting...";
"ChatState.ConnectingToProxy" = "connecting to proxy...";
"ChatState.Updating" = "updating...";
"ChatState.WaitingForNetwork" = "waiting for network...";

// Presence
"Presence.online" = "online";

// Date
"Month.GenJanuary" = "January";
"Month.GenFebruary" = "February";
"Month.GenMarch" = "March";
"Month.GenApril" = "April";
"Month.GenMay" = "May";
"Month.GenJune" = "June";
"Month.GenJuly" = "July";
"Month.GenAugust" = "August";
"Month.GenSeptember" = "September";
"Month.GenOctober" = "October";
"Month.GenNovember" = "November";
"Month.GenDecember" = "December";
"Month.ShortJanuary" = "Jan";
"Month.ShortFebruary" = "Feb";
"Month.ShortMarch" = "Mar";
"Month.ShortApril" = "Apr";
"Month.ShortMay" = "May";
"Month.ShortJune" = "Jun";
"Month.ShortJuly" = "Jul";
"Month.ShortAugust" = "Aug";
"Month.ShortSeptember" = "Sep";
"Month.ShortOctober" = "Oct";
"Month.ShortNovember" = "Nov";
"Month.ShortDecember" = "Dec";
"Weekday.ShortMonday" = "Mon";
"Weekday.ShortTuesday" = "Tue";
"Weekday.ShortWednesday" = "Wed";
"Weekday.ShortThursday" = "Thu";
"Weekday.ShortFriday" = "Fri";
"Weekday.ShortSaturday" = "Sat";
"Weekday.ShortSunday" = "Sun";
"Weekday.Today" = "Today";
"Weekday.Yesterday" = "Yesterday";

"Time.TodayAt" = "today at %@";
"Time.YesterdayAt" = "yesterday at %@";

"LastSeen.JustNow" = "last seen just now";
"LastSeen.MinutesAgo_0" = "last seen %@ minutes ago"; //three to ten
"LastSeen.MinutesAgo_1" = "last seen 1 minute ago"; //one
"LastSeen.MinutesAgo_2" = "last seen 2 minutes ago"; //two
"LastSeen.MinutesAgo_3_10" = "last seen %@ minutes ago"; //three to ten
"LastSeen.MinutesAgo_many" = "last seen %@ minutes ago"; // more than ten
"LastSeen.MinutesAgo_any" = "last seen %@ minutes ago"; // more than ten
"LastSeen.HoursAgo_0" = "last seen %@ hours ago";
"LastSeen.HoursAgo_1" = "last seen 1 hour ago";
"LastSeen.HoursAgo_2" = "last seen 2 hours ago";
"LastSeen.HoursAgo_3_10" = "last seen %@ hours ago";
"LastSeen.HoursAgo_any" = "last seen %@ hours ago";
"LastSeen.HoursAgo_many" = "last seen %@ hours ago";
"LastSeen.HoursAgo_0" = "last seen %@ hours ago";
"LastSeen.YesterdayAt" = "last seen yesterday at %@";
"LastSeen.AtDate" = "last seen %@";
"LastSeen.TodayAt" = "last seen today at %@";
"LastSeen.Lately" = "last seen recently";
"LastSeen.WithinAWeek" = "last seen within a week";
"LastSeen.WithinAMonth" = "last seen within a month";
"LastSeen.ALongTimeAgo" = "last seen a long time ago";
"LastSeen.Offline" = "offline";

"Date.DialogDateFormat" = "{month} {day}";
"Date.ChatDateHeader" = "%1$@ %2$@";
"Date.ChatDateHeaderYear" = "%1$@ %2$@, %3$@";

// Tour
"Tour.Title1" = "Telegram";
"Tour.Text1" = "The world's **fastest** messaging app.\nIt is **free** and **secure**.";

"Tour.Title2" = "Fast";
"Tour.Text2" = "**Telegram** delivers messages\nfaster than any other application.";

"Tour.Title3" = "Powerful";
"Tour.Text3" = "**Telegram** has no limits on\nthe size of your chats and media.";

"Tour.Title4" = "Secure";
"Tour.Text4" = "**Telegram** keeps your messages\nsafe from hacker attacks.";

"Tour.Title5" = "Cloud-Based";
"Tour.Text5" = "**Telegram** lets you access your\nmessages from multiple devices.";

"Tour.Title6" = "Free";
"Tour.Text6" = "**Telegram** is free forever. No ads.\nNo subscription fees.";

"Tour.StartButton" = "Start Messaging";

// Login
"Login.PhoneAndCountryHelp" = "Please confirm your country code and enter your phone number.";
"Login.CodeSentInternal" = "We've sent the code to the **Telegram** app on your other device";
"Login.HaveNotReceivedCodeInternal" = "Haven't received the code?";
"Login.CodeSentSms" = "We have sent you an SMS with the code";
"Login.Code" = "Code";
"Login.WillCallYou" = "Telegram will call you in %@";
"Login.CallRequestState2" = "Requesting a call from Telegram...";
"Login.CallRequestState3" = "Telegram dialed your number\n[Didn't get the code?]";
"Login.EmailNotConfiguredError" = "Please set up an email account.";
"Login.EmailCodeSubject" = "%@, no code";
"Login.EmailCodeBody" = "My phone number is:\n%@\nI can't get an activation code for Telegram.";
"Login.UnknownError" = "An error occurred. Please try again later";
"Login.InvalidCodeError" = "You have entered an invalid code. Please try again.";
"Login.NetworkError" = "Please check your internet connection and try again.";
"Login.CodeExpiredError" = "Code expired. Please try again.";
"Login.CodeFloodError" = "Limit exceeded. Please try again later.";
"Login.InvalidPhoneError" = "Invalid phone number. Please try again.";
"Login.InvalidFirstNameError" = "Invalid first name. Please try again.";
"Login.InvalidLastNameError" = "Invalid last name. Please try again.";

"Login.InvalidPhoneEmailSubject" = "Invalid phone number: %@";
"Login.InvalidPhoneEmailBody" = "I'm trying to use my mobile phone number: %1$@\nBut Telegram says it's invalid. Please help.\n\nApp version: %2$@\nOS version: %3$@\nLocale: %4$@\nMNC: %5$@";

"Login.PhoneBannedEmailSubject" = "Banned phone number: %@";
"Login.PhoneBannedEmailBody" = "I'm trying to use my mobile phone number: %1$@\nBut Telegram says it's banned. Please help.\n\nApp version: %2$@\nOS version: %3$@\nLocale: %4$@\nMNC: %5$@";

"Login.PhoneGenericEmailSubject" = "Telegram iOS error: %@";
"Login.PhoneGenericEmailBody" = "I'm trying to use my mobile phone number: %1$@\nBut Telegram shows an error. Please help.\n\nError: %2$@\nApp version: %3$@\nOS version: %4$@\nLocale: %5$@\nMNC: %6$@";


"Login.PhoneTitle" = "Your Phone";
"Login.PhonePlaceholder" = "Your phone number";
"Login.CountryCode" = "Country Code";
"Login.InvalidCountryCode" = "Invalid Country Code";

"Login.InfoTitle" = "Your Info";
"Login.InfoAvatarAdd" = "add";
"Login.InfoAvatarPhoto" = "photo";
"Login.InfoFirstNamePlaceholder" = "First Name";
"Login.InfoLastNamePlaceholder" = "Last Name";
"Login.InfoDeletePhoto" = "Delete Photo";
"Login.InfoHelp" = "Enter your name and add a profile picture.";

// Login.SelectCountry
"Login.SelectCountry.Title" = "Country";

// Dialog List
"DialogList.TabTitle" = "Chats";
"DialogList.Title" = "Chats";
"DialogList.SearchLabel" = "Search for messages or users";
"DialogList.NoMessagesTitle" = "You have no conversations yet";
"DialogList.NoMessagesText" = "Start messaging by pressing the pencil button in the top right corner or go to the Contacts section.";
"DialogList.SingleTypingSuffix" = "%@ is typing";
"DialogList.SingleRecordingAudioSuffix" = "%@ is recording audio";
"DialogList.SingleUploadingPhotoSuffix" = "%@ is sending photo";
"DialogList.SingleUploadingVideoSuffix" = "%@ is sending video";
"DialogList.SingleRecordingVideoMessageSuffix" = "%@ is recording video";
"DialogList.SingleUploadingFileSuffix" = "%@ is sending file";
"DialogList.MultipleTypingSuffix" = "%d are typing";
"DialogList.Typing" = "typing";
"DialogList.ClearHistoryConfirmation" = "Clear History";
"DialogList.DeleteConversationConfirmation" = "Delete and Exit";
"DialogList.AwaitingEncryption" = "Waiting for %@ to get online...";
"DialogList.EncryptionRejected" = "Secret chat cancelled";
"DialogList.EncryptionProcessing" = "Exchanging encryption keys...";
"DialogList.EncryptedChatStartedOutgoing" = "%@ joined your secret chat.";
"DialogList.EncryptedChatStartedIncoming" = "%@ created a secret chat.";

// Compose
"Compose.TokenListPlaceholder" = "Whom would you like to message?";
"Compose.NewMessage" = "New Message";
"Compose.NewGroup" = "New Group";
"Compose.NewGroupTitle" = "New Group";
"Compose.NewEncryptedChat" = "New Secret Chat";
"Compose.NewEncryptedChatTitle" = "New Secret Chat";
"Compose.Create" = "Create";

// Contacts
"Contacts.TabTitle" = "Contacts";
"Contacts.Title" = "Contacts";
"Contacts.FailedToSendInvitesMessage" = "An error occurred.";
"Contacts.AccessDeniedError" = "Telegram does not have access to your contacts";
"Contacts.AccessDeniedHelpLandscape" = "Please go to your %@ Settings — Privacy — Contacts.\nThen select ON for Telegram.";
"Contacts.AccessDeniedHelpPortrait" = "Please go to your %@ Settings — Privacy — Contacts. Then select ON for Telegram.";
"Contacts.AccessDeniedHelpON" = "ON";
"Contacts.InviteToTelegram" = "Invite to Telegram";
"Contacts.InviteFriends" = "Invite Friends";
"Contacts.SelectAll" = "Select All";

// Conversation
"Conversation.InputTextPlaceholder" = "Message";
"Conversation.typing" = "typing";
"Conversation.MessageDeliveryFailed" = "Your message was not sent. Tap \"Resend\" to send this message.";
"Conversation.MessageDialogEdit" = "Edit";
"Conversation.MessageDialogRetry" = "Resend";
"Conversation.MessageDialogRetryAll" = "Resend %1$d Messages";
"Conversation.MessageDialogDelete" = "Delete";
"Conversation.LinkDialogOpen" = "Open";
"Conversation.LinkDialogCopy" = "Copy";
"Conversation.ForwardTitle" = "Forward";
"Conversation.ForwardChats" = "Chats";
"Conversation.ForwardContacts" = "Contacts";
"Conversation.StatusKickedFromGroup" = "you were removed from the group";
"Conversation.StatusLeftGroup" = "you have left the group";
"Conversation.StatusTyping" = "typing";
"Conversation.Call" = "Call";
"Conversation.Mute" = "Mute";
"ChatList.Mute" = "Mute";
"Conversation.TitleMute" = "Mute";
"Conversation.Unmute" = "Unmute";
"ChatList.Unmute" = "Unmute";
"Conversation.TitleUnmute" = "Unmute";
"Conversation.Edit" = "Edit";
"Conversation.Info" = "Info";
"Conversation.Search" = "Search";
"Conversation.Unblock" = "Unblock";
"Conversation.ClearAll" = "Delete All";
"Conversation.Location" = "Location";
"Conversation.Contact" = "Contact";
"Conversation.BlockUser" = "Block User";
"Conversation.UnblockUser" = "Unblock User";
"Conversation.UnsupportedMedia" = "This message is not supported on your version of Telegram. Update the app to view:\nhttps://telegram.org/update";
"Conversation.EncryptionWaiting" = "Waiting for %@ to get online...";
"Conversation.EncryptionProcessing" = "Exchanging encryption keys...";
"Conversation.EmptyPlaceholder" = "No messages here yet...";
"Conversation.EncryptedPlaceholderTitleIncoming" = "%@ invited you to join a secret chat.";
"Conversation.EncryptedPlaceholderTitleOutgoing" = "You have invited %@ to join a secret chat.";
"Conversation.EncryptedDescriptionTitle" = "Secret chats:";
"Conversation.EncryptedDescription1" = "Use end-to-end encryption";
"Conversation.EncryptedDescription2" = "Leave no trace on our servers";
"Conversation.EncryptedDescription3" = "Have a self-destruct timer";
"Conversation.EncryptedDescription4" = "Do not allow forwarding";
"Conversation.ContextMenuCopy" = "Copy";
"Conversation.ContextMenuDelete" = "Delete";
"Conversation.ContextMenuForward" = "Forward";
"Conversation.ContextMenuMore" = "More...";

"Conversation.StatusMembers_0" = "%@ members";
"Conversation.StatusMembers_1" = "1 member";
"Conversation.StatusMembers_2" = "2 members";
"Conversation.StatusMembers_3_10" = "%@ members";
"Conversation.StatusMembers_many" = "%@ members";
"Conversation.StatusMembers_any" = "%@ members";

"Conversation.StatusOnline_1" = "1 online";
"Conversation.StatusOnline_2" = "2 online";
"Conversation.StatusOnline_3_10" = "%@ online";
"Conversation.StatusOnline_any" = "%@ online";
"Conversation.StatusOnline_many" = "%@ online";
"Conversation.StatusOnline_0" = "%@ online";

"Conversation.UnreadMessages" = "Unread Messages";

// Notification
"Notification.RenamedChat" = "%@ renamed group";
"Notification.RenamedChannel" = "Channel renamed";
"Notification.ChangedGroupPhoto" = "%@ changed group photo";
"Notification.RemovedGroupPhoto" = "%@ removed group photo";
"Notification.JoinedChat" = "%@ joined the group";
"Notification.JoinedChannel" = "%@ joined the channel";
"Notification.Invited" = "%@ invited %@";
"Notification.InvitedMultiple" = "%@ invited %@";
"Notification.LeftChat" = "%@ left the group";
"Notification.LeftChannel" = "%@ left the channel";
"Notification.Kicked" = "%@ removed %@";
"Notification.CreatedChat" = "%@ created a group";
"Notification.CreatedChannel" = "Channel created";
"Notification.CreatedGroup" = "Group created";
"Notification.CreatedChatWithTitle" = "%@ created the group \"%@\" ";
"Notification.Joined" = "%@ joined Telegram";
"Notification.ChangedGroupName" = "%@ changed group name to \"%@\" ";
"Notification.NewAuthDetected" = "%1$@,\nWe detected a login into your account from a new device on %2$@, %3$@ at %4$@\n\nDevice: %5$@\nLocation: %6$@\n\nIf this wasn't you, you can go to Settings — Privacy and Security — Sessions and terminate that session.\n\nIf you think that somebody logged in to your account against your will, you can enable two-step verification in Privacy and Security settings.\n\nSincerely,\nThe Telegram Team";
"Notification.MessageLifetimeChanged" = "%1$@ set the self-destruct timer to %2$@";
"Notification.MessageLifetimeChangedOutgoing" = "You set the self-destruct timer to %1$@";
"Notification.MessageLifetimeRemoved" = "%1$@ disabled the self-destruct timer";
"Notification.MessageLifetimeRemovedOutgoing" = "You disabled the self-destruct timer";
"Notification.MessageLifetime2s" = "2 seconds";
"Notification.MessageLifetime5s" = "5 seconds";
"Notification.MessageLifetime1m" = "1 minute";
"Notification.MessageLifetime1h" = "1 hour";
"Notification.MessageLifetime1d" = "1 day";
"Notification.MessageLifetime1w" = "1 week";

"Notification.Exceptions.AlwaysOn" = "Always On";
"Notification.Exceptions.AlwaysOff" = "Always Off";
"Notification.Exceptions.MutedUntil" = "Muted until %@";

"Notification.Exceptions.AddException" = "Add an Exception";
"Notification.Exceptions.NewException" = "New Exception";
"Notification.Exceptions.NewException.NotificationHeader" = "NOTIFICATIONS";
"Notification.Exceptions.Sound" = "Sound: %@";



// Message
"Message.Photo" = "Photo";
"Message.Video" = "Video";
"Message.Location" = "Location";
"Message.Contact" = "Contact";
"Message.File" = "File";
"Message.Sticker" = "Sticker";
"Message.StickerText" = "Sticker %@";
"Message.Audio" = "Voice Message";
"Message.ForwardedMessage" = "Forwarded Message\nFrom: %@";
"Message.Animation" = "GIF";
"Message.Game" = "Game";

// Conversation Profile
"ConversationProfile.ErrorCreatingConversation" = "An error occurred";
"ConversationProfile.UnknownAddMemberError" = "An unexpected error has occurred. Our wizards have been notified and will fix the problem soon. Sorry.";
"ConversationProfile.UsersTooMuchError" = "Sorry, this group is full. You cannot add any more members here.";

"ConversationProfile.LeaveDeleteAndExit" = "Delete and Exit";
"Group.LeaveGroup" = "Leave Group";
"Group.DeleteGroup" = "Delete Group";

"Conversation.Megabytes" = "%.1f MB";
"Conversation.Kilobytes" = "%d KB";
"Conversation.Bytes" = "%d B";
"Conversation.ShareMyContactInfo" = "Share My Contact Info";
"Conversation.AddContact" = "Add Contact";
"Conversation.SendMessage" = "Send Message";
"Conversation.EncryptionCanceled" = "Secret chat cancelled";
"Conversation.DeleteManyMessages" = "Delete Messages";
"Conversation.SlideToCancel" = "Slide to cancel";
"Conversation.ApplyLocalization" = "Apply Localization";
"Conversation.OpenFile" = "Open File";

// Media Picker
"MediaPicker.Send" = "Send";
"SearchImages.Title" = "Albums";
"MediaPicker.CameraRoll" = "Camera Roll";
"SearchImages.NoImagesFound" = "No images found";

// User Profile
"Profile.CreateEncryptedChatError" = "An error occurred.";
"Profile.CreateEncryptedChatOutdatedError" = "Cannot create a secret chat with %@.\n%@ is using an older version of Telegram and needs to update first.";
"Profile.CreateNewContact" = "Create New Contact";
"Profile.AddToExisting" = "Add to Existing Contact";
"Profile.EncryptionKey" = "Encryption Key";
"Profile.MessageLifetimeForever" = "Off";
"Profile.MessageLifetime2s" = "2s";
"Profile.MessageLifetime5s" = "5s";
"Profile.MessageLifetime1m" = "1m";
"Profile.MessageLifetime1h" = "1h";
"Profile.MessageLifetime1d" = "1d";
"Profile.MessageLifetime1w" = "1w";
"Profile.ShareContactButton" = "Share Contact";

// User Info
"UserInfo.Title" = "Info";
"UserInfo.FirstNamePlaceholder" = "First Name";
"UserInfo.LastNamePlaceholder" = "Last Name";
"UserInfo.GenericPhoneLabel" = "mobile";
"UserInfo.SendMessage" = "Send Message";
"UserInfo.AddContact" = "Add Contact";
"UserInfo.ShareContact" = "Share Contact";
"UserInfo.StartSecretChat" = "Start Secret Chat";
"UserInfo.StartSecretChatConfirmation" = "Are you sure you want to start a secret chat with %@?";
"UserInfo.StartSecretChatStart" = "Start";
"UserInfo.DeleteContact" = "Delete Contact";
"UserInfo.CreateNewContact" = "Create New Contact";
"UserInfo.AddToExisting" = "Add to Existing";
"UserInfo.AddPhone" = "add phone";
"UserInfo.NotificationsEnabled" = "Enabled";
"UserInfo.NotificationsDisabled" = "Disabled";
"UserInfo.NotificationsEnable" = "Enable";
"UserInfo.NotificationsDisable" = "Disable";
"UserInfo.Invite" = "Invite to Telegram";

// New Contact
"NewContact.Title" = "New Contact";

// Phone Label
"PhoneLabel.Title" = "Label";

// Secret Chat
"SecretChat.Title" = "Secret Chat";

// Group Info
"GroupInfo.Title" = "Group Info";
"GroupInfo.GroupNamePlaceholder" = "Group Name";
"GroupInfo.BroadcastListNamePlaceholder" = "List Name";
"GroupInfo.SetGroupPhoto" = "Set Group Photo";
"GroupInfo.SetGroupPhotoStop" = "Stop";
"GroupInfo.SetGroupPhotoDelete" = "Delete Photo";
"GroupInfo.Notifications" = "Notifications";
"GroupInfo.Sound" = "Sound";
"GroupInfo.SetSound" = "Set Sound";
"GroupInfo.SharedMedia" = "Shared Media";
"GroupInfo.SharedMediaNone" = "None";
"GroupInfo.DeleteAndExit" = "Delete and Exit";
"GroupInfo.DeleteAndExitConfirmation" = "You will not be able to join this group again.";
"GroupInfo.ParticipantCount_1" = "1 MEMBER";
"GroupInfo.ParticipantCount_2" = "2 MEMBERS";
"GroupInfo.ParticipantCount_3_10" = "%@ MEMBERS";
"GroupInfo.ParticipantCount_any" = "%@ MEMBERS";
"GroupInfo.ParticipantCount_many" = "%@ MEMBERS";
"GroupInfo.ParticipantCount_0" = "%@ MEMBERS";
"GroupInfo.AddParticipant" = "Add Member";
"GroupInfo.AddParticipantTitle" = "Contacts";
"GroupInfo.AddParticipantConfirmation" = "Add %@ to the group?";
"GroupInfo.LeftStatus" = "You have left the group";

// Encryption Key
"EncryptionKey.Title" = "Encryption Key";
"EncryptionKey.Description" = "This image and text were derived from the encryption key for this secret chat with %1$@.\n\n If they look the same on %2$@'s device, end-to-end encryption is guaranteed.\n\nLearn more at telegram.org";

// Conversation media
"ConversationMedia.Title" = "Media";

// Preview
"Preview.DeletePhoto" = "Delete Photo";
"Preview.SaveToCameraRoll" = "Save to Camera Roll";

// Map
"Map.ChooseLocationTitle" = "Location";
"Map.Map" = "Map";
"Map.Satellite" = "Satellite";
"Map.Hybrid" = "Hybrid";
"Map.GetDirections" = "Get Directions";
"Map.OpenInGoogleMaps" = "Open in Google Maps";

// Web
"Web.Error" = "Couldn't load page";
"Web.OpenExternal" = "Open in Safari";

// Document
"Document.TargetConfirmationFormat" = "Send file ({size}) to {target}?";

// Dialog List
"DialogList.You" = "You";

// Settings
"Settings.SetProfilePhoto" = "Set Profile Photo";
"Settings.Logout" = "Log Out";
"Settings.Title" = "Settings";
"Settings.NotificationsAndSounds" = "Notifications and Sounds";
"Settings.ChatSettings" = "Data and Storage";
"Settings.BlockedUsers" = "Blocked Users";
"Settings.ChatBackground" = "Chat Background";
"Settings.Support" = "Ask a Question";
"Settings.FAQ" = "Telegram FAQ";
"Settings.FAQ_URL" = "https://telegram.org/faq#general";
"Settings.FAQ_Intro" = "Please note that Telegram Support is done by volunteers. We try to respond as quickly as possible, but it may take a while.\n\nPlease take a look at the Telegram FAQ: it has important troubleshooting tips and answers to most questions.";
"Settings.FAQ_Button" = "FAQ";
"Settings.SaveIncomingPhotos" = "Save Incoming Photos";

// Notifications and Sounds
"Notifications.Title" = "Notifications";
"Notifications.MessageNotifications" = "MESSAGE NOTIFICATIONS";
"Notifications.MessageNotificationsAlert" = "Alert";
"Notifications.MessageNotificationsPreview" = "Message Preview";
"Notifications.MessageNotificationsSound" = "Sound";
"Notifications.MessageNotificationsHelp" = "You can set custom notifications for specific users on their Info page.";
"Notifications.MessageNotificationsExceptionsHelp" = "Set custom notifications for specific users.";



"Notifications.GroupNotifications" = "GROUP NOTIFICATIONS";
"Notifications.GroupNotificationsAlert" = "Alert";
"Notifications.GroupNotificationsPreview" = "Message Preview";
"Notifications.GroupNotificationsSound" = "Sound";
"Notifications.GroupNotificationsHelp" = "You can set custom notifications for specific groups on the Group Info page.";
"Notifications.GroupNotificationsExceptionsHelp" = "Set custom notifications for specific groups.";

"Notifications.ChannelNotifications" = "CHANNEL NOTIFICATIONS";
"Notifications.ChannelNotificationsAlert" = "Alert";
"Notifications.ChannelNotificationsPreview" = "Message Preview";
"Notifications.ChannelNotificationsSound" = "Sound";
"Notifications.ChannelNotificationsHelp" = "You can set custom notifications for specific channels on the Channel Info page.";
"Notifications.ChannelNotificationsExceptionsHelp" = "Set custom notifications for specific channels.";

"Notifications.TextTone" = "Text Tone";
"Notifications.AlertTones" = "ALERT TONES";
"Notifications.ClassicTones" = "CLASSIC";

"Notifications.InAppNotifications" = "IN-APP NOTIFICATIONS";
"Notifications.InAppNotificationsSounds" = "In-App Sounds";
"Notifications.InAppNotificationsVibrate" = "In-App Vibrate";
"Notifications.InAppNotificationsPreview" = "In-App Preview";

"Notifications.Reset" = "Reset";
"Notifications.ResetAllNotifications" = "Reset All Notifications";
"Notifications.ResetAllNotificationsHelp" = "Undo all custom notification settings for all your contacts and groups.";

// Chat Settings
"ChatSettings.Title" = "Data and Storage";
"ChatSettings.Appearance" = "APPEARANCE";
"ChatSettings.TextSize" = "Text Size";
"ChatSettings.TextSizeUnits" = "pt";
"ChatSettings.AutomaticPhotoDownload" = "AUTOMATIC PHOTO DOWNLOAD";
"ChatSettings.AutomaticAudioDownload" = "AUTOMATIC AUDIO DOWNLOAD";
"ChatSettings.PrivateChats" = "Private Chats";
"ChatSettings.Groups" = "Groups";
"ChatSettings.Cache" = "Storage Usage";

// Usage
"Cache.Title" = "Storage Usage";
"Cache.ClearCache" = "Clear Cache";
"Cache.KeepMedia" = "Keep Media";
"Cache.Help" = "Photos, videos and other files from cloud chats that you have **not accessed** during this period will be removed from this device to save disk space.\n\nAll media will stay in the Telegram cloud and can be re-downloaded if you need it again.";

// Blocked Users
"BlockedUsers.Title" = "Blocked";
"BlockedUsers.SelectUserTitle" = "Block User";
"BlockedUsers.BlockUser" = "Block User...";
"BlockedUsers.BlockTitle" = "Block";
"BlockedUsers.LeavePrefix" = "Leave ";
"BlockedUsers.Info" = "Blocked users can't send you messages or add you to groups. They will not see your profile pictures, online and last seen status.";
"BlockedUsers.AddNew" = "Add New...";
"BlockedUsers.Unblock" = "Unblock";

// Wallpaper
"Wallpaper.Title" = "Chat Background";
"Wallpaper.PhotoLibrary" = "Photo Library";
"Wallpaper.Set" = "Set";
"Wallpaper.Wallpaper" = "Wallpaper";

"Notification.SecretChatMessageScreenshot" = "%@ took a screenshot!";
"Notification.SecretChatScreenshot" = "Screenshot taken!";

"BroadcastListInfo.AddRecipient" = "Add Recipient";

"Settings.LogoutConfirmationTitle" = "Log out?";
"Settings.LogoutConfirmationText" = "\nNote that you can seamlessly use Telegram on all your devices at once.\n\nRemember, logging out kills all your Secret Chats.";

"Login.PadPhoneHelp" = "\nYou can use your main mobile number to log in to Telegram on all devices.\nDon't use your iPad's SIM number here — we'll need to send you an SMS.\n\nIs this number correct?\n{number}";
"Login.PadPhoneHelpTitle" = "Your Number";

"MessageTimer.Custom" = "Custom";

"MessageTimer.Forever" = "Forever";

"MessageTimer.Seconds_1" = "%@ second";
"MessageTimer.Seconds_2" = "%@ seconds";
"MessageTimer.Seconds_3_10" = "%@ seconds";
"MessageTimer.Seconds_any" = "%@ seconds";
"MessageTimer.Seconds_many" = "%@ seconds";
"MessageTimer.Seconds_0" = "%@ seconds";
"MessageTimer.Minutes_1" = "%@ minute";
"MessageTimer.Minutes_2" = "%@ minutes";
"MessageTimer.Minutes_3_10" = "%@ minutes";
"MessageTimer.Minutes_any" = "%@ minutes";
"MessageTimer.Minutes_many" = "%@ minutes";
"MessageTimer.Minutes_0" = "%@ minutes";
"MessageTimer.Hours_1" = "%@ hour";
"MessageTimer.Hours_2" = "%@ hours";
"MessageTimer.Hours_3_10" = "%@ hours";
"MessageTimer.Hours_any" = "%@ hours";
"MessageTimer.Hours_many" = "%@ hours";
"MessageTimer.Hours_0" = "%@ hours";
"MessageTimer.Days_1" = "%@ day";
"MessageTimer.Days_2" = "%@ days";
"MessageTimer.Days_3_10" = "%@ days";
"MessageTimer.Days_any" = "%@ days";
"MessageTimer.Days_many" = "%@ days";
"MessageTimer.Days_0" = "%@ days";
"MessageTimer.Weeks_1" = "%@ week";
"MessageTimer.Weeks_2" = "%@ weeks";
"MessageTimer.Weeks_3_10" = "%@ weeks";
"MessageTimer.Weeks_any" = "%@ weeks";
"MessageTimer.Weeks_many" = "%@ weeks";
"MessageTimer.Weeks_0" = "%@ weeks";
"MessageTimer.Months_1" = "%@ month";
"MessageTimer.Months_2" = "%@ months";
"MessageTimer.Months_3_10" = "%@ months";
"MessageTimer.Months_any" = "%@ months";
"MessageTimer.Months_many" = "%@ months";
"MessageTimer.Months_0" = "%@ months";
"MessageTimer.Years_1" = "%@ year";
"MessageTimer.Years_2" = "%@ years";
"MessageTimer.Years_3_10" = "%@ years";
"MessageTimer.Years_any" = "%@ years";
"MessageTimer.Months_many" = "%@ years";

"MessageTimer.ShortSeconds_1" = "%@s";
"MessageTimer.ShortSeconds_2" = "%@s";
"MessageTimer.ShortSeconds_3_10" = "%@s";
"MessageTimer.ShortSeconds_any" = "%@s";
"MessageTimer.ShortSeconds_many" = "%@s";
"MessageTimer.ShortSeconds_0" = "%@s";
"MessageTimer.ShortMinutes_1" = "%@m";
"MessageTimer.ShortMinutes_2" = "%@m";
"MessageTimer.ShortMinutes_3_10" = "%@m";
"MessageTimer.ShortMinutes_any" = "%@m";
"MessageTimer.ShortMinutes_many" = "%@m";
"MessageTimer.ShortMinutes_0" = "%@m";
"MessageTimer.ShortHours_1" = "%@h";
"MessageTimer.ShortHours_2" = "%@h";
"MessageTimer.ShortHours_3_10" = "%@h";
"MessageTimer.ShortHours_any" = "%@h";
"MessageTimer.ShortHours_many" = "%@h";
"MessageTimer.ShortHours_0" = "%@h";
"MessageTimer.ShortDays_1" = "%@d";
"MessageTimer.ShortDays_2" = "%@d";
"MessageTimer.ShortDays_3_10" = "%@d";
"MessageTimer.ShortDays_any" = "%@d";
"MessageTimer.ShortDays_many" = "%@d";
"MessageTimer.ShortDays_0" = "%@d";
"MessageTimer.ShortWeeks_1" = "%@w";
"MessageTimer.ShortWeeks_2" = "%@w";
"MessageTimer.ShortWeeks_3_10" = "%@w";
"MessageTimer.ShortWeeks_any" = "%@w";
"MessageTimer.ShortWeeks_many" = "%@w";
"MessageTimer.ShortWeeks_0" = "%@w";

"Activity.UploadingPhoto" = "sending photo";
"Activity.UploadingVideo" = "sending video";
"Activity.UploadingDocument" = "sending file";
"Activity.RecordingAudio" = "recording audio";
"Activity.RecordingVideoMessage" = "recording video";

"Compatibility.SecretMediaVersionTooLow" = "%@ is using an older version of Telegram, so secret photos will be shown in compatibility mode.\n\nOnce %@ updates Telegram, photos with timers for 1 minute or less will start working in 'Tap and hold to view' mode, and you will be notified whenever the other party takes a screenshot.";

"Contacts.GlobalSearch" = "Global Search";
"Profile.Username" = "username";
"Settings.Username" = "Username";
"Settings.UsernameEmpty" = "Add";

"Username.Title" = "Username";
"Username.Placeholder" = "Your Username";
"Username.Help" = "You can choose a username on **Telegram**. If you do, other people will be able to find you by this username and contact you without knowing your phone number.\n\nYou can use **a-z**, **0-9** and underscores. Minimum length is **5** characters.";
"Username.InvalidTooShort" = "A username must have at least 5 characters.";
"Username.InvalidStartsWithNumber" = "Sorry, a username can't start with a number.";
"Username.InvalidCharacters" = "Sorry, this username is invalid.";
"Username.InvalidTaken" = "Sorry, this username is already taken.";

"Username.CheckingUsername" = "Checking username...";
"Username.UsernameIsAvailable" = "%@ is available.";

"WebSearch.Images" = "Images";
"WebSearch.GIFs" = "GIFs";
"WebSearch.RecentSectionTitle" = "Recent";
"WebSearch.RecentSectionClear" = "Clear";

"Settings.PrivacySettings" = "Privacy and Security";

"UserCount_1" = "1 user";
"UserCount_2" = "2 users";
"UserCount_3_10" = "%@ users";
"UserCount_any" = "%@ users";
"UserCount_many" = "%@ users";
"UserCount_0" = "%@ users";

"PrivacySettings.Title" = "Privacy and Security";

"PrivacySettings.PrivacyTitle" = "PRIVACY";
"PrivacySettings.LastSeen" = "Last Seen";
"PrivacySettings.LastSeenTitle" = "Last Seen";
"PrivacySettings.LastSeenEverybody" = "Everybody";
"PrivacySettings.LastSeenContacts" = "My Contacts";
"PrivacySettings.LastSeenNobody" = "Nobody";

"PrivacySettings.LastSeenEverybodyMinus" = "Everybody (-%@)";
"PrivacySettings.LastSeenContactsPlus" = "My Contacts (+%@)";
"PrivacySettings.LastSeenContactsMinus" = "My Contacts (-%@)";
"PrivacySettings.LastSeenContactsMinusPlus" = "My Contacts (-%@, +%@)";
"PrivacySettings.LastSeenNobodyPlus" = "Nobody (+%@)";

"PrivacySettings.SecurityTitle" = "SECURITY";

"PrivacySettings.DeleteAccountTitle" = "DELETE MY ACCOUNT";
"PrivacySettings.DeleteAccountIfAwayFor" = "If Away For";
"PrivacySettings.DeleteAccountHelp" = "If you do not log in at least once within this period, your account will be deleted along with all groups, messages and contacts.";

"PrivacyLastSeenSettings.Title" = "Last Seen";
"PrivacyLastSeenSettings.CustomHelp" = "Important: you won't be able to see Last Seen times for people with whom you don't share your Last Seen time. Approximate last seen will be shown instead (recently, within a week, within a month).";
"PrivacyLastSeenSettings.AlwaysShareWith" = "Always Share With";
"PrivacyLastSeenSettings.NeverShareWith" = "Never Share With";
"PrivacyLastSeenSettings.CustomShareSettingsHelp" = "These settings will override the values above.";

"PrivacyLastSeenSettings.CustomShareSettings.Delete" = "Delete";
"PrivacyLastSeenSettings.AlwaysShareWith.Title" = "Always Share";
"PrivacyLastSeenSettings.AlwaysShareWith.Placeholder" = "Always share with users...";
"PrivacyLastSeenSettings.NeverShareWith.Title" = "Never Share";
"PrivacyLastSeenSettings.NeverShareWith.Placeholder" = "Never share with users...";
"PrivacyLastSeenSettings.EmpryUsersPlaceholder" = "Add Users";
"PrivacyLastSeenSettings.AddUsers_1" = "Add 1 user to this list?";
"PrivacyLastSeenSettings.AddUsers_2" = "Add 2 users to this list?";
"PrivacyLastSeenSettings.AddUsers_3_10" = "Add %@ users to this list?";
"PrivacyLastSeenSettings.AddUsers_any" = "Add %@ users to this list?";
"PrivacyLastSeenSettings.AddUsers_many" = "Add %@ users to this list?";
"PrivacyLastSeenSettings.AddUsers_0" = "Add %@ users to this list?";

// Photo Editor
"PhotoEditor.DiscardChanges" = "Discard Changes";

"PhotoEditor.Original" = "Original";

"PhotoEditor.CropReset" = "RESET";
"PhotoEditor.CropAuto" = "AUTO";
"PhotoEditor.CropAspectRatioOriginal" = "Original";
"PhotoEditor.CropAspectRatioSquare" = "Square";

"PhotoEditor.EnhanceTool" = "Enhance";
"PhotoEditor.ExposureTool" = "Brightness";
"PhotoEditor.ContrastTool" = "Contrast";
"PhotoEditor.WarmthTool" = "Warmth";
"PhotoEditor.SaturationTool" = "Saturation";
"PhotoEditor.HighlightsTool" = "Highlights";
"PhotoEditor.ShadowsTool" = "Shadows";
"PhotoEditor.VignetteTool" = "Vignette";
"PhotoEditor.GrainTool" = "Grain";
"PhotoEditor.SharpenTool" = "Sharpen";

"PhotoEditor.BlurToolOff" = "Off";
"PhotoEditor.BlurToolRadial" = "Radial";
"PhotoEditor.BlurToolLinear" = "Linear";

"PhotoEditor.Set" = "Set";
"PhotoEditor.Skip" = "Skip";

// Camera
"Camera.PhotoMode" = "PHOTO";
"Camera.VideoMode" = "VIDEO";
"Camera.SquareMode" = "SQUARE";
"Camera.FlashOff" = "Off";
"Camera.FlashOn" = "On";
"Camera.FlashAuto" = "Auto";
"Camera.Retake" = "Retake";

"Settings.PhoneNumber" = "Change Number";

"PhoneNumberHelp.Help" = "You can change your Telegram number here. Your account and all your cloud data — messages, media, contacts, etc. will be moved to the new number.\n\n**Important:** all your Telegram contacts will get your **new number** added to their address book, provided they had your old number and you haven't blocked them in Telegram.";
"PhoneNumberHelp.Alert" = "All your Telegram contacts will get your new number added to their address book, provided they had your old number and you haven't blocked them in Telegram.";
"PhoneNumberHelp.ChangeNumber" = "Change Number";

"ChangePhoneNumberNumber.Title" = "Change Number";
"ChangePhoneNumberNumber.NewNumber" = "NEW NUMBER";
"ChangePhoneNumberNumber.Help" = "We will send an SMS with a confirmation code to your new number.";
"ChangePhoneNumberNumber.NumberPlaceholder" = "Enter your new number";

"ChangePhoneNumberCode.Code" = "YOUR CODE";
"ChangePhoneNumberCode.CodePlaceholder" = "Code";
"ChangePhoneNumberCode.Help" = "We have sent you an SMS with the code";
"ChangePhoneNumberCode.CallTimer" = "Telegram will call you in %@";
"ChangePhoneNumberCode.RequestingACall" = "Requesting a call from Telegram...";
"ChangePhoneNumberCode.Called" = "Telegram dialed your number";

"LoginPassword.Title" = "Your Password";
"LoginPassword.PasswordPlaceholder" = "Password";
"LoginPassword.InvalidPasswordError" = "Invalid password. Please try again.";
"LoginPassword.FloodError" = "Limit exceeded. Please try again later.";
"LoginPassword.ForgotPassword" = "Forgot password?";
"LoginPassword.PasswordHelp" = "Two-Step verification enabled. Your account is protected with an additional password.";
"LoginPassword.ResetAccount" = "Reset Account";

"QuickSend.Photos_1" = "Send 1 Photo";
"QuickSend.Photos_2" = "Send 2 Photos";
"QuickSend.Photos_3_10" = "Send %@ Photos";
"QuickSend.Photos_any" = "Send %@ Photos";
"QuickSend.Photos_many" = "Send %@ Photos";
"QuickSend.Photos_0" = "Send %@ Photos";

"Share.Title" = "Share";
"Forward.ConfirmMultipleFiles_1" = "Send 1 file to {target}?";
"Forward.ConfirmMultipleFiles_2" = "Send 2 files to {target}?";
"Forward.ConfirmMultipleFiles_3_10" = "Send %@ files to {target}?";
"Forward.ConfirmMultipleFiles_any" = "Send %@ files to {target}?";
"Forward.ConfirmMultipleFiles_many" = "Send %@ files to {target}?";
"Forward.ConfirmMultipleFiles_0" = "Send %@ files to {target}?";

"Notification.Reply" = "Reply";
"Notification.Mute1h" = "Mute for 1 hour";
"Notification.Mute1hMin" = "Mute for 1h";
"Conversation.ContextMenuShare" = "Share";
"Conversation.ContextMenuLookUp" = "Look Up";

"SharedMedia.TitleAll" = "Shared Media";

"SharedMedia.Photo_1" = "1 photo";
"SharedMedia.Photo_2" = "2 photos";
"SharedMedia.Photo_3_10" = "%@ photos";
"SharedMedia.Photo_any" = "%@ photos";
"SharedMedia.Photo_many" = "%@ photos";
"SharedMedia.Photo_0" = "%@ photos";

"SharedMedia.Video_1" = "1 video";
"SharedMedia.Video_2" = "2 videos";
"SharedMedia.Video_3_10" = "%@ videos";
"SharedMedia.Video_any" = "%@ videos";
"SharedMedia.Video_many" = "%@ videos";
"SharedMedia.Video_0" = "%@ videos";

"SharedMedia.File_1" = "1 file";
"SharedMedia.File_2" = "2 files";
"SharedMedia.File_3_10" = "%@ files";
"SharedMedia.File_any" = "%@ files";
"SharedMedia.File_many" = "%@ files";
"SharedMedia.File_0" = "%@ files";

"SharedMedia.Generic_1" = "1 media file";
"SharedMedia.Generic_2" = "2 media files";
"SharedMedia.Generic_3_10" = "%@ media files";
"SharedMedia.Generic_any" = "%@ media files";
"SharedMedia.Generic_many" = "%@ media files";
"SharedMedia.Generic_0" = "%@ media files";

"FileSize.B" = "%@ B";
"FileSize.KB" = "%@ KB";
"FileSize.MB" = "%@ MB";
"FileSize.GB" = "%@ GB";

"DownloadingStatus" = "Downloading %@ of %@";

"Time.MonthOfYear_m1" = "January %@";
"Time.MonthOfYear_m2" = "February %@";
"Time.MonthOfYear_m3" = "March %@";
"Time.MonthOfYear_m4" = "April %@";
"Time.MonthOfYear_m5" = "May %@";
"Time.MonthOfYear_m6" = "June %@";
"Time.MonthOfYear_m7" = "July %@";
"Time.MonthOfYear_m8" = "August %@";
"Time.MonthOfYear_m9" = "September %@";
"Time.MonthOfYear_m10" = "October %@";
"Time.MonthOfYear_m11" = "November %@";
"Time.MonthOfYear_m12" = "December %@";

"Time.PreciseDate_m1" = "Jan %1$@, %2$@ at %3$@";
"Time.PreciseDate_m2" = "Feb %1$@, %2$@ at %3$@";
"Time.PreciseDate_m3" = "Mar %1$@, %2$@ at %3$@";
"Time.PreciseDate_m4" = "Apr %1$@, %2$@ at %3$@";
"Time.PreciseDate_m5" = "May %1$@, %2$@ at %3$@";
"Time.PreciseDate_m6" = "Jun %1$@, %2$@ at %3$@";
"Time.PreciseDate_m7" = "Jul %1$@, %2$@ at %3$@";
"Time.PreciseDate_m8" = "Aug %1$@, %2$@ at %3$@";
"Time.PreciseDate_m9" = "Sep %1$@, %2$@ at %3$@";
"Time.PreciseDate_m10" = "Oct %1$@, %2$@ at %3$@";
"Time.PreciseDate_m11" = "Nov %1$@, %2$@ at %3$@";
"Time.PreciseDate_m12" = "Dec %1$@, %2$@ at %3$@";

"Time.MediumDate" = "%1$@ at %2$@";

"MuteFor.Hours_1" = "Mute for 1 hour";
"MuteFor.Hours_2" = "Mute for 2 hours";
"MuteFor.Hours_3_10" = "Mute for %@ hours";
"MuteFor.Hours_any" = "Mute for %@ hours";
"MuteFor.Hours_many" = "Mute for %@ hours";
"MuteFor.Hours_0" = "Mute for %@ hours";

"MuteFor.Days_1" = "Mute for 1 day";
"MuteFor.Days_2" = "Mute for 2 days";
"MuteFor.Days_3_10" = "Mute for %@ days";
"MuteFor.Days_any" = "Mute for %@ days";
"MuteFor.Days_many" = "Mute for %@ days";
"MuteFor.Days_0" = "Mute for %@ days";

"MuteExpires.Minutes_1" = "in 1 minute";
"MuteExpires.Minutes_2" = "in 2 minutes";
"MuteExpires.Minutes_3_10" = "in %@ minutes";
"MuteExpires.Minutes_any" = "in %@ minutes";
"MuteExpires.Minutes_many" = "in %@ minutes";
"MuteExpires.Minutes_0" = "in %@ minutes";

"MuteExpires.Hours_1" = "in 1 hour";
"MuteExpires.Hours_2" = "in 2 hours";
"MuteExpires.Hours_3_10" = "in %@ hours";
"MuteExpires.Hours_any" = "in %@ hours";
"MuteExpires.Hours_many" = "in %@ hours";
"MuteExpires.Hours_0" = "in %@ hours";

"MuteExpires.Days_1" = "in 1 day";
"MuteExpires.Days_2" = "in 2 days";
"MuteExpires.Days_3_10" = "in %@ days";
"MuteExpires.Days_any" = "in %@ days";
"MuteExpires.Days_many" = "in %@ days";
"MuteExpires.Days_0" = "in %@ days";

"SharedMedia.EmptyTitle" = "No media files yet";
"SharedMedia.EmptyText" = "Share photos and videos in this chat\n — or this paperclip stays unhappy.";
"SharedMedia.EmptyFilesText" = "You can send and receive\nfiles of any type up to 1.5 GB each\nand access them anywhere.";

"ShareFileTip.Title" = "Sharing Files";
"ShareFileTip.Text" = "You can share **uncompressed** media files from your Camera Roll here.\n\nTo share files of any other type, open them on your %@ (e.g. in your browser), tap **Open in...** or the action button and choose Telegram.";
"ShareFileTip.CloseTip" = "Close Tip";

"DialogList.SearchSectionDialogs" = "Chats and Contacts";
"DialogList.SearchSectionChats" = "Chats";
"DialogList.SearchSectionGlobal" = "Global Search";
"DialogList.SearchSectionMessages" = "Messages";

"Username.LinkHint" = "This link opens a chat with you in Telegram:[\nhttps://t.me/%@]";
"Username.LinkCopied" = "Copied link to clipboard";

"SharedMedia.DeleteItemsConfirmation_1" = "Delete media file?";
"SharedMedia.DeleteItemsConfirmation_2" = "Delete 2 media files?";
"SharedMedia.DeleteItemsConfirmation_3_10" = "Delete %@ media files?";
"SharedMedia.DeleteItemsConfirmation_any" = "Delete %@ media files?";
"SharedMedia.DeleteItemsConfirmation_many" = "Delete %@ media files?";
"SharedMedia.DeleteItemsConfirmation_0" = "Delete %@ media files?";

"PrivacySettings.Passcode" = "Passcode Lock";
"PasscodeSettings.Title" = "Passcode Lock";
"PasscodeSettings.TurnPasscodeOn" = "Turn Passcode On";
"PasscodeSettings.TurnPasscodeOff" = "Turn Passcode Off";
"PasscodeSettings.ChangePasscode" = "Change Passcode";
"PasscodeSettings.Help" = "When you set up an additional passcode, a lock icon will appear on the chats page. Tap it to lock and unlock the app.\n\nNote: if you forget the passcode, you'll need to delete and reinstall the app. All secret chats will be lost.";
"PasscodeSettings.UnlockWithTouchId" = "Unlock with Touch ID";
"PasscodeSettings.SimplePasscode" = "Simple Passcode";
"PasscodeSettings.SimplePasscodeHelp" = "A simple passcode is a 4 digit number.";
"PasscodeSettings.EncryptData" = "Encrypt Local Database";
"PasscodeSettings.EncryptDataHelp" = "Experimental feature, use with caution. Encrypt your local Telegram data, using a derivative of your passcode as the key.";

"EnterPasscode.EnterTitle" = "Enter your Telegram Passcode";
"EnterPasscode.ChangeTitle" = "Change Passcode";
"EnterPasscode.EnterPasscode" = "Enter your Telegram Passcode";
"EnterPasscode.EnterNewPasscodeNew" = "Enter a passcode";
"EnterPasscode.EnterNewPasscodeChange" = "Enter your new passcode";
"EnterPasscode.RepeatNewPasscode" = "Re-enter your new passcode";
"EnterPasscode.EnterCurrentPasscode" = "Enter your current passcode";
"EnterPasscode.TouchId" = "Unlock Telegram";

"DialogList.PasscodeLockHelp" = "Tap to lock Telegram";

"PasscodeSettings.AutoLock" = "Auto-Lock";
"PasscodeSettings.AutoLock.Disabled" = "Disabled";
"PasscodeSettings.AutoLock.IfAwayFor_1minute" = "If away for 1 min";
"PasscodeSettings.AutoLock.IfAwayFor_5minutes" = "If away for 5 min";
"PasscodeSettings.AutoLock.IfAwayFor_1hour" = "If away for 1 hour";
"PasscodeSettings.AutoLock.IfAwayFor_5hours" = "If away for 5 hours";

"PasscodeSettings.FailedAttempts_1" = "1 Failed Passcode Attempt";
"PasscodeSettings.FailedAttempts_2" = "2 Failed Passcode Attempts";
"PasscodeSettings.FailedAttempts_3_10" = "%@ Failed Passcode Attempts";
"PasscodeSettings.FailedAttempts_any" = "%@ Failed Passcode Attempt";
"PasscodeSettings.FailedAttempts_many" = "%@ Failed Passcode Attempts";
"PasscodeSettings.FailedAttempts_0" = "%@ Failed Passcode Attempts";
"PasscodeSettings.TryAgainIn1Minute" = "Try again in 1 minute";

"AccessDenied.Title" = "Please Allow Access";

"AccessDenied.Contacts" = "Telegram messaging is based on your existing contact list.\n\nPlease go to Settings > Privacy > Contacts and set Telegram to ON.";

"AccessDenied.VoiceMicrophone" = "Telegram needs access to your microphone to send voice messages.\n\nPlease go to Settings > Privacy > Microphone and set Telegram to ON.";

"AccessDenied.VideoMicrophone" = "Telegram needs access to your microphone to record sound in videos recording.\n\nPlease go to Settings > Privacy > Microphone and set Telegram to ON.";

"AccessDenied.MicrophoneRestricted" = "Microphone access is restricted for Telegram.\n\nPlease go to Settings > General > Restrictions > Microphone and set Telegram to ON.";


"AccessDenied.Camera" = "Telegram needs access to your camera to take photos and videos.\n\nPlease go to Settings > Privacy > Camera and set Telegram to ON.";

"AccessDenied.CameraRestricted" = "Camera access is restricted for Telegram.\n\nPlease go to Settings > General > Restrictions > Camera and set Telegram to ON.";

"AccessDenied.CameraDisabled" = "Camera access is globally restricted on your phone.\n\nPlease go to Settings > General > Restrictions and set Camera to ON";

"AccessDenied.PhotosAndVideos" = "Telegram needs access to your photo library to send photos and videos.\n\nPlease go to Settings > Privacy > Photos and set Telegram to ON.";

"AccessDenied.SaveMedia" = "Telegram needs access to your photo library to save photos and videos.\n\nPlease go to Settings > Privacy > Photos and set Telegram to ON.";

"AccessDenied.PhotosRestricted" = "Photo access is restricted for Telegram.\n\nPlease go to Settings > General > Restrictions > Photos and set Telegram to ON.";

"AccessDenied.LocationDenied" = "Telegram needs access to your location so that you can share it with your contacts.\n\nPlease go to Settings > Privacy > Location Services and set Telegram to ON.";

"AccessDenied.LocationDisabled" = "Telegram needs access to your location so that you can share it with your contacts.\n\nPlease go to Settings > Privacy > Location Services and set it to ON.";

"AccessDenied.LocationTracking" = "Telegram needs access to your location to show you on the map.\n\nPlease go to Settings > Privacy > Location Services and set it to ON.";

"AccessDenied.Settings" = "Settings";

"WebSearch.RecentClearConfirmation" = "Are you sure you want to clear recent images?";

"FeatureDisabled.Oops" = "Oops";

"Conversation.ContextMenuReply" = "Reply";

"ForwardedMessages_1" = "Forwarded message";
"ForwardedMessages_2" = "2 forwarded messages";
"ForwardedMessages_3_10" = "%@ forwarded messages";
"ForwardedMessages_any" = "%@ forwarded messages";
"ForwardedMessages_many" = "%@ forwarded messages";
"ForwardedMessages_0" = "%@ forwarded messages";

"ForwardedFiles_1" = "Forwarded file";
"ForwardedFiles_2" = "2 forwarded files";
"ForwardedFiles_3_10" = "%@ forwarded files";
"ForwardedFiles_any" = "%@ forwarded files";
"ForwardedFiles_many" = "%@ forwarded files";
"ForwardedFiles_0" = "%@ forwarded files";

"ForwardedStickers_1" = "Forwarded sticker";
"ForwardedStickers_2" = "2 forwarded stickers";
"ForwardedStickers_3_10" = "%@ forwarded stickers";
"ForwardedStickers_any" = "%@ forwarded stickers";
"ForwardedStickers_many" = "%@ forwarded stickers";
"ForwardedStickers_0" = "%@ forwarded stickers";

"ForwardedPhotos_1" = "Forwarded photo";
"ForwardedPhotos_2" = "2 forwarded photos";
"ForwardedPhotos_3_10" = "%@ forwarded photos";
"ForwardedPhotos_any" = "%@ forwarded photos";
"ForwardedPhotos_many" = "%@ forwarded photos";
"ForwardedPhotos_0" = "%@ forwarded photos";

"ForwardedVideos_1" = "Forwarded video";
"ForwardedVideos_2" = "2 forwarded videos";
"ForwardedVideos_3_10" = "%@ forwarded videos";
"ForwardedVideos_any" = "%@ forwarded videos";
"ForwardedVideos_many" = "%@ forwarded videos";
"ForwardedVideos_0" = "%@ forwarded videos";

"ForwardedAudios_1" = "Forwarded audio";
"ForwardedAudios_2" = "2 forwarded audios";
"ForwardedAudios_3_10" = "%@ forwarded audios";
"ForwardedAudios_any" = "%@ forwarded audios";
"ForwardedAudios_many" = "%@ forwarded audios";
"ForwardedAudios_0" = "%@ forwarded audios";

"ForwardedLocations_1" = "Forwarded location";
"ForwardedLocations_2" = "2 forwarded locations";
"ForwardedLocations_3_10" = "%@ forwarded locations";
"ForwardedLocations_any" = "%@ forwarded locations";
"ForwardedLocations_many" = "%@ forwarded locations";
"ForwardedLocations_0" = "%@ forwarded locations";

"ForwardedGifs_1" = "Forwarded GIF";
"ForwardedGifs_2" = "2 forwarded GIFs";
"ForwardedGifs_3_10" = "%@ forwarded GIFs";
"ForwardedGifs_any" = "%@ forwarded GIFs";
"ForwardedGifs_many" = "%@ forwarded GIFs";
"ForwardedGifs_0" = "%@ forwarded GIFs";

"ForwardedContacts_1" = "Forwarded contact";
"ForwardedContacts_2" = "2 forwarded contacts";
"ForwardedContacts_3_10" = "%@ forwarded contacts";
"ForwardedContacts_any" = "%@ forwarded contacts";
"ForwardedContacts_many" = "%@ forwarded contacts";
"ForwardedContacts_0" = "%@ forwarded contacts";

"ForwardedAuthors2" = "%@, %@";

"PrivacySettings.TwoStepAuth" = "Two-Step Verification";
"TwoStepAuth.Title" = "Two-Step Verification";
"TwoStepAuth.SetPassword" = "Set Additional Password";
"TwoStepAuth.SetPasswordHelp" = "You can set a password that will be required when you log in on a new device in addition to the code you get in the SMS.";
"TwoStepAuth.SetupPasswordTitle" = "Your Password";

"TwoStepAuth.SetupHintTitle" = "Password Hint";
"TwoStepAuth.SetupHint" = "Please create a hint for your password:";

"TwoStepAuth.ChangePassword" = "Change Password";
"TwoStepAuth.RemovePassword" = "Turn Password Off";
"TwoStepAuth.SetupEmail" = "Set Recovery E-Mail";
"TwoStepAuth.ChangeEmail" = "Change Recovery E-Mail";
"TwoStepAuth.PendingEmailHelp" = "Your recovery e-mail %@ is not yet active and pending confirmation.";
"TwoStepAuth.GenericHelp" = "You have enabled Two-Step verification.\nYou'll need the password you set up here to log in to your Telegram account.";

"TwoStepAuth.ConfirmationTitle" = "Two-Step Verification";
"TwoStepAuth.ConfirmationText" = "Please check your e-mail and click on the validation link to complete Two-Step Verification setup. Be sure to check the spam folder as well.";
"TwoStepAuth.ConfirmationAbort" = "Abort Two-Step Verification Setup";

"TwoStepAuth.SetupPasswordEnterPasswordNew" = "Enter a password:";
"TwoStepAuth.SetupPasswordEnterPasswordChange" = "Please enter your new password:";
"TwoStepAuth.SetupPasswordConfirmPassword" = "Please re-enter your password:";
"TwoStepAuth.SetupPasswordConfirmFailed" = "Passwords don't match. Please try again.";

"TwoStepAuth.EnterPasswordTitle" = "Password";
"TwoStepAuth.EnterPasswordPassword" = "Password";
"TwoStepAuth.EnterPasswordHint" = "Hint: %@";
"TwoStepAuth.EnterPasswordHelp" = "You have enabled Two-Step Verification, so your account is protected with an additional password.";
"TwoStepAuth.EnterPasswordInvalid" = "Invalid password. Please try again.";
"TwoStepAuth.EnterPasswordForgot" = "Forgot password?";

"TwoStepAuth.EmailTitle" = "Recovery E-Mail";
"TwoStepAuth.EmailSkip" = "Skip";
"TwoStepAuth.EmailSkipAlert" = "No, seriously.\n\nIf you forget your password, you will lose access to your Telegram account. There will be no way to restore it.";
"TwoStepAuth.Email" = "E-Mail";
"TwoStepAuth.EmailPlaceholder" = "Your E-Mail";
"TwoStepAuth.EmailHelp" = "Please add your valid e-mail. It is the only way to recover a forgotten password.";
"TwoStepAuth.EmailInvalid" = "Invalid e-mail address. Please try again.";
"TwoStepAuth.EmailSent" = "We have sent you an e-mail to confirm your address.";
"TwoStepAuth.PasswordSet" = "Your password for Two-Step Verification is now active.";
"TwoStepAuth.PasswordRemoveConfirmation" = "Are you sure you want to disable your password?";
"TwoStepAuth.EmailCodeExpired" = "This confirmation code has expired. Please try again.";

"TwoStepAuth.RecoveryUnavailable" = "Since you haven't provided a recovery e-mail when setting up your password, your remaining options are either to remember your password or to reset your account.";
"TwoStepAuth.RecoveryFailed" = "Your remaining options are either to remember your password or to reset your account.";
"TwoStepAuth.ResetAccountHelp" = "You will lose all your chats and messages, along with any media and files you've shared, if you proceed with resetting your account.";
"TwoStepAuth.ResetAccountConfirmation" = "You will lose all your chats and messages, along with any media and files you've shared, if you proceed with resetting your account.";

"TwoStepAuth.RecoveryTitle" = "E-Mail Code";
"TwoStepAuth.RecoveryCode" = "Code";
"TwoStepAuth.RecoveryCodeHelp" = "Please check your e-mail and enter the 6-digit code we've sent there to deactivate your cloud password.";
"TwoStepAuth.RecoveryCodeInvalid" = "Invalid code. Please try again.";
"TwoStepAuth.RecoveryCodeExpired" = "We have sent you a new 6-digit code.";
"TwoStepAuth.RecoveryEmailUnavailable" = "Having trouble accessing your e-mail %@?";

"TwoStepAuth.FloodError" = "Limit exceeded. Please try again later.";

"Conversation.FilePhotoOrVideo" = "Photo or Video";
"Conversation.FileICloudDrive" = "iCloud Drive";
"Conversation.FileDropbox" = "Dropbox";

"Conversation.FileOpenIn" = "Open in...";
"Conversation.FileHowToText" = "To share files of any type, open them on your %@ (e.g. in your browser), tap **Open in...** or the action button and choose Telegram.";

"Map.LocationTitle" = "Location";
"Map.OpenInMaps" = "Open in Maps";
"Map.OpenInHereMaps" = "Open in HERE Maps";
"Map.OpenInYandexMaps" = "Open in Yandex Maps";
"Map.OpenInYandexNavigator" = "Open in Yandex Navigator";
"Map.OpenIn" = "Open In";

"Map.SendThisLocation" = "Send This Location";
"Map.SendMyCurrentLocation" = "Send My Current Location";
"Map.Locating" = "Locating...";
"Map.ChooseAPlace" = "Or choose a place";
"Map.AccurateTo" = "Accurate to %@";
"Map.Search" = "Search places nearby";
"Map.ShowPlaces" = "Show places";
"Map.LoadError" = "An error occurred. Please try again.";
"Map.LocatingError" = "Failed to locate";
"Map.Unknown" = "Unknown location";

"Map.DistanceAway" = "%@ away";
"Map.ETAMinutes_0" = "%@ min";
"Map.ETAMinutes_1" = "%@ min";
"Map.ETAMinutes_2" = "%@ min";
"Map.ETAMinutes_3_10" = "%@ min";
"Map.ETAMinutes_any" = "%@ min";
"Map.ETAMinutes_many" = "%@ min";
"Map.ETAMinutes_0" = "%@ min";
"Map.ETAHours_1" = "%@ h";
"Map.ETAHours_2" = "%@ h";
"Map.ETAHours_3_10" = "%@ h";
"Map.ETAHours_any" = "%@ h";
"Map.ETAHours_many" = "%@ h";

"ChangePhone.ErrorOccupied" = "The number %@ is already connected to a Telegram account. Please delete that account before migrating to the new number.";

"AccessDenied.LocationTracking" = "Telegram needs access to your location to show you on the map.\n\nPlease go to Settings > Privacy > Location Services and set it to ON.";

"PrivacySettings.AuthSessions" = "Active Sessions";
"AuthSessions.Title" = "Active Sessions";
"AuthSessions.CurrentSession" = "CURRENT SESSION";
"AuthSessions.TerminateOtherSessions" = "Terminate all other sessions";
"AuthSessions.TerminateOtherSessionsHelp" = "Logs out all devices except for this one.";
"AuthSessions.TerminateSession" = "Terminate session";
"AuthSessions.OtherSessions" = "ACTIVE SESSIONS";
"AuthSessions.EmptyTitle" = "No other sessions";
"AuthSessions.EmptyText" = "You can log in to Telegram from other mobile, tablet and desktop devices, using the same phone number. All your data will be instantly synchronized.";
"AuthSessions.AppUnofficial" = "(ID: %@)";

"WebPreview.GettingLinkInfo" = "Getting Link Info...";

"Preview.OpenInInstagram" = "Open in Instagram";

"MediaPicker.AddCaption" = "Add a caption...";

"GroupInfo.InviteByLink" = "Invite to Group via Link";

"GroupInfo.InviteLink.Title" = "Invite Link";
"GroupInfo.InviteLink.LinkSection" = "LINK";
"GroupInfo.InviteLink.Help" = "Anyone who has Telegram installed will be able to join your group by following this link.";
"GroupInfo.InviteLink.CopyLink" = "Copy Link";
"GroupInfo.InviteLink.RevokeLink" = "Revoke Link";
"GroupInfo.InviteLink.ShareLink" = "Share Link";
"GroupInfo.InviteLink.RevokeAlert.Text" = "Are you sure you want to revoke this link? Once you do, no one will be able to join the group using it.";
"GroupInfo.InviteLink.RevokeAlert.Revoke" = "Revoke";
"GroupInfo.InviteLink.RevokeAlert.Success" = "The previous invite link is now inactive. A new invite link has just been generated.";
"GroupInfo.InviteLink.CopyAlert.Success" = "Link copied to clipboard.";

"UserInfo.ShareMyContactInfo" = "Share My Contact Info";

"GroupInfo.InvitationLinkAcceptChannel" = "Do you want to join the channel \"%@\"?";
"GroupInfo.InvitationLinkDoesNotExist" = "Sorry, this group does not seem to exist.";
"GroupInfo.InvitationLinkGroupFull" = "Sorry, this group is already full.";

"Core.ServiceUserStatus" = "Service Notifications";

"Notification.JoinedGroupByLink" = "%@ joined the group via invite link";

"ChatSettings.Other" = "OTHER";
"ChatSettings.Stickers" = "Stickers";

"StickerPacksSettings.Title" = "Stickers";
"StickerPacksSettings.ShowStickersButton" = "Show Stickers Tab";
"StickerPacksSettings.ShowStickersButtonHelp" = "A sticker icon will appear in the input field.";

"StickerPacksSettings.StickerPacksSection" = "STICKER SETS";
"StickerPacksSettings.ManagingHelp" = "Artists are welcome to add their own sticker sets using our @stickers bot.\n\nTap on a sticker to view and add the whole set.";

"StickerPack.BuiltinPackName" = "Great Minds";
"StickerPack.StickerCount_1" = "1 sticker";
"StickerPack.StickerCount_2" = "2 stickers";
"StickerPack.StickerCount_3_10" = "%@ stickers";
"StickerPack.StickerCount_any" = "%@ stickers";
"StickerPack.StickerCount_many" = "%@ stickers";
"StickerPack.StickerCount_0" = "%@ stickers";

"StickerPack.AddStickerCount_1" = "Add 1 Sticker";
"StickerPack.AddStickerCount_2" = "Add 2 Stickers";
"StickerPack.AddStickerCount_3_10" = "Add %@ Stickers";
"StickerPack.AddStickerCount_any" = "Add %@ Stickers";
"StickerPack.AddStickerCount_many" = "Add %@ Stickers";
"StickerPack.AddStickerCount_0" = "Add %@ Stickers";

"Conversation.ContextMenuStickerPackAdd" = "Add Stickers";
"Conversation.ContextMenuStickerPackInfo" = "Info";

"MediaPicker.Nof" = "%@ of";

"UserInfo.ShareBot" = "Share";
"UserInfo.InviteBotToGroup" = "Add To Group";
"Profile.BotInfo" = "about";

"Target.SelectGroup" = "Choose Group";
"Target.InviteToGroupConfirmation" = "Add the bot to \"%@\"?";
"Target.InviteToGroupErrorAlreadyInvited" = "The bot is already a member of the group.";
"Bot.GenericBotStatus" = "bot";
"Bot.GenericSupportStatus" = "support";
"Bot.DescriptionTitle" = "What can this bot do?";
"Bot.GroupStatusReadsHistory" = "has access to messages";
"Bot.GroupStatusDoesNotReadHistory" = "has no access to messages";
"Bot.Start" = "Start";
"UserInfo.BotSettings" = "Settings";
"UserInfo.BotHelp" = "Help";

"Contacts.SearchLabel" = "Search for contacts or usernames";
"ChatSearch.SearchPlaceholder" = "Search";

"WatchRemote.NotificationText" = "Open this notification on your phone to view the message from your Apple Watch";
"WatchRemote.AlertTitle" = "Message from your Apple Watch";
"WatchRemote.AlertText" = "Open the message here?";
"WatchRemote.AlertOpen" = "Open";

"Conversation.SearchPlaceholder" = "Search this chat";
"Conversation.SearchNoResults" = "No Results";

"GroupInfo.AddUserLeftError" = "Sorry, if a person left a group, only a mutual contact can bring them back (they need to have your phone number, and you need theirs).";

"DialogList.SearchSectionRecent" = "Recent";

"DialogList.DeleteBotConfirmation" = "Delete";
"DialogList.DeleteBotConversationConfirmation" = "Delete and Stop";
"Bot.Stop" = "Stop Bot";
"Bot.Unblock" = "Restart Bot";

"Login.PhoneNumberHelp" = "Help";
"Login.EmailPhoneSubject" = "Invalid number %@";
"Login.EmailPhoneBody" = "I'm trying to use my mobile phone number: %@\nBut Telegram says it's invalid. Please help.\nAdditional Info: %@, %@.";

"SharedMedia.TitleLink" = "Shared Links";
"SharedMedia.EmptyLinksText" = "All links shared in this chat will appear here.";

"SharedMedia.Link_1" = "1 link";
"SharedMedia.Link_2" = "2 links";
"SharedMedia.Link_3_10" = "%@ links";
"SharedMedia.Link_any" = "%@ links";
"SharedMedia.Link_many" = "%@ links";
"SharedMedia.Link_0" = "%@ links";

"Compose.NewChannel" = "New Channel";
"GroupInfo.ChannelListNamePlaceholder" = "Channel Name";

"Channel.MessagePhotoUpdated" = "Channel photo updated";
"Channel.MessagePhotoRemoved" = "Channel photo removed";
"Channel.MessageTitleUpdated" = "Channel renamed to \"%@\" ";
"Channel.TitleInfo" = "Channel Info";

"Channel.UpdatePhotoItem" = "Set Channel Photo";

"Channel.LinkItem" = "share link";
"Channel.Edit.AboutItem" = "Description";
"Channel.Edit.LinkItem" = "Link";

"Channel.Username.Title" = "Link";
"Channel.Username.Help" = "You can choose a channel name on **Telegram**. If you do, other people will be able to find your channel by this name.\n\nYou can use **a-z**, **0-9** and underscores. Minimum length is **5** characters.";
"Channel.Username.LinkHint" = "This link opens your channel in Telegram:[\nhttps://t.me/%@]";
"Channel.Username.InvalidTooShort" = "Channel names must have at least 5 characters.";
"Channel.Username.InvalidStartsWithNumber" = "Channel names can't start with a number.";
"Channel.Username.InvalidCharacters" = "Sorry, this name is invalid.";
"Channel.Username.InvalidTaken" = "Sorry, this name is already taken.";
"Channel.Username.CheckingUsername" = "Checking name...";
"Channel.Username.UsernameIsAvailable" = "%@ is available.";

"Channel.LeaveChannel" = "Leave Channel";

"Channel.About.Title" = "Description";

"Channel.About.Placeholder" = "Description (Optional)";
"Channel.About.Help" = "You can provide an optional description for your channel.";
"Group.About.Help" = "You can provide an optional description for your group.";

"Channel.Status" = "channel";
"Group.Status" = "group";

"Compose.NewChannel.Members" = "MEMBERS";

"ChannelInfo.ConfirmLeave" = "Leave Channel";
"Channel.JoinChannel" = "Join";
"Forward.ChannelReadOnly" = "Sorry, you can't post to this channel.";

"Channel.ErrorAccessDenied" = "Sorry, this channel is private.";
"Group.ErrorAccessDenied" = "Sorry, this group is private.";
"CommentsGroup.ErrorAccessDenied" = "Sorry, you can't access this chat because you were banned by an admin.";
"Conversation.InputTextBroadcastPlaceholder" = "Broadcast";

"Channel.NotificationLoading" = "Loading...";

"Compose.ChannelTokenListPlaceholder" = "Search for contacts or usernames";
"Compose.GroupTokenListPlaceholder" = "Search for contacts or usernames";

"Compose.ChannelMembers" = "Members";

"Channel.Setup.TypeHeader" = "CHANNEL TYPE";
"Channel.Setup.TypePrivate" = "Private";
"Channel.Setup.TypePublic" = "Public";
"Channel.Setup.TypePublicHelp" = "Public channels can be found in search, anyone can join them.";
"Channel.Setup.TypePrivateHelp" = "Private channels can only be joined via an invite link.";

"Channel.Setup.Title" = "Channel";

"Channel.Username.CreatePublicLinkHelp" = "People can share this link with others and find your channel using Telegram search.";
"Channel.Username.CreatePrivateLinkHelp" = "People can join your channel by following this link. You can revoke the link at any time.";

"Channel.Setup.PublicNoLink" = "Please choose a link for your public channel, so that people can find it in search and share with others.\n\nIf you're not interested, we suggest creating a private channel instead.";

"Channel.Edit.PrivatePublicLinkAlert" = "Please note that if you choose a public link for your channel, anyone will be able to find it in search and join.\n\nDo not create this link if you want your channel to stay private.";

"Channel.Info.Description" = "description";

"Channel.Info.Management" = "Admins";
"Channel.Info.Banned" = "Blacklist";
"Channel.Info.Members" = "Members";

"Channel.Members.AddMembers" = "Add Subscribers";
"Channel.Members.AddMembersHelp" = "Only channel admins can see this list.";
"Channel.Members.Title" = "Members";
"Channel.BlackList.Title" = "Blacklist";
"Channel.Management.Title" = "Admins";
"Channel.Management.LabelCreator" = "Creator";
"Channel.Management.LabelEditor" = "Admin";

"Channel.Management.AddModerator" = "Add Admin";
"Channel.Management.AddModeratorHelp" = "You can add admins to help you manage your channel.";

"Channel.Members.InviteLink" = "Invite via Link";

"Channel.Management.ErrorNotMember" = "%@ hasn't joined the channel yet. Do you want to invite them?";

"Channel.Moderator.AccessLevelRevoke" = "Dismiss Admin";

"Channel.Moderator.Title" = "Admin";

"Notification.ChannelInviter" = "%@ invited you to this channel";
"Notification.ChannelInviterSelf" = "You joined this channel";

"Notification.GroupInviter" = "%@ invited you to this group";
"Notification.GroupInviterSelf" = "You joined this group";

"ChannelInfo.DeleteChannel" = "Delete Channel";
"ChannelInfo.DeleteChannelConfirmation" = "Wait! Deleting this channel will remove all members and all messages will be lost. Delete the channel anyway?";

"ChannelInfo.ChannelForbidden" = "Sorry, the channel \"%@\" is no longer accessible.";
"ChannelInfo.AddParticipantConfirmation" = "Add %@ to the channel?";

"PhotoEditor.FadeTool" = "Fade";
"PhotoEditor.TintTool" = "Tint";
"PhotoEditor.ShadowsTint" = "Shadows";
"PhotoEditor.HighlightsTint" = "Highlights";
"PhotoEditor.CurvesTool" = "Curves";
"PhotoEditor.CurvesAll" = "All";
"PhotoEditor.CurvesRed" = "Red";
"PhotoEditor.CurvesGreen" = "Green";
"PhotoEditor.CurvesBlue" = "Blue";

"Channel.ErrorAddBlocked" = "Sorry, you can't add this user to channels.";
"Channel.ErrorAddTooMuch" = "Sorry, you can only add the first 200 members to a channel. Note that an unlimited number of people may join via the channel's link.";

"ChannelIntro.Title" = "What is a Channel?";
"ChannelIntro.Text" = "Channels are a new tool for\nbroadcasting your messages\nto large audiences.";
"ChannelIntro.CreateChannel" = "Create Channel";

"ShareMenu.Send" = "Send";

"Conversation.ReportSpam" = "Report Spam";
"Conversation.ReportSpamAndLeave" = "Report Spam and Leave";
"Conversation.ReportSpamConfirmation" = "Are you sure you want to report spam from this user?";
"Conversation.ReportSpamGroupConfirmation" = "Are you sure you want to report spam from this group?";
"Conversation.ReportSpamChannelConfirmation" = "Are you sure you want to report spam from this channel?";
"SharedMedia.EmptyMusicText" = "All music shared in this chat will appear here.";

"ChatSettings.AutoPlayAnimations" = "Autoplay GIFs";

"GroupInfo.ChatAdmins" = "Add Admins";

"ChatAdmins.Title" = "Chat Admins";
"ChatAdmins.AllMembersAreAdmins" = "All Members Are Admins";
"ChatAdmins.AllMembersAreAdminsOnHelp" = "All members can add new members, edit name and photo of the group.";
"ChatAdmins.AllMembersAreAdminsOffHelp" = "Only admins can add and remove members, edit name and photo of the group.";
"ChatAdmins.AdminLabel" = "admin";

"Group.MessagePhotoUpdated" = "Group photo updated";
"Group.MessagePhotoRemoved" = "Group photo removed";

"Group.UpgradeNoticeHeader" = "MEMBERS LIMIT REACHED";

"Group.UpgradeNoticeText1" = "To go over the limit and get additional features, upgrade to a supergroup:";
"Group.UpgradeNoticeText2" = "•  Supergroups can get up to {supergroup_member_limit} members\n•  New members see the entire chat history\n•  Admins delete messages for everyone\n•  Notifications are muted by default";
"GroupInfo.UpgradeButton" = "Upgrade to supergroup";
"Group.UpgradeConfirmation" = "Warning: this action is irreversible. It is not possible to downgrade a supergroup to a regular group.";

"Notification.GroupActivated" = "Group deactivated";

"GroupInfo.DeactivatedStatus" = "Group Deactivated";

"Notification.RenamedGroup" = "Group renamed";

"Group.ErrorAddTooMuchBots" = "Sorry, you've reached the maximum number of bots for this group.";
"Group.ErrorAddTooMuchAdmins" = "Sorry, you've reached the maximum number of admins for this group.";
"Group.ErrorAddBlocked" = "Sorry, you can't add this user to groups.";
"Group.ErrorNotMutualContact" = "Sorry, you can only add mutual contacts to groups at the moment.";

"Conversation.SendMessageErrorFlood" = "Sorry, you can only send messages to mutual contacts at the moment.";
"Generic.ErrorMoreInfo" = "More Info";

"ChannelInfo.DeleteGroup" = "Delete Group";
"ChannelInfo.DeleteGroupConfirmation" = "Wait! Deleting this group will remove all members and all messages will be lost. Delete the group anyway?";

"ReportPeer.Report" = "Report";

"ReportPeer.ReasonSpam" = "Spam";
"ReportPeer.ReasonViolence" = "Violence";
"ReportPeer.ReasonPornography" = "Pornography";
"ReportPeer.ReasonChildAbuse" = "Child Abuse";
"ReportPeer.ReasonOther" = "Other";

"ReportPeer.AlertSuccess" = "Thank you!\nYour report will be reviewed by our team very soon.";

"Login.TermsOfServiceLabel" = "By signing up,\nyou agree to the [Terms of Service].";
"Login.TermsOfServiceHeader" = "Terms of Service";

"ReportPeer.ReasonOther.Placeholder" = "Description";
"ReportPeer.ReasonOther.Title" = "Report";
"ReportPeer.ReasonOther.Send" = "Send";

"Group.Management.AddModeratorHelp" = "You can add admins to help you manage your group.";

"Watch.AppName" = "Telegram";
"Watch.Compose.AddContact" = "Choose Contact";
"Watch.Compose.CreateMessage" = "Create Message";
"Watch.Compose.CurrentLocation" = "Current Location";
"Watch.Compose.Send" = "Send";
"Watch.Contacts.NoResults" = "No matching\ncontacts found";
"Watch.ChatList.NoConversationsTitle" = "No Conversations";
"Watch.ChatList.NoConversationsText" = "To start messaging,\npress firmly, then tap\nNew Message";
"Watch.ChatList.Compose" = "New Message";

"Watch.Conversation.Reply" = "Reply";
"Watch.Conversation.Unblock" = "Unblock";
"Watch.Conversation.UserInfo" = "Info";
"Watch.Conversation.GroupInfo" = "Group Info";
"Watch.Bot.Restart" = "Restart";

"Watch.UserInfo.Title" = "Info";
"Watch.UserInfo.Service" = "service notifications";

"Watch.UserInfo.Block" = "Block";
"Watch.UserInfo.Unblock" = "Unblock";
"Watch.UserInfo.Mute_1" = "Mute for 1 hour";
"Watch.UserInfo.Mute_2" = "Mute for 2 hours";
"Watch.UserInfo.Mute_3_10" = "Mute for %@ hours";
"Watch.UserInfo.Mute_any" = "Mute for %@ hours";
"Watch.UserInfo.Mute_many" = "Mute for %@ hours";
"Watch.UserInfo.Mute_0" = "Mute for %@ hours";
"Watch.UserInfo.MuteTitle" = "Mute";
"Watch.UserInfo.Unmute" = "Unmute";

"Watch.GroupInfo.Title" = "Group Info";
"Watch.ChannelInfo.Title" = "Channel Info";

"Watch.Message.ForwardedFrom" = "Forwarded from";

"Watch.Notification.Joined" = "Joined Telegram";

"Watch.MessageView.Title" = "Message";
"Watch.MessageView.Forward" = "Forward";
"Watch.MessageView.Reply" = "Reply";
"Watch.MessageView.ViewOnPhone" = "View On Phone";

"Watch.PhotoView.Title" = "Photo";

"Watch.Stickers.Recents" = "Recents";
"Watch.Stickers.RecentPlaceholder" = "Your most frequently used stickers will appear here";
"Watch.Stickers.StickerPacks" = "Sticker Sets";

"Watch.Location.Current" = "Current Location";
"Watch.Location.Access" = "Allow Telegram to access location on your phone";

"Watch.AuthRequired" = "Log in to Telegram on your phone to get started";

"Watch.NoConnection" = "No Connection";
"Watch.ConnectionDescription" = "Your Watch needs to be connected for the app to work";

"Watch.Time.ShortTodayAt" = "Today %@";
"Watch.Time.ShortYesterdayAt" = "Yesterday %@";
"Watch.Time.ShortWeekdayAt" = "%1$@ %2$@";
"Watch.Time.ShortFullAt" = "%1$@ %2$@";

"Watch.LastSeen.JustNow" = "just now";
"Watch.LastSeen.MinutesAgo_1" = "1 minute ago";
"Watch.LastSeen.MinutesAgo_2" = "2 minutes ago";
"Watch.LastSeen.MinutesAgo_3_10" = "%@ minutes ago";
"Watch.LastSeen.MinutesAgo_any" = "%@ minutes ago";
"Watch.LastSeen.MinutesAgo_many" = "%@ minutes ago";
"Watch.LastSeen.MinutesAgo_0" = "%@ minutes ago";
"Watch.LastSeen.HoursAgo_1" = "1 hour ago";
"Watch.LastSeen.HoursAgo_2" = "2 hours ago";
"Watch.LastSeen.HoursAgo_3_10" = "%@ hours ago";
"Watch.LastSeen.HoursAgo_any" = "%@ hours ago";
"Watch.LastSeen.HoursAgo_many" = "%@ hours ago";
"Watch.LastSeen.HoursAgo_0" = "%@ hours ago";
"Watch.LastSeen.YesterdayAt" = "yesterday at %@";
"Watch.LastSeen.AtDate" = "%@";
"Watch.LastSeen.Lately" = "recently";
"Watch.LastSeen.WithinAWeek" = "within a week";
"Watch.LastSeen.WithinAMonth" = "within a month";
"Watch.LastSeen.ALongTimeAgo" = "a long time ago";

"Watch.Suggestion.OK" = "OK";
"Watch.Suggestion.Thanks" = "Thanks!";
"Watch.Suggestion.WhatsUp" = "What's up?";
"Watch.Suggestion.TalkLater" = "Talk later?";
"Watch.Suggestion.CantTalk" = "Can't talk now...";
"Watch.Suggestion.HoldOn" = "Hold on a sec...";
"Watch.Suggestion.BRB" = "BRB";
"Watch.Suggestion.OnMyWay" = "I'm on my way.";
"Cache.Photos" = "Photos";
"Cache.Videos" = "Videos";
"Cache.Music" = "Music";
"Cache.Files" = "Files";
"Cache.Clear" = "Clear (%@)";
"Cache.ClearNone" = "Clear";
"Cache.ClearProgress" = "Please Wait...";
"Cache.ClearEmpty" = "Empty";
"Cache.ByPeerHeader" = "CHATS";
"Cache.Indexing" = "Telegram is calculating current cache size.\nThis can take a few minutes.";

"ExplicitContent.AlertTitle" = "Sorry";
"ExplicitContent.AlertChannel" = "You can't access this channel because it violates App Store rules.";

"StickerSettings.ContextHide" = "Archive";

"Conversation.LinkDialogSave" = "Save";
"Conversation.GifTooltip" = "Tap here to access saved GIFs";

"AttachmentMenu.PhotoOrVideo" = "Photo or Video";
"AttachmentMenu.File" = "File";

"AttachmentMenu.SendPhoto_1" = "Send 1 Photo";
"AttachmentMenu.SendPhoto_2" = "Send 2 Photos";
"AttachmentMenu.SendPhoto_3_10" = "Send %@ Photos";
"AttachmentMenu.SendPhoto_any" = "Send %@ Photos";
"AttachmentMenu.SendPhoto_many" = "Send %@ Photos";
"AttachmentMenu.SendPhoto_0" = "Send %@ Photos";

"AttachmentMenu.SendVideo_1" = "Send 1 Video";
"AttachmentMenu.SendVideo_2" = "Send 2 Videos";
"AttachmentMenu.SendVideo_3_10" = "Send %@ Videos";
"AttachmentMenu.SendVideo_any" = "Send %@ Videos";
"AttachmentMenu.SendVideo_many" = "Send %@ Videos";
"AttachmentMenu.SendVideo_0" = "Send %@ Videos";

"AttachmentMenu.SendGif_1" = "Send 1 GIF";
"AttachmentMenu.SendGif_2" = "Send 2 GIFs";
"AttachmentMenu.SendGif_3_10" = "Send %@ GIFs";
"AttachmentMenu.SendGif_any" = "Send %@ GIFs";
"AttachmentMenu.SendGif_many" = "Send %@ GIFs";
"AttachmentMenu.SendGif_0" = "Send %@ GIFs";

"AttachmentMenu.SendItem_1" = "Send 1 Item";
"AttachmentMenu.SendItem_2" = "Send 2 Items";
"AttachmentMenu.SendItem_3_10" = "Send %@ Items";
"AttachmentMenu.SendItem_any" = "Send %@ Items";
"AttachmentMenu.SendItem_many" = "Send %@ Items";
"AttachmentMenu.SendItem_0" = "Send %@ Items";

"AttachmentMenu.SendAsFile" = "Send as File";
"AttachmentMenu.SendAsFiles" = "Send as Files";

"Conversation.Processing" = "Processing...";

"Conversation.MessageViaUser" = "via %@";

"CreateGroup.SoftUserLimitAlert" = "You will be able to add more users after you finish creating the group and convert it to a supergroup.";

"Privacy.GroupsAndChannels" = "Groups";
"Privacy.GroupsAndChannels.WhoCanAddMe" = "WHO CAN ADD ME TO GROUP CHATS";
"Privacy.GroupsAndChannels.CustomHelp" = "You can restrict who can add you to groups and channels with granular precision.";
"Privacy.GroupsAndChannels.AlwaysAllow" = "Always Allow";
"Privacy.GroupsAndChannels.NeverAllow" = "Never Allow";
"Privacy.GroupsAndChannels.CustomShareHelp" = "These users will or will not be able to add you to groups and channels regardless of the settings above.";

"Privacy.GroupsAndChannels.AlwaysAllow.Title" = "Always Allow";
"Privacy.GroupsAndChannels.AlwaysAllow.Placeholder" = "Always allow...";
"Privacy.GroupsAndChannels.NeverAllow.Title" = "Never Allow";
"Privacy.GroupsAndChannels.NeverAllow.Placeholder" = "Never allow...";

"Privacy.GroupsAndChannels.InviteToGroupError" = "Sorry, you cannot add %@ to groups because of %@'s privacy settings.";
"Privacy.GroupsAndChannels.InviteToChannelError" = "Sorry, you cannot add %@ to channels because of %@'s privacy settings.";
"Privacy.GroupsAndChannels.InviteToChannelMultipleError" = "Sorry, you can't create a group with these users due to their privacy settings.";

"ChannelMembers.WhoCanAddMembers" = "Who can add members";
"ChannelMembers.WhoCanAddMembers.AllMembers" = "All Members";
"ChannelMembers.WhoCanAddMembers.Admins" = "Only Admins";
"ChannelMembers.WhoCanAddMembersAllHelp" = "Everybody can add new members.";
"ChannelMembers.WhoCanAddMembersAdminsHelp" = "Only admins can add new members.";

"ChannelMembers.GroupAdminsTitle" = "GROUP ADMINS";
"ChannelMembers.ChannelAdminsTitle" = "CHANNEL ADMINS";
"MusicPlayer.VoiceNote" = "Voice Message";

"PrivacyLastSeenSettings.WhoCanSeeMyTimestamp" = "WHO CAN SEE MY TIMESTAMP";

"PrivacyLastSeenSettings.GroupsAndChannelsHelp" = "Change who can add you to groups and channels.";
"MusicPlayer.VoiceNote" = "Voice Message";

"Watch.Microphone.Access" = "Allow Telegram to access the microphone on your phone";

"Settings.AppleWatch" = "Apple Watch";
"AppleWatch.Title" = "Apple Watch";
"AppleWatch.ReplyPresets" = "REPLY PRESETS";
"AppleWatch.ReplyPresetsHelp" = "You can select one of these default replies when you compose or reply to a message, or you can change them to anything you like.";

"KeyCommand.FocusOnInputField" = "Write Message";
"KeyCommand.Find" = "Search";
"KeyCommand.ScrollUp" = "Scroll Up";
"KeyCommand.ScrollDown" = "Scroll Down";
"KeyCommand.NewMessage" = "New Message";
"KeyCommand.JumpToPreviousChat" = "Jump to Previous Chat";
"KeyCommand.JumpToNextChat" = "Jump to Next Chat";
"KeyCommand.JumpToPreviousUnreadChat" = "Jump to Previous Unread Chat";
"KeyCommand.JumpToNextUnreadChat" = "Jump to Next Unread Chat";
"KeyCommand.SendMessage" = "Send Message";
"KeyCommand.ChatInfo" = "Chat Info";

"Conversation.SecretLinkPreviewAlert" = "Would you like to enable extended link previews in Secret Chats? Note that link previews are generated on Telegram servers.";
"Conversation.SecretChatContextBotAlert" = "Please note that inline bots are provided by third-party developers. For the bot to work, the symbols you type after the bot's username are sent to the respective developer.";

"Map.OpenInWaze" = "Open in Waze";

"ShareMenu.CopyShareLink" = "Copy Link";

"Channel.SignMessages" = "Sign Messages";
"Channel.SignMessages.Help" = "Add names of the admins to the messages they post.";

"Channel.EditMessageErrorGeneric" = "Sorry, you can't edit this message.";

"Conversation.InputTextSilentBroadcastPlaceholder" = "Silent Broadcast";
"Conversation.SilentBroadcastTooltipOn" = "Members will be notified when you post";
"Conversation.SilentBroadcastTooltipOff" = "Members will not be notified when you post";

"Settings.About" = "Bio";
"GroupInfo.LabelAdmin" = "admin";

"Conversation.Pin" = "Pin";
"Conversation.Unpin" = "Unpin";
"Conversation.Report" = "Report Spam";
"Conversation.PinnedMessage" = "Pinned Message";
"Conversation.PinnedPreviousMessage" = "Previous Message";

"Conversation.Moderate.Delete" = "Delete Message";
"Conversation.Moderate.Ban" = "Ban User";
"Conversation.Moderate.Report" = "Report Spam";
"Conversation.Moderate.DeleteAllMessages" = "Delete All From %@";

"Group.Username.InvalidTooShort" = "Group names must have at least 5 characters.";
"Group.Username.InvalidStartsWithNumber" = "Group names can't start with a number.";

"Notification.PinnedTextMessage" = "%@ pinned \"%@\" ";
"Notification.PinnedPhotoMessage" = "%@ pinned a photo";
"Notification.PinnedVideoMessage" = "%@ pinned a video";
"Notification.PinnedRoundMessage" = "%@ pinned a video message";
"Notification.PinnedAudioMessage" = "%@ pinned a voice message";
"Notification.PinnedDocumentMessage" = "%@ pinned a file";
"Notification.PinnedAnimationMessage" = "%@ pinned a GIF";
"Notification.PinnedStickerMessage" = "%@ pinned a sticker";
"Notification.PinnedLocationMessage" = "%@ pinned a map";
"Notification.PinnedContactMessage" = "%@ pinned a contact";
"Notification.PinnedDeletedMessage" = "%@ pinned deleted message";
"Notification.PinnedPollMessage" = "%@ pinned a poll";
"Notification.PinnedQuizMessage" = "%@ pinned a quiz";

"Message.PinnedTextMessage" = "pinned \"%@\" ";
"Message.PinnedPhotoMessage" = "pinned photo";
"Message.PinnedVideoMessage" = "pinned video";
"Message.PinnedAudioMessage" = "pinned voice message";
"Message.PinnedDocumentMessage" = "pinned file";
"Message.PinnedAnimationMessage" = "pinned GIF";
"Message.PinnedStickerMessage" = "pinned sticker";
"Message.PinnedLocationMessage" = "pinned location";
"Message.PinnedContactMessage" = "pinned contact";
"Message.PinnedGenericMessage" = "%@ pinned a message";

"Notification.PinnedMessage" = "pinned message";

"GroupInfo.ConvertToSupergroup" = "Convert to Supergroup";

"ConvertToSupergroup.Title" = "Supergroup";
"ConvertToSupergroup.HelpTitle" = "**In supergroups:**";
"ConvertToSupergroup.HelpText" = "• New members can see the full message history\n• Deleted messages will disappear for all members\n• Admins can pin important messages\n• Creator can set a public link for the group";

"ConvertToSupergroup.Note" = "**Note**: this action can't be undone.";

"GroupInfo.GroupType" = "Group Type";

"Group.Setup.TypeHeader" = "GROUP TYPE";
"Group.Setup.TypePublicHelp" = "Public groups can be found in search, chat history is available to everyone and anyone can join.";
"Group.Setup.TypePrivateHelp" = "Private groups can only be joined if you were invited or have an invite link.";

"Group.Username.CreatePublicLinkHelp" = "People can share this link with others and find your group using Telegram search.";
"Group.Username.CreatePrivateLinkHelp" = "People can join your group by following this link. You can revoke the link at any time.";

"Conversation.PinMessageAlertGroup" = "Pin this message and notify all members of the group?";
"Conversation.PinMessageAlert.OnlyPin" = "Only Pin";
"Conversation.PinMessageAlert.PinAndNotifyMembers" = "Pin and notify all members";

"Conversation.UnpinMessageAlert" = "Would you like to unpin this message?";

"Settings.About.Title" = "Bio";
"Settings.About.Help" = "Any details such as age, occupation or city.\nExample: 23 y.o. designer from San Francisco.";

"Profile.About" = "bio";

"Conversation.StatusKickedFromChannel" = "you were removed from the channel";

"Generic.OpenHiddenLinkAlert" = "Open %@?";

"Resolve.ErrorNotFound" = "Sorry, this user doesn't seem to exist.";

"StickerPack.Share" = "Share";
"StickerPack.Send" = "Send Sticker";

"StickerPack.RemoveStickerCount_1" = "Remove 1 Sticker";
"StickerPack.RemoveStickerCount_2" = "Remove 2 Stickers";
"StickerPack.RemoveStickerCount_3_10" = "Remove %@ Stickers";
"StickerPack.RemoveStickerCount_any" = "Remove %@ Stickers";
"StickerPack.RemoveStickerCount_many" = "Remove %@ Stickers";
"StickerPack.RemoveStickerCount_0" = "Remove %@ Stickers";

"StickerPack.HideStickers" = "Hide Stickers";
"StickerPack.ShowStickers" = "Show Stickers";

"ShareMenu.ShareTo" = "Share to";
"ShareMenu.SelectChats" = "Select chats";
"ShareMenu.Comment" = "Add a comment...";

"MediaPicker.Videos" = "Videos";

"Coub.TapForSound" = "Tap for sound";

"Preview.SaveGif" = "Save GIF";
"Preview.DeleteGif" = "Delete GIF";
"Preview.CopyAddress" = "Copy Address";

"Conversation.ShareBotLocationConfirmationTitle" = "Share Your Location?";
"Conversation.ShareBotLocationConfirmation" = "This will send your current location to the bot.";

"Conversation.ShareBotContactConfirmationTitle" = "Share Your Phone Number?";
"Conversation.ShareBotContactConfirmation" = "The bot will know your phone number. This can be useful for integration with other services.";

"Conversation.ShareInlineBotLocationConfirmation" = "This bot would like to know your location each time you send it a request. This can be used to provide location-specific results.";

"StickerPack.ErrorNotFound" = "Sorry, this sticker set doesn't seem to exist.";

"Camera.TapAndHoldForVideo" = "Tap and hold for video";

"DialogList.RecentTitlePeople" = "People";

"Conversation.MessageEditedLabel" = "edited";
"Conversation.EditingMessagePanelTitle" = "Edit Message";

"DialogList.Draft" = "Draft";
"Embed.PlayingInPIP" = "This video is playing in Picture in Picture";

"StickerPacksSettings.FeaturedPacks" = "Trending Stickers";
"FeaturedStickerPacks.Title" = "Trending Stickers";

"Invitation.JoinGroup" = "Join Group";
"Invitation.Members_1" = "1 member:";
"Invitation.Members_2" = "2 members:";
"Invitation.Members_3_10" = "%@ members:";
"Invitation.Members_any" = "%@ members:";
"Invitation.Members_many" = "%@ members:";
"Invitation.Members_0" = "%@ members:";

"StickerPacksSettings.ArchivedPacks" = "Archived Stickers";
"StickerPacksSettings.ArchivedPacks.Info" = "You can have up to 200 sticker sets installed.\nUnused stickers are archived when you add more.";

"Conversation.CloudStorageInfo.Title" = "Your Cloud Storage";
"Conversation.ClousStorageInfo.Description1" = "• Forward messages here to save them";
"Conversation.ClousStorageInfo.Description2" = "• Send media and files to store them";
"Conversation.ClousStorageInfo.Description3" = "• Access this chat from any device";
"Conversation.ClousStorageInfo.Description4" = "• Use search to quickly find things";

"Conversation.CloudStorage.ChatStatus" = "chat with yourself";

"ArchivedPacksAlert.Title" = "Some of your older sticker sets have been archived. You can reactivate them in the Sticker Settings.";

"StickerSettings.ContextInfo" = "If you archive a sticker set, you can quickly restore it later from the Archived Stickers section.";

"Contacts.TopSection" = "CONTACTS";

"Login.ResetAccountProtected.Title" = "Reset Account";
"Login.ResetAccountProtected.Text" = "Since the account %@ is active and protected by a password, we will delete it in 1 week for security purposes.\n\nYou can cancel this process at any time.";
"Login.ResetAccountProtected.TimerTitle" = "You'll be able to reset your account in:";
"Login.ResetAccountProtected.Reset" = "Reset";
"Login.ResetAccountProtected.LimitExceeded" = "Your recent attempts to reset this account have been cancelled by its active user. Please try again in 7 days.";

"Login.CodeSentCall" = "We are calling your phone to dictate a code.";

"Login.WillSendSms" = "Telegram will send you an SMS in %@";
"Login.SmsRequestState2" = "Requesting an SMS from Telegram...";
"Login.SmsRequestState3" = "Telegram sent you an SMS\n[Didn't get the code?]";

"CancelResetAccount.Title" = "Cancel Account Reset";
"CancelResetAccount.TextSMS" = "Somebody with access to your phone number %@ has requested to delete your Telegram account and reset your 2-Step Verification password.\n\nIf it wasn't you, please enter the code we've just sent you via SMS to your number.";

"CancelResetAccount.Success" = "The deletion process was cancelled for your account %@.";
"MediaPicker.MomentsDateRangeSameMonthYearFormat" = "{month} {day1} – {day2}, {year}";

"Paint.Clear" = "Clear All";
"Paint.ClearConfirm" = "Clear Painting";
"Paint.Delete" = "Delete";
"Paint.Edit" = "Edit";
"Paint.Duplicate" = "Duplicate";
"Paint.Stickers" = "Stickers";
"Paint.RecentStickers" = "Recent";
"Paint.Masks" = "Masks";

"Paint.Outlined" = "Outlined";
"Paint.Regular" = "Regular";

"MediaPicker.VideoMuteDescription" = "Sound is now muted, so the video will autoplay and loop like a GIF.";


"Group.Username.RemoveExistingUsernamesInfo" = "Sorry, you have reserved too many public usernames. You can revoke the link from one of your older groups or channels, or create a private entity instead.";

"ServiceMessage.GameScoreExtended_1" = "{name} scored %@ in {game}";
"ServiceMessage.GameScoreExtended_2" = "{name} scored %@ in {game}";
"ServiceMessage.GameScoreExtended_3_10" = "{name} scored %@ in {game}";
"ServiceMessage.GameScoreExtended_any" = "{name} scored %@ in {game}";
"ServiceMessage.GameScoreExtended_many" = "{name} scored %@ in {game}";
"ServiceMessage.GameScoreExtended_0" = "{name} scored %@ in {game}";

"ServiceMessage.GameScoreSelfExtended_1" = "You scored %@ in {game}";
"ServiceMessage.GameScoreSelfExtended_2" = "You scored %@ in {game}";
"ServiceMessage.GameScoreSelfExtended_3_10" = "You scored %@ in {game}";
"ServiceMessage.GameScoreSelfExtended_any" = "You scored %@ in {game}";
"ServiceMessage.GameScoreSelfExtended_many" = "You scored %@ in {game}";
"ServiceMessage.GameScoreSelfExtended_0" = "You scored %@ in {game}";

"ServiceMessage.GameScoreSimple_1" = "{name} scored %@";
"ServiceMessage.GameScoreSimple_2" = "{name} scored %@";
"ServiceMessage.GameScoreSimple_3_10" = "{name} scored %@";
"ServiceMessage.GameScoreSimple_any" = "{name} scored %@";
"ServiceMessage.GameScoreSimple_many" = "{name} scored %@";
"ServiceMessage.GameScoreSimple_0" = "{name} scored %@";

"ServiceMessage.GameScoreSelfSimple_1" = "You scored %@";
"ServiceMessage.GameScoreSelfSimple_2" = "You scored %@";
"ServiceMessage.GameScoreSelfSimple_3_10" = "You scored %@";
"ServiceMessage.GameScoreSelfSimple_any" = "You scored %@";
"ServiceMessage.GameScoreSelfSimple_many" = "You scored %@";
"ServiceMessage.GameScoreSelfSimple_0" = "You scored %@";

"Notification.GameScoreExtended_1" = "scored %@ in {game}";
"Notification.GameScoreExtended_2" = "scored %@ in {game}";
"Notification.GameScoreExtended_3_10" = "scored %@ in {game}";
"Notification.GameScoreExtended_any" = "scored %@ in {game}";
"Notification.GameScoreExtended_many" = "scored %@ in {game}";
"Notification.GameScoreExtended_0" = "scored %@ in {game}";

"Notification.GameScoreSelfExtended_1" = "scored %@ in {game}";
"Notification.GameScoreSelfExtended_2" = "scored %@ in {game}";
"Notification.GameScoreSelfExtended_3_10" = "scored %@ in {game}";
"Notification.GameScoreSelfExtended_any" = "scored %@ in {game}";
"Notification.GameScoreSelfExtended_many" = "scored %@ in {game}";
"Notification.GameScoreSelfExtended_0" = "scored %@ in {game}";

"Notification.GameScoreSimple_1" = "scored %@";
"Notification.GameScoreSimple_2" = "scored %@";
"Notification.GameScoreSimple_3_10" = "scored %@";
"Notification.GameScoreSimple_any" = "scored %@";
"Notification.GameScoreSimple_many" = "scored %@";
"Notification.GameScoreSimple_0" = "scored %@";

"Notification.GameScoreSelfSimple_1" = "scored %@";
"Notification.GameScoreSelfSimple_2" = "scored %@";
"Notification.GameScoreSelfSimple_3_10" = "scored %@";
"Notification.GameScoreSelfSimple_any" = "scored %@";
"Notification.GameScoreSelfSimple_many" = "scored %@";
"Notification.GameScoreSelfSimple_0" = "scored %@";

"Stickers.Install" = "ADD";
"Stickers.Installed" = "ADDED";

"MaskStickerSettings.Title" = "Masks";
"MaskStickerSettings.Info" = "You can add masks to photos and videos you send. To do this, open the photo editor before sending a photo or video.";

"StickerPack.Add" = "Add";
"StickerPack.AddMaskCount_1" = "Add 1 Mask";
"StickerPack.AddMaskCount_2" = "Add 2 Masks";
"StickerPack.AddMaskCount_3_10" = "Add %@ Masks";
"StickerPack.AddMaskCount_any" = "Add %@ Masks";
"StickerPack.AddMaskCount_many" = "Add %@ Masks";
"StickerPack.AddMaskCount_0" = "Add %@ Masks";

"StickerPack.RemoveMaskCount_1" = "Remove 1 Mask";
"StickerPack.RemoveMaskCount_2" = "Remove 2 Masks";
"StickerPack.RemoveMaskCount_3_10" = "Remove %@ Masks";
"StickerPack.RemoveMaskCount_any" = "Remove %@ Masks";
"StickerPack.RemoveMaskCount_many" = "Remove %@ Masks";
"StickerPack.RemoveMaskCount_0" = "Remove %@ Masks";

"Conversation.BotInteractiveUrlAlert" = "Allow %@ to pass your Telegram name and id (not your phone number) to pages you open with this bot?";
"StickerPacksSettings.ArchivedMasks" = "Archived Masks";
"StickerSettings.MaskContextInfo" = "If you archive a set of masks, you can quickly restore it later from the Archived Masks section.";
"StickerPacksSettings.ArchivedMasks.Info" = "You can have up to 200 sets of masks.
Unused sets are archived when you add more.";

"CloudStorage.Title" = "Cloud Storage";

"Widget.AuthRequired" = "Log in to Telegram";
"Widget.NoUsers" = "Start messaging to see your friends here";
"Widget.GalleryTitle" = "Telegram";
"Widget.GalleryDescription" = "Select chats";

"ShareMenu.CopyShareLinkGame" = "Copy link to game";

"Message.PinnedGame" = "pinned a game";
"Message.AuthorPinnedGame" = "%@ pinned a game";

"Target.ShareGameConfirmationPrivate" = "Share the game with %@?";
"Target.ShareGameConfirmationGroup" = "Share the game with \"%@\"?";

"Activity.PlayingGame" = "playing game";
"Activity.UploadingVideoMessage" = "sending video";

"DialogList.SinglePlayingGameSuffix" = "%@ is playing a game";

"UserInfo.GroupsInCommon" = "Groups In Common";
"Conversation.InstantPagePreview" = "INSTANT VIEW";

"StickerPack.ViewPack" = "View Sticker Set";
"InstantPage.AuthorAndDateTitle" = "By %1$@ • %2$@";
"InstantPage.FeedbackButton" = "Leave feedback about this preview";
"Conversation.JumpToDate" = "Jump To Date";
"Conversation.AddToReadingList" = "Add to Reading List";

"AccessDenied.CallMicrophone" = "Telegram needs access to your microphone for voice calls.\n\nPlease go to Settings > Privacy > Microphone and set Telegram to ON.";

"Call.EncryptionKey.Title" = "Encryption Key";

"Application.Name" = "Telegram";
"DialogList.Pin" = "Pin";
"DialogList.Unpin" = "Unpin";
"DialogList.PinLimitError" = "Sorry, you can pin no more than %@ chats to the top.";
"DialogList.UnknownPinLimitError" = "Sorry, you can't pin any more chats to the top.";

"Conversation.DeleteMessagesForMe" = "Delete for me";
"Conversation.DeleteMessagesFor" = "Delete for me and %@";
"Conversation.DeleteMessagesForEveryone" = "Delete for everyone";

"NetworkUsageSettings.Title" = "Network Usage";
"NetworkUsageSettings.Cellular" = "Cellular";
"NetworkUsageSettings.Wifi" = "Wi-Fi";

"NetworkUsageSettings.GeneralDataSection" = "MESSAGES";
"NetworkUsageSettings.MediaImageDataSection" = "PHOTOS";
"NetworkUsageSettings.MediaVideoDataSection" = "VIDEOS";
"NetworkUsageSettings.MediaAudioDataSection" = "AUDIO";
"NetworkUsageSettings.MediaDocumentDataSection" = "DOCUMENTS";
"NetworkUsageSettings.TotalSection" = "TOTAL BYTES";
"NetworkUsageSettings.BytesSent" = "Bytes Sent";
"NetworkUsageSettings.BytesReceived" = "Bytes Received";

"NetworkUsageSettings.ResetStats" = "Reset Statistics";
"NetworkUsageSettings.ResetStatsConfirmation" = "Do you want to reset your usage statistics?";
"NetworkUsageSettings.CellularUsageSince" = "Cellular usage since %@";
"NetworkUsageSettings.WifiUsageSince" = "Wi-Fi usage since %@";

"Settings.CallSettings" = "Voice Calls";

"Calls.TabTitle" = "Calls";
"Calls.All" = "All";
"Calls.Missed" = "Missed";

"CallSettings.Title" = "Voice Calls";
"CallSettings.RecentCalls" = "Recent Calls";
"CallSettings.TabIcon" = "Show Calls Tab";
"CallSettings.TabIconDescription" = "A call icon will appear in the tab bar.";
"CallSettings.UseLessData" = "Use Less Data";
"CallSettings.Never" = "Never";
"CallSettings.OnMobile" = "On Mobile Network";
"CallSettings.Always" = "Always";
"CallSettings.UseLessDataLongDescription" = "Using less data may improve your experience on bad networks, but will slightly decrease audio quality.";

"Calls.CallTabTitle" = "Calls Tab";
"Calls.CallTabDescription" = "You can add a Calls Tab to the tab bar.";
"Calls.NotNow" = "Not Now";
"Calls.AddTab" = "Add Tab";
"Calls.NewCall" = "New Call";

"Calls.RatingTitle" = "Please rate the quality\nof your Telegram call";
"Calls.SubmitRating" = "Submit";

"Call.Seconds_1" = "%@ second";
"Call.Seconds_2" = "%@ seconds";
"Call.Seconds_3_10" = "%@ seconds";
"Call.Seconds_any" = "%@ seconds";
"Call.Seconds_many" = "%@ seconds";
"Call.Seconds_0" = "%@ seconds";
"Call.Minutes_1" = "%@ minute";
"Call.Minutes_2" = "%@ minutes";
"Call.Minutes_3_10" = "%@ minutes";
"Call.Minutes_any" = "%@ minutes";
"Call.Minutes_many" = "%@ minutes";
"Call.Minutes_0" = "%@ minutes";
"Call.Hours_1" = "%@ hour";
"Call.Hours_2" = "%@ hours";
"Call.Hours_3_10" = "%@ hours";
"Call.Hours_any" = "%@ hours";
"Call.Hours_many" = "%@ hours";
"Call.Hours_0" = "%@ hours";
"Call.Days_1" = "%@ day";
"Call.Days_2" = "%@ days";
"Call.Days_3_10" = "%@ days";
"Call.Days_any" = "%@ days";
"Call.Days_many" = "%@ days";
"Call.Days_0" = "%@ days";


"Call.ShortSeconds_1" = "%@ sec";
"Call.ShortSeconds_2" = "%@ sec";
"Call.ShortSeconds_3_10" = "%@ sec";
"Call.ShortSeconds_any" = "%@ sec";
"Call.ShortSeconds_many" = "%@ sec";
"Call.ShortSeconds_0" = "%@ sec";
"Call.ShortMinutes_1" = "%@ min";
"Call.ShortMinutes_2" = "%@ min";
"Call.ShortMinutes_3_10" = "%@ min";
"Call.ShortMinutes_any" = "%@ min";
"Call.ShortMinutes_many" = "%@ min";
"Call.ShortMinutes_0" = "%@ min";

"Notification.CallTimeFormat" = "%1$@ (%2$@)"; // 1 - type, 2 - duration
"Notification.CallOutgoing" = "Outgoing Call";
"Notification.VideoCallOutgoing" = "Outgoing Video Call";
"Notification.CallIncoming" = "Incoming Call";
"Notification.VideoCallIncoming" = "Incoming Video Call";
"Notification.CallMissed" = "Missed Call";
"Notification.VideoCallMissed" = "Missed Video Call";
"Notification.CallCanceled" = "Cancelled Call";
"Notification.VideoCallCanceled" = "Cancelled Video Call";
"Notification.CallOutgoingShort" = "Outgoing";
"Notification.CallIncomingShort" = "Incoming";
"Notification.CallMissedShort" = "Missed";
"Notification.CallCanceledShort" = "Cancelled";
"Notification.CallFormat" = "%1$@, %2$@"; // 1 - time, 2 - duration

"Call.ConnectionErrorTitle" = "Unable to Call";
"Call.ConnectionErrorMessage" = "Please check your internet connection and try again.";

"Call.CallAgain" = "Call Again";

"Login.PhoneFloodError" = "Sorry, you have deleted and re-created your account too many times recently. Please wait for a few days before signing up again.";

"Checkout.Title" = "Checkout";
"Checkout.TotalAmount" = "Total";
"Checkout.TotalPaidAmount" = "Total Paid";
"Checkout.PaymentMethod" = "Payment Method";
"Checkout.ShippingMethod" = "Shipping Method";
"Checkout.ShippingAddress" = "Shipping Information";
"Checkout.Name" = "Name";
"Checkout.Email" = "E-Mail";
"Checkout.Phone" = "Phone";
"Checkout.PayPrice" = "Pay %@";
"Checkout.PayNone" = "Pay";

"Checkout.PaymentMethod.Title" = "Payment Method";
"Checkout.PaymentMethod.New" = "New Card...";

"Checkout.NewCard.Title" = "New Card";
"Checkout.NewCard.PaymentCard" = "PAYMENT CARD";
"Checkout.NewCard.SaveInfo" = "Save Payment Information";
"Checkout.NewCard.SaveInfoEnableHelp" = "You can save your payment information for future use.\nPlease [turn on Two-Step Verification] to enable this.";
"Checkout.NewCard.SaveInfoHelp" = "You can save your payment information for future use.";
"Checkout.NewCard.CardholderNameTitle" = "CARDHOLDER";
"Checkout.NewCard.CardholderNamePlaceholder" = "Cardholder Name";
"Checkout.NewCard.PostcodeTitle" = "BILLING ADDRESS";
"Checkout.NewCard.PostcodePlaceholder" = "Zip Code";

"Checkout.ShippingOption.Title" = "Shipping Method";

"Checkout.ErrorProviderAccountInvalid" = "This bot can't accept payments at the moment. Please try again later.";
"Checkout.ErrorProviderAccountTimeout" = "This bot can't process payments at the moment. Please try again later.";
"Checkout.ErrorInvoiceAlreadyPaid" = "You have already paid for this item.";

"Checkout.ErrorGeneric" = "An error occurred while processing your payment. Your card has not been billed.";
"Checkout.ErrorPaymentFailed" = "Payment failed. Your card has not been billed.";
"Checkout.ErrorPrecheckoutFailed" = "The bot couldn't process your payment. Your card has not been billed.";

"CheckoutInfo.Title" = "Shipping Information";
"CheckoutInfo.ShippingInfoTitle" = "SHIPPING ADDRESS";
"CheckoutInfo.ShippingInfoAddress1" = "Address 1";
"CheckoutInfo.ShippingInfoAddress1Placeholder" = "Address";
"CheckoutInfo.ShippingInfoAddress2" = "Address 2";
"CheckoutInfo.ShippingInfoAddress2Placeholder" = "Address";
"CheckoutInfo.ShippingInfoState" = "State";
"CheckoutInfo.ShippingInfoStatePlaceholder" = "State";
"CheckoutInfo.ShippingInfoCity" = "City";
"CheckoutInfo.ShippingInfoCityPlaceholder" = "City";
"CheckoutInfo.ShippingInfoCountry" = "Country";
"CheckoutInfo.ShippingInfoCountryPlaceholder" = "Country";
"CheckoutInfo.ShippingInfoPostcode" = "Postcode";
"CheckoutInfo.ShippingInfoPostcodePlaceholder" = "Postcode";
"CheckoutInfo.ReceiverInfoTitle" = "RECEIVER";
"CheckoutInfo.ReceiverInfoName" = "Name";
"CheckoutInfo.ReceiverInfoNamePlaceholder" = "Name Surname";
"CheckoutInfo.ReceiverInfoEmail" = "Email";
"CheckoutInfo.ReceiverInfoEmailPlaceholder" = "Email";
"CheckoutInfo.ReceiverInfoPhone" = "Phone";
"CheckoutInfo.SaveInfo" = "Save Info";
"CheckoutInfo.SaveInfoHelp" = "You can save your shipping information for future use.";
"CheckoutInfo.Pay" = "Pay";

"Checkout.Receipt.Title" = "Receipt";

"Message.ReplyActionButtonShowReceipt" = "Show Receipt";
"Message.InvoiceLabel" = "INVOICE";

"CheckoutInfo.ErrorShippingNotAvailable" = "Shipping to the selected country is not available.";
"CheckoutInfo.ErrorPostcodeInvalid" = "Please enter a valid postcode.";
"CheckoutInfo.ErrorStateInvalid" = "Please enter a valid state.";
"CheckoutInfo.ErrorCityInvalid" = "Please enter a valid city.";
"CheckoutInfo.ErrorNameInvalid" = "Please enter a valid name.";
"CheckoutInfo.ErrorEmailInvalid" = "Please enter a valid e-mail address.";
"CheckoutInfo.ErrorPhoneInvalid" = "Please enter a valid phone number.";

"Checkout.WebConfirmation.Title" = "Complete Payment";
"Checkout.PasswordEntry.Title" = "Payment Confirmation";
"Checkout.PasswordEntry.Pay" = "Pay";
"Checkout.PasswordEntry.Text" = "Your card %@ is on file. To pay with this card, please enter your 2-Step-Verification password.";

"Checkout.SavePasswordTimeout" = "Would you like to save your password for %@?";
"Checkout.SavePasswordTimeoutAndTouchId" = "Would you like to save your password for %@ and use Touch ID instead?";
"Checkout.PayWithTouchId" = "Pay with Touch ID";
"Checkout.EnterPassword" = "Enter Password";

"Your_card_has_expired" = "Your card has expired.";

/* Error when the card was declined by the credit card networks */
"Your_card_was_declined" = "Your card was declined.";

/* Error when the card's expiration month is not valid */
"Your_cards_expiration_month_is_invalid" ="You've entered an invalid expiration month.";

/* Error when the card's expiration year is not valid */
"Your_cards_expiration_year_is_invalid" ="You've entered an invalid expiration year.";

/* Error when the card number is not valid */
"Your_cards_number_is_invalid" = "You've entered an invalid card number.";

/* Error when the card's CVC is not valid */
"Your_cards_security_code_is_invalid" = "You've entered an invalid security code.";

"MESSAGE_INVOICE" = "%1$@ sent you an invoice for %2$@";
"CHAT_MESSAGE_INVOICE" = "%1$@ sent an invoice for %3$@ to the group %2$@";
"PINNED_INVOICE" = "%1$@ pinned an invoice";

"Message.PinnedInvoice" = "pinned an invoice";

"User.DeletedAccount" = "Deleted Account";

"Settings.SaveEditedPhotos" = "Save Edited Photos";

"Message.PaymentSent" = "Payment: %@";
"Notification.PaymentSent" = "You have just successfully transferred {amount} to {name} for {title}";

"Common.NotNow" = "Not Now";

"Calls.RatingFeedback" = "Write a comment...";

"Call.StatusIncoming" = "Telegram Audio...";
"Call.IncomingVoiceCall" = "Incoming Voice Call";
"Call.IncomingVideoCall" = "Incoming Video Call";
"Call.StatusRequesting" = "Contacting...";
"Call.StatusWaiting" = "Waiting...";
"Call.StatusRinging" = "Ringing...";
"Call.StatusConnecting" = "Connecting...";
"Call.StatusOngoing" = "Telegram Audio %@";
"Call.StatusEnded" = "Call Ended";
"Call.StatusFailed" = "Call Failed";
"Call.StatusBusy" = "Busy";
"Call.Accept" = "Accept";
"Call.Decline" = "Decline";

"Call.StatusBar" = "Touch to return to call %@";

"Call.ParticipantVersionOutdatedError" = "%@'s app does not support calls. They need to update their app before you can call them.";
"Call.ParticipantVideoVersionOutdatedError" = "%@'s app does not support video calls. They need to update their app before you can call them.";

"Privacy.Calls" = "Voice Calls";

"Privacy.Calls.WhoCanCallMe" = "WHO CAN CALL ME";
"Privacy.Calls.CustomHelp" = "You can restrict who can call you with granular precision.";
"Privacy.Calls.AlwaysAllow" = "Always Allow";
"Privacy.Calls.NeverAllow" = "Never Allow";
"Privacy.Calls.CustomShareHelp" = "These users will or will not be able to call you regardless of the settings above.";

"Privacy.Calls.AlwaysAllow.Title" = "Always Allow";
"Privacy.Calls.AlwaysAllow.Placeholder" = "Always allow...";
"Privacy.Calls.NeverAllow.Title" = "Never Allow";
"Privacy.Calls.NeverAllow.Placeholder" = "Never allow...";

"PhotoEditor.QualityTool" = "Quality";
"PhotoEditor.QualityVeryLow" = "Very Low";
"PhotoEditor.QualityLow" = "Low";
"PhotoEditor.QualityMedium" = "Medium";
"PhotoEditor.QualityHigh" = "High";
"PhotoEditor.QualityVeryHigh" = "Very High";

"Settings.SaveEditedPhotos" = "Save Edited Photos";

"Calls.NoCallsPlaceholder" = "Your recent calls will appear here";
"Calls.NoMissedCallsPlacehoder" = "You have no missed calls";

"Call.CallInProgressTitle" = "Call in Progress";
"Call.CallInProgressMessage" = "Finish call with %1$@ and start a new one with %2$@?";
"Call.CallInProgressVoiceChatMessage" = "Finish call with %1$@ and start a voice chat with %2$@?";
"Call.ExternalCallInProgressMessage" = "Please finish the current call first.";

"Call.VoiceChatInProgressTitle" = "Voice Chat in Progress";
"Call.VoiceChatInProgressMessage" = "Leave voice chat in %1$@ and start a new one with %2$@?";
"Call.VoiceChatInProgressCallMessage" = "Leave voice chat in %1$@ and start a call with %2$@?";

"Call.Message" = "Message";

"UserInfo.TapToCall" = "Tap to make an end-to-end encrypted call";
"Call.GroupFormat" = "%1$@ (%2$@)";

"NetworkUsageSettings.CallDataSection" = "CALLS";

"Call.PrivacyErrorMessage" = "Sorry, %@ doesn't accept calls.";

"Notification.CallBack" = "Call Back";

"Call.AudioRouteSpeaker" = "Speaker";
"Call.AudioRouteHeadphones" = "Headphones";
"Call.AudioRouteHide" = "Hide";

"Call.PhoneCallInProgressMessage" = "You can’t place a Telegram call if you’re already on a phone call.";
"Call.RecordingDisabledMessage" = "Please end your call before recording a voice message.";

"Call.EmojiDescription" = "If these emoji are the same on %@'s screen, this call is 100%% secure.";

"Message.VideoMessage" = "Video Message";

"Conversation.HoldForAudio" = "Hold to record audio. Tap to switch to video.";
"Conversation.HoldForVideo" = "Hold to record video. Tap to switch to audio.";

"UserInfo.TelegramCall" = "Telegram Call";
"UserInfo.PhoneCall" = "Phone Call";

"SharedMedia.CategoryMedia" = "Media";
"SharedMedia.CategoryDocs" = "Docs";
"SharedMedia.CategoryLinks" = "Links";
"SharedMedia.CategoryOther" = "Audio";

"AccessDenied.VideoMessageCamera" = "Telegram needs access to your camera to send video messages.\n\nPlease go to Settings > Privacy > Camera and set Telegram to ON.";
"AccessDenied.VideoMessageMicrophone" = "Telegram needs access to your microphone to send video messages.\n\nPlease go to Settings > Privacy > Microphone and set Telegram to ON.";

"ChatSettings.AutomaticVideoMessageDownload" = "AUTOMATIC VIDEO MESSAGE DOWNLOAD";

"ForwardedVideoMessages_1" = "Forwarded video message";
"ForwardedVideoMessages_2" = "2 forwarded video messages";
"ForwardedVideoMessages_3_10" = "%@ forwarded video messages";
"ForwardedVideoMessages_any" = "%@ forwarded video messages";
"ForwardedVideoMessages_many" = "%@ forwarded video messages";
"ForwardedVideoMessages_0" = "%@ forwarded video messages";

"Conversation.DiscardVoiceMessageTitle" = "Discard Voice Message";
"Conversation.DiscardVoiceMessageDescription" = "Are you sure you want to stop recording and discard\nyour voice message?";
"Conversation.DiscardVoiceMessageAction" = "Discard";

"Message.ForwardedMessageShort" = "Forwarded From\n%@";

"Checkout.LiabilityAlertTitle" = "Warning";

"Settings.AppLanguage" = "Language";
"Settings.AppLanguage.Unofficial" = "UNOFFICIAL";

"InstantPage.AutoNightTheme" = "Auto-Night Theme";

"Privacy.PaymentsTitle" = "PAYMENTS";
"Privacy.PaymentsClearInfo" = "Clear payment & shipping info";
"Privacy.PaymentsClearInfoHelp" = "You can delete your shipping info and instruct all payment providers to remove your saved credit cards. Note that Telegram never stores your credit card data.";
"Privacy.PaymentsClear.PaymentInfo" = "Payment Info";
"Privacy.PaymentsClear.ShippingInfo" = "Shipping Info";

"Channel.EditAdmin.PermissionsHeader" = "WHAT CAN THIS ADMIN DO?";
"Channel.EditAdmin.PermissionChangeInfo" = "Change Channel Info";
"Group.EditAdmin.PermissionChangeInfo" = "Change Group Info";
"Channel.EditAdmin.PermissionPostMessages" = "Post Messages";
"Channel.EditAdmin.PermissionEditMessages" = "Edit Messages";
"Channel.EditAdmin.PermissionDeleteMessages" = "Delete Messages";
"Channel.EditAdmin.PermissionBanUsers" = "Ban Users";
"Channel.EditAdmin.PermissionInviteSubscribers" = "Add Subscribers";
"Channel.EditAdmin.PermissionInviteMembers" = "Add Members";
"Channel.EditAdmin.PermissionInviteViaLink" = "Invite Users via Link";
"Channel.EditAdmin.PermissionPinMessages" = "Pin Messages";
"Channel.EditAdmin.PermissionAddAdmins" = "Add New Admins";

"Channel.EditAdmin.PermissinAddAdminOn" = "This Admin will be able to add new admins with the same (or more limited) permissions.";
"Channel.EditAdmin.PermissinAddAdminOff" = "This Admin will not be able to add new admins.";

"Login.ContinueWithLocalization" = "Continue with English";
"Localization.LanguageName" = "English";
"Localization.ChooseLanguage" = "Choose Your Language";
"Localization.EnglishLanguageName" = "English";
"Localization.LanguageOther" = "Other";
"Localization.LanguageCustom" = "Custom";

"Channel.BanUser.Title" = "Ban User";
"Channel.BanUser.PermissionsHeader" = "User Restrictions";
"Channel.BanUser.PermissionReadMessages" = "Can Read Messages";
"Channel.BanUser.PermissionSendMessages" = "Can Send Messages";
"Channel.BanUser.PermissionSendMedia" = "Can Send Media";
"Channel.BanUser.PermissionSendStickersAndGifs" = "Can Send Stickers & GIFs";
"Channel.BanUser.PermissionEmbedLinks" = "Can Embed Links";
"Channel.BanUser.PermissionSendPolls" = "Send Polls";
"Channel.BanUser.PermissionChangeGroupInfo" = "Change Group Info";
"Channel.BanUser.PermissionAddMembers" = "Add Members";
"Channel.BanUser.Unban" = "Unban";

"Channel.BanUser.BlockFor" = "Block For";

"Channel.BanList.BlockedTitle" = "BLOCKED";
"Channel.BanList.RestrictedTitle" = "RESTRICTED";

"Group.Info.AdminLog" = "Recent Actions";
"Channel.AdminLog.InfoPanelTitle" = "What Is This?";
"Channel.AdminLog.InfoPanelAlertTitle" = "What is the event log?";
"Channel.AdminLog.InfoPanelAlertText" = "This is a list of all service actions taken by the group's members and admins in the last 48 hours.";
"Channel.AdminLog.InfoPanelChannelAlertText" = "This is a list of all service actions taken by the channel's admins in the last 48 hours.";

"Channel.AdminLog.BanReadMessages" = "Read Messages";
"Channel.AdminLog.BanSendMessages" = "Send Messages";
"Channel.AdminLog.BanSendMedia" = "Send Media";
"Channel.AdminLog.BanSendStickersAndGifs" = "Send Stickers & GIFs";
"Channel.AdminLog.BanEmbedLinks" = "Embed Links";
"Channel.AdminLog.MessageRestricted" = "%@ changed restrictions for %@ (%@)";
"Channel.AdminLog.MessageAdmin" = "%@ changed privileges for %@ (%@)";
"Channel.AdminLog.ChangeInfo" = "Change Info";
"Channel.AdminLog.PinMessages" = "Pin Messages";
"Channel.AdminLog.AddMembers" = "Add Members";
"Channel.AdminLog.SendPolls" = "Send Polls";

"Channel.AdminLog.CanChangeInfo" = "Change Info";
"Channel.AdminLog.CanSendMessages" = "Post Messages";
"Channel.AdminLog.CanDeleteMessages" = "Delete Messages";
"Channel.AdminLog.CanBanUsers" = "Ban Users";
"Channel.AdminLog.CanInviteUsers" = "Add Users";
"Channel.AdminLog.CanPinMessages" = "Pin Messages";
"Channel.AdminLog.CanAddAdmins" = "Add New Admins";
"Channel.AdminLog.CanBeAnonymous" = "Remain Anonymous";
"Channel.AdminLog.CanEditMessages" = "Edit Messages";
"Channel.AdminLog.CanManageCalls" = "Manage Voice Chats";

"Channel.AdminLog.MessageToggleInvitesOn" = "%@ enabled group invites";
"Channel.AdminLog.MessageToggleInvitesOff" = "%@ disabled group invites";

"Channel.AdminLog.MessageUnpinned" = "%@ unpinned message";

"Channel.AdminLog.MessageToggleSignaturesOn" = "%@ enabled signatures";
"Channel.AdminLog.MessageToggleSignaturesOff" = "%@ disabled signatures";

"Channel.AdminLog.MessageChangedGroupUsername" = "%@ changed group link:";
"Channel.AdminLog.MessageChangedChannelUsername" = "%@ changed channel link:";
"Channel.AdminLog.MessageRemovedGroupUsername" = "%@ removed group link";
"Channel.AdminLog.MessageRemovedChannelUsername" = "%@ removed channel link";

"Channel.AdminLog.MessageChangedGroupAbout" = "%@ edited group description";
"Channel.AdminLog.MessageChangedChannelAbout" = "%@ edited channel description";

"Channel.AdminLog.MessageEdited" = "%@ edited message:";
"Channel.AdminLog.CaptionEdited" = "%@ edited caption:";
"Channel.AdminLog.MessageDeleted" = "%@ deleted message:";
"Channel.AdminLog.MessagePinned" = "%@ pinned message:";

"Channel.AdminLog.MessageInvitedName" = "invited %1$@";
"Channel.AdminLog.MessageInvitedNameUsername" = "invited %1$@ (%2$@)";
"Channel.AdminLog.MessageKickedName" = "banned %1$@";
"Channel.AdminLog.MessageKickedNameUsername" = "banned %1$@ (%2$@)";
"Channel.AdminLog.MessageUnkickedName" = "unbanned %1$@";
"Channel.AdminLog.MessageUnkickedNameUsername" = "unbanned %1$@ (%2$@)";
"Channel.AdminLog.MessageRestrictedName" = "changed restrictions for %1$@";
"Channel.AdminLog.MessageRestrictedNameUsername" = "changed restrictions for %1$@ (%2$@)";
"Channel.AdminLog.MessagePromotedName" = "changed privileges for %1$@";
"Channel.AdminLog.MessagePromotedNameUsername" = "changed privileges for %1$@ (%2$@)";
"Channel.AdminLog.MessageRestrictedUntil" = "until %@";
"Channel.AdminLog.MessageRestrictedForever" = "indefinitely";
"Channel.AdminLog.MessageRestrictedNewSetting" = "now: %@";

"Channel.AdminLog.MessagePreviousMessage" = "Original message";
"Channel.AdminLog.MessagePreviousCaption" = "Original caption";
"Channel.AdminLog.MessagePreviousLink" = "Previous link";
"Channel.AdminLog.MessagePreviousDescription" = "Previous description";

"Contacts.MemberSearchSectionTitleGroup" = "Group Members";

"Channel.AdminLog.TitleAllEvents" = "All Actions";
"Channel.AdminLog.TitleSelectedEvents" = "Selected Actions";
"Channel.AdminLogFilter.Title" = "Filter";
"Channel.AdminLogFilter.EventsTitle" = "ACTIONS";
"Channel.AdminLogFilter.EventsAll" = "All Actions";
"Channel.AdminLogFilter.EventsRestrictions" = "New Restrictions";
"Channel.AdminLogFilter.EventsAdmins" = "New Admins";
"Channel.AdminLogFilter.EventsNewMembers" = "New Members";
"Channel.AdminLogFilter.EventsInfo" = "Group Info";
"Channel.AdminLogFilter.ChannelEventsInfo" = "Channel Info";
"Channel.AdminLogFilter.EventsDeletedMessages" = "Deleted Messages";
"Channel.AdminLogFilter.EventsEditedMessages" = "Edited Messages";
"Channel.AdminLogFilter.EventsPinned" = "Pinned Messages";
"Channel.AdminLogFilter.EventsLeaving" = "Members Removed";
"Channel.AdminLogFilter.EventsCalls" = "Voice Chats";
"Channel.AdminLogFilter.EventsInviteLinks" = "Invite Links";
"Channel.AdminLogFilter.AdminsTitle" = "ADMINS";
"Channel.AdminLogFilter.AdminsAll" = "All Admins";

"Group.ErrorSendRestrictedStickers" = "Sorry, the admins of this group have restricted you from sending stickers.";
"Group.ErrorSendRestrictedMedia" = "Sorry, the admins of this group have restricted you from sending media.";

"SharedMedia.ViewInChat" = "View in Chat";

"Channel.Info.BlackList" = "Blacklist";

"Channel.Management.PromotedBy" = "Promoted by %@";
"DialogList.LanguageTooltip" = "You can change the language later in Settings";

"Contacts.PhoneNumber" = "Phone Number";
"Contacts.AddPhoneNumber" = "Add %@";
"Contacts.ShareTelegram" = "Share Telegram";

"Conversation.ViewChannel" = "VIEW CHANNEL";
"Conversation.ViewGroup" = "VIEW GROUP";

"GroupInfo.ActionPromote" = "Promote";
"GroupInfo.ActionRestrict" = "Restrict";

"Conversation.RestrictedTextTimed" = "The admins of this group have restricted you from writing here until %@.";
"Conversation.RestrictedText" = "The admins of this group have restricted you from writing here.";
"Conversation.DefaultRestrictedText" = "Writing messages isn’t allowed in this group.";

"Conversation.RestrictedInlineTimed" = "The admins of this group have restricted you from posting inline content here until %@.";
"Conversation.RestrictedInline" = "The admins of this group have restricted you from posting inline content here.";
"Conversation.DefaultRestrictedInline" = "Posting inline content isn’t allowed in this group.";

"Conversation.RestrictedMediaTimed" = "The admins of this group have restricted you from posting media content here until %@.";
"Conversation.RestrictedMedia" = "The admins of this group have restricted you from posting media content here.";
"Conversation.DefaultRestrictedMedia" = "Posting media content isn’t allowed in this group.";

"Conversation.RestrictedStickersTimed" = "The admins of this group have restricted you from posting stickers here until %@.";
"Conversation.RestrictedStickers" = "The admins of this group have restricted you from posting stickers here.";
"Conversation.DefaultRestrictedStickers" = "Posting stickers isn’t allowed in this group.";

"ChatSettings.ConnectionType.Title" = "CONNECTION TYPE";
"ChatSettings.ConnectionType.UseProxy" = "Use Proxy";
"ChatSettings.ConnectionType.UseSocks5" = "SOCKS5";

"SocksProxySetup.Title" = "Proxy";

"SocksProxySetup.TypeNone" = "Disabled";
"SocksProxySetup.TypeSocks" = "SOCKS5";

"SocksProxySetup.Connection" = "CONNECTION";
"SocksProxySetup.Hostname" = "Server";
"SocksProxySetup.Port" = "Port";

"SocksProxySetup.Credentials" = "CREDENTIALS (OPTIONAL)";
"SocksProxySetup.Username" = "Username";
"SocksProxySetup.Password" = "Password";

"Channel.AdminLog.EmptyTitle" = "No actions here yet";
"Channel.AdminLog.EmptyText" = "No service actions were taken by the channel members and admins in the last 48 hours.";
"Group.AdminLog.EmptyText" = "No service actions were taken by the group's members and admins in the last 48 hours.";
"Broadcast.AdminLog.EmptyText" = "No service actions were taken by the channel's admins in the last 48 hours.";

"Channel.AdminLog.EmptyFilterTitle" = "No actions found";
"Channel.AdminLog.EmptyFilterQueryText" = "No recent actions that contain '%@' have been found.";
"Channel.AdminLog.EmptyFilterText" = "No recent actions that match your query have been found.";

"Channel.AdminLog.EmptyMessageText" = "Empty";

"Camera.Title" = "Take Photo or Video";

"Channel.Members.AddAdminErrorNotAMember" = "Sorry, you can't add this user as an admin because they are not a member of this group and you are not allowed to invite them.";

"Channel.Members.AddAdminErrorBlacklisted" = "Sorry, you can't add this user as an admin because they are in the blacklist and you can't unban them.";

"Channel.Members.AddBannedErrorAdmin" = "Sorry, you can't ban this user because they are an admin in this group and you are not allowed to demote them.";

"Group.Members.AddMemberBotErrorNotAllowed" = "Sorry, you don't have the necessary permissions to add bots to this group.";

"Privacy.Calls.P2P" = "Peer-to-Peer";
"Privacy.Calls.P2PHelp" = "Disabling peer-to-peer will relay all calls through Telegram servers to avoid revealing your IP address, but will slightly decrease audio quality.";

"Privacy.Calls.Integration" = "iOS Call Integration";
"Privacy.Calls.IntegrationHelp" = "iOS Call Integration shows Telegram calls on the lock screen and in the system's call history. If iCloud sync is enabled, your call history is shared with Apple.";

"Call.ReportPlaceholder" = "What went wrong?";
"Call.ReportIncludeLog" = "Send technical information";
"Call.ReportIncludeLogDescription" = "This won't reveal the contents of your conversation, but will help us fix the issue sooner.";
"Call.ReportSkip" = "Skip";
"Call.ReportSend" = "Send";

"Channel.EditAdmin.CannotEdit" = "You cannot edit the rights of this admin.";
"Call.RateCall" = "Rate This Call";
"Call.ShareStats" = "Share Statistics";

"Settings.ApplyProxyAlert" = "Are you sure you want to enable this proxy?\nServer: %1$@\nPort: %2$@\n\nYou can change your proxy server later it in the Settings (Data and Storage).";
"Settings.ApplyProxyAlertCredentials" = "Are you sure you want to enable this proxy?\nServer: %1$@\nPort: %2$@\nUsername: %3$@\nPassword: %4$@\n\nYou can change your proxy server later it in the Settings (Data and Storage).";
"Settings.ApplyProxyAlertEnable" = "Enable";

"Channel.Management.RestrictedBy" = "Restricted by %@";

"Stickers.FrequentlyUsed" = "Recently Used";

"Contacts.ImportersCount_1" = "1 contact on Telegram";
"Contacts.ImportersCount_2" = "2 contacts on Telegram";
"Contacts.ImportersCount_3_10" = "%@ contacts on Telegram";
"Contacts.ImportersCount_any" = "%@ contacts on Telegram";
"Contacts.ImportersCount_many" = "%@ contacts on Telegram";
"Contacts.ImportersCount_0" = "%@ contacts on Telegram";

"Conversation.ContextMenuBan" = "Restrict";

"SocksProxySetup.UseForCalls" = "Use for calls";
"SocksProxySetup.UseForCallsHelp" = "Proxy servers may degrade the quality of your calls.";

"InviteText.URL" = "https://telegram.org/dl";
"InviteText.SingleContact" = "Hey, I'm using Telegram to chat. Join me! Download it here: %@";
"InviteText.ContactsCountText_1" = "Hey, I'm using Telegram to chat. Join me! Download it here: {url}";
"InviteText.ContactsCountText_2" = "Hey, I'm using Telegram to chat – and so are 2 of our other contacts. Join us! Download it here: {url}";
"InviteText.ContactsCountText_3_10" = "Hey, I'm using Telegram to chat – and so are %@ of our other contacts. Join us! Download it here: {url}";
"InviteText.ContactsCountText_any" = "Hey, I'm using Telegram to chat – and so are %@ of our other contacts. Join us! Download it here: {url}";
"InviteText.ContactsCountText_many" = "Hey, I'm using Telegram to chat – and so are %@ of our other contacts. Join us! Download it here: {url}";
"InviteText.ContactsCountText_0" = "Hey, I'm using Telegram to chat. Join me! Download it here: {url}";

"Invite.LargeRecipientsCountWarning" = "Please note that it may take some time for your device to send all of these invitations";

"Contacts.InviteSearchLabel" = "Search for contacts";

"Message.ImageExpired" = "Photo has expired";
"Message.VideoExpired" = "Video has expired";

"SecretImage.Title" = "Disappearing Photo";
"SecretVideo.Title" = "Disappearing Video";
"SecretGif.Title" = "Disappearing GIF";
"SecretTimer.ImageDescription" = "If you set a timer, the photo will self-destruct after it was viewed.";
"SecretTimer.VideoDescription" = "If you set a timer, the video will self-destruct after it was viewed.";

"PhotoEditor.TiltShift" = "Tilt Shift";

"Notification.SecretChatMessageScreenshotSelf" = "You took a screenshot!";

"Settings.AboutEmpty" = "Add";

"SecretImage.NotViewedYet" = "%@ hasn't opened this photo yet";
"SecretVideo.NotViewedYet" = "%@ hasn't played this video yet";
"SecretGIF.NotViewedYet" = "%@ hasn't played this GIF yet";

"UserInfo.About.Placeholder" = "Bio";

"Call.StatusNoAnswer" = "No Answer";

"Conversation.SearchByName.Prefix" = "from: ";
"Conversation.SearchByName.Placeholder" = "Search Members";

"Login.PhoneBannedError" = "Your phone was banned.";

"Clipboard.SendPhoto" = "Send Photo";

"HashtagSearch.AllChats" = "All Chats";

"Stickers.AddToFavorites" = "Add to Favorites";
"Stickers.RemoveFromFavorites" = "Remove from Favorites";

"Channel.Info.Stickers" = "Group Sticker Set";
"Channel.Stickers.Placeholder" = "stickerset";
"Channel.Stickers.YourStickers" = "CHOOSE FROM YOUR STICKERS";

"Stickers.FavoriteStickers" = "Favorite Stickers";
"Stickers.GroupStickers" = "Group Stickers";
"Stickers.GroupChooseStickerPack" = "CHOOSE STICKER SET";
"Stickers.GroupStickersHelp" = "You can choose a set that will be available to all group members when they are chatting in this group.";

"Channel.AdminLog.MessageChangedGroupStickerPack" = "%@ changed group sticker set";
"Channel.AdminLog.MessageRemovedGroupStickerPack" = "%@ removed group sticker set";

"Conversation.ContextMenuCopyLink" = "Copy Link";

"Channel.Stickers.Searching" = "Searching...";
"Channel.Stickers.NotFound" = "No such sticker set found";
"Channel.Stickers.NotFoundHelp" = "Try again or choose from the list below";
"Channel.Stickers.CreateYourOwn" = "You can create your own custom sticker set using @stickers bot.";

"MediaPicker.TimerTooltip" = "You can now set a self-destruct timer";

"UserInfo.BlockConfirmation" = "Block %@?";

"FastTwoStepSetup.Title" = "Password & Email";
"FastTwoStepSetup.PasswordSection" = "PASSWORD";
"FastTwoStepSetup.PasswordPlaceholder" = "Enter a password";
"FastTwoStepSetup.PasswordConfirmationPlaceholder" = "Re-enter your password";
"FastTwoStepSetup.PasswordHelp" = "Please create a password to protect your payment info. You'll be asked to enter it when you log in.";
"FastTwoStepSetup.EmailSection" = "RECOVERY E-MAIL";
"FastTwoStepSetup.EmailPlaceholder" = "Your E-Mail";
"FastTwoStepSetup.EmailHelp" = "Please add your valid e-mail. It is the only way to recover a forgotten password.";

"Conversation.ViewMessage" = "VIEW MESSAGE";

"GroupInfo.GroupHistory" = "History For New Members";
"GroupInfo.GroupHistoryVisible" = "Visible";
"GroupInfo.GroupHistoryHidden" = "Hidden";

"Group.Setup.HistoryTitle" = "Chat History Settings";
"Group.Setup.HistoryHeader" = "HISTORY FOR NEW MEMBERS";
"Group.Setup.HistoryVisible" = "Visible";
"Group.Setup.HistoryHidden" = "Hidden";

"Group.Setup.HistoryVisibleHelp" = "New members will see messages that were sent before they joined.";
"Group.Setup.HistoryHiddenHelp" = "New members won't see earlier messages.";
"Group.Setup.BasicHistoryHiddenHelp" = "New members won't see more than 100 previous messages.";


"Channel.AdminLog.MessageGroupPreHistoryVisible" = "%@ made the group history visible for new members";
"Channel.AdminLog.MessageGroupPreHistoryHidden" = "%@ made the group history hidden from new members";

"Map.PullUpForPlaces" = "PULL UP TO SEE PLACES NEARBY";
"Map.ShareLiveLocation" = "Share My Live Location for...";
"Map.ShareLiveLocationHelp" = "Updated in real time as you move";
"Map.StopLiveLocation" = "Stop Sharing Location";
"Map.Directions" = "Directions";
"Map.DirectionsDriveEta" = "%@ drive";
"Map.Location" = "Location";
"Map.YouAreHere" = "you are here";
"Map.LiveLocationShowAll" = "Show All";

"Map.LiveLocationTitle" = "Live Location";
"Map.LiveLocationPrivateDescription" = "Choose for how long %@ will see your accurate location.";
"Map.LiveLocationGroupDescription" = "Choose for how long people in this chat will see your accurate location.";
"Map.LiveLocationFor15Minutes" = "for 15 minutes";
"Map.LiveLocationFor1Hour" = "for 1 hour";
"Map.LiveLocationFor8Hours" = "for 8 hours";
"Map.LiveLocationShortHour" = "%@h";

"Message.LiveLocation" = "Live Location";
"Conversation.LiveLocation" = "Live Location";

"Conversation.LiveLocationYou" = "You";
"Conversation.LiveLocationYouAnd" = "*You* and %@";
"Conversation.LiveLocationMembersCount_1" = "1 member";
"Conversation.LiveLocationMembersCount_2" = "2 members";
"Conversation.LiveLocationMembersCount_3_10" = "%@ members";
"Conversation.LiveLocationMembersCount_any" = "%@ members";
"Conversation.LiveLocationMembersCount_many" = "%@ members";
"Conversation.LiveLocationMembersCount_0" = "%@ members";

"Conversation.Admin" = "admin";

"LiveLocationUpdated.JustNow" = "updated just now";
"LiveLocationUpdated.MinutesAgo_0" = "updated %@ minutes ago"; //three to ten
"LiveLocationUpdated.MinutesAgo_1" = "updated 1 minute ago"; //one
"LiveLocationUpdated.MinutesAgo_2" = "updated 2 minutes ago"; //two
"LiveLocationUpdated.MinutesAgo_3_10" = "updated %@ minutes ago"; //three to ten
"LiveLocationUpdated.MinutesAgo_many" = "updated %@ minutes ago"; // more than ten
"LiveLocationUpdated.MinutesAgo_any" = "updated %@ minutes ago"; // more than ten
"LiveLocationUpdated.TodayAt" = "updated at %@";
"LiveLocationUpdated.YesterdayAt" = "updated yesterday at %@";

"LiveLocation.MenuChatsCount_1" = "You are sharing Live Location with 1 chat.";
"LiveLocation.MenuChatsCount_2" = "You are sharing Live Location with 2 chats.";
"LiveLocation.MenuChatsCount_3_10" = "You are sharing Live Location with %@ chats.";
"LiveLocation.MenuChatsCount_any" = "You are sharing Live Location with %@ chats.";
"LiveLocation.MenuChatsCount_many" = "You are sharing Live Location with %@ chats.";
"LiveLocation.MenuChatsCount_0" = "You are sharing Live Location with %@ chats.";
"LiveLocation.MenuStopAll" = "Stop All";

"DialogList.LiveLocationSharingTo" = "sharing with %@";
"DialogList.LiveLocationChatsCount_1" = "sharing with 1 chat";
"DialogList.LiveLocationChatsCount_2" = "sharing with 2 chats";
"DialogList.LiveLocationChatsCount_3_10" = "sharing with %@ chats";
"DialogList.LiveLocationChatsCount_any" = "sharing with %@ chats";
"DialogList.LiveLocationChatsCount_many" = "sharing with %@ chats";
"DialogList.LiveLocationChatsCount_0" = "sharing with %@ chats";

"Notification.PinnedLiveLocationMessage" = "%@ pinned a live location";
"Message.PinnedLiveLocationMessage" = "pinned live location";

"NotificationSettings.ContactJoined" = "New Contacts";

"AccessDenied.LocationAlwaysDenied" = "If you'd like to share your Live Location with friends, Telegram needs location access when the app is in the background.\n\nPlease go to Settings > Privacy > Location Services and set Telegram to Always.";

"UserInfo.UnblockConfirmation" = "Unblock %@?";

"Login.BannedPhoneSubject" = "Banned phone number: %@";
"Login.BannedPhoneBody" = "I'm trying to use my mobile phone number: %@\nBut Telegram says it's banned. Please help.";

"Conversation.StopLiveLocation" = "Stop Sharing";

"Settings.SavedMessages" = "Saved Messages";
"Conversation.SavedMessages" = "Saved Messages";
"DialogList.SavedMessages" = "Saved Messages";

"MediaPicker.TapToUngroupDescription" = "Tap to send media separately";
"MediaPicker.GroupDescription" = "Group media into one message";
"MediaPicker.UngroupDescription" = "Show media as separate messages";

"EditProfile.Title" = "Edit Profile";
"EditProfile.NameAndPhotoHelp" = "Enter your name and add an optional profile photo.";

"Settings.SetUsername" = "Set Username";

"DialogList.SearchSubtitleFormat" = "%1$@, %2$@";

"Media.ShareThisPhoto" = "This Photo";
"Media.SharePhoto_1" = "%@ Photo";
"Media.SharePhoto_2" = "All %@ Photos";
"Media.SharePhoto_3_10" = "All %@ Photos";
"Media.SharePhoto_any" = "All %@ Photos";
"Media.SharePhoto_many" = "All %@ Photos";
"Media.SharePhoto_0" = "All %@ Photos";

"Media.ShareThisVideo" = "This Video";
"Media.ShareVideo_1" = "%@ Video";
"Media.ShareVideo_2" = "All %@ Videos";
"Media.ShareVideo_3_10" = "All %@ Videos";
"Media.ShareVideo_any" = "All %@ Videos";
"Media.ShareVideo_many" = "All %@ Videos";
"Media.ShareVideo_0" = "All %@ Videos";

"Media.ShareItem_1" = "%@ Item";
"Media.ShareItem_2" = "All %@ Items";
"Media.ShareItem_3_10" = "All %@ Items";
"Media.ShareItem_any" = "All %@ Items";
"Media.ShareItem_many" = "All %@ Items";
"Media.ShareItem_0" = "All %@ Items";

"Settings.ViewPhoto" = "View Photo";

"DialogList.SavedMessagesTooltip" = "You can find your Saved Messages in Settings";

"PasscodeSettings.UnlockWithFaceId" = "Unlock with Face ID";
"Checkout.SavePasswordTimeoutAndFaceId" = "Would you like to save your password for %@ and use Face ID instead?";
"Checkout.PayWithFaceId" = "Pay with Face ID";

"Conversation.StatusSubscribers_0" = "%@ subscribers";
"Conversation.StatusSubscribers_1" = "%@ subscriber";
"Conversation.StatusSubscribers_2" = "%@ subscribers";
"Conversation.StatusSubscribers_3_10" = "%@ subscribers";
"Conversation.StatusSubscribers_many" = "%@ subscribers";
"Conversation.StatusSubscribers_any" = "%@ subscribers";

"DialogList.SavedMessagesHelp" = "Forward messages here for quick access";

"PrivacySettings.PasscodeAndTouchId" = "Passcode & Touch ID";
"PrivacySettings.PasscodeAndFaceId" = "Passcode & Face ID";

"TwoStepAuth.AdditionalPassword" = "Additional Password";

"PasscodeSettings.HelpTop" = "When you set up an additional passcode, a lock icon will appear on the chats page. Tap it to lock and unlock the app.";
"PasscodeSettings.HelpBottom" = "Note: if you forget the passcode, you'll need to delete and reinstall the app. All secret chats will be lost.";

"Channel.Setup.TypePublicHelp" = "Public channels can be found in search, channel history is available to everyone and anyone can join.";
"Channel.Setup.TypePrivateHelp" = "Private channels can only be joined if you were invited or have an invite link.";
"Group.Username.InvalidTooShort" = "Group names must have at least 5 characters.";
"Group.Username.InvalidStartsWithNumber" = "Group names can't start with a number.";
"Group.Username.CreatePublicLinkHelp" = "People can share this link with others and find your group using Telegram search.";
"Channel.TypeSetup.Title" = "Channel Type";

"Group.Setup.TypePrivate" = "Private";
"Group.Setup.TypePublic" = "Public";

"Channel.Info.Subscribers" = "Subscribers";
"Channel.Subscribers.Title" = "Subscribers";
"Conversation.InfoGroup" = "Group";

"Privacy.PaymentsClearInfoDoneHelp" = "Payment & shipping info cleared.";

"InfoPlist.NSContactsUsageDescription" = "Telegram will continuously upload your contacts to its heavily encrypted cloud servers to let you connect with your friends across all your devices.";
"InfoPlist.NSLocationWhenInUseUsageDescription" = "When you send your location to your friends, Telegram needs access to show them a map.";
"InfoPlist.NSCameraUsageDescription" = "We need this so that you can take and share photos and videos, as well as make video calls.";
"InfoPlist.NSPhotoLibraryUsageDescription" = "We need this so that you can share photos and videos from your photo library.";
"InfoPlist.NSPhotoLibraryAddUsageDescription" = "We need this so that you can save photos and videos to your photo library.";
"InfoPlist.NSMicrophoneUsageDescription" = "We need this so that you can record and share voice messages and videos with sound.";
"InfoPlist.NSSiriUsageDescription" = "You can use Siri to send messages.";
"InfoPlist.NSLocationAlwaysAndWhenInUseUsageDescription" = "When you choose to share your Live Location with friends in a chat, Telegram needs background access to your location to keep them updated for the duration of the live sharing.";
"InfoPlist.NSLocationAlwaysUsageDescription" = "When you choose to share your live location with friends in a chat, Telegram needs background access to your location to keep them updated for the duration of the live sharing. You also need this to send locations from an Apple Watch.";
"InfoPlist.NSLocationWhenInUseUsageDescription" = "When you send your location to your friends, Telegram needs access to show them a map.";
"InfoPlist.NSFaceIDUsageDescription" = "You can use Face ID to unlock the app.";

"Privacy.Calls.P2PNever" = "Never";
"Privacy.Calls.P2PContacts" = "My Contacts";
"Privacy.Calls.P2PAlways" = "Always";

"ChatSettings.AutoDownloadTitle" = "AUTO-DOWNLOAD MEDIA";
"ChatSettings.AutoDownloadEnabled" = "Auto-Download Media";
"ChatSettings.AutoDownloadPhotos" = "Photos";
"ChatSettings.AutoDownloadVideos" = "Videos";
"ChatSettings.AutoDownloadDocuments" = "Documents";
"ChatSettings.AutoDownloadVoiceMessages" = "Voice Messages";
"ChatSettings.AutoDownloadVideoMessages" = "Video Messages";
"ChatSettings.AutoDownloadReset" = "Reset Auto-Download Settings";

"AutoDownloadSettings.Title" = "Auto-Download";

"AutoDownloadSettings.PhotosTitle" = "Photos";
"AutoDownloadSettings.VideosTitle" = "Videos";
"AutoDownloadSettings.DocumentsTitle" = "Documents";
"AutoDownloadSettings.VoiceMessagesTitle" = "Voice Messages";
"AutoDownloadSettings.VideoMessagesTitle" = "Video Messages";

"AutoDownloadSettings.Cellular" = "CELLULAR";
"AutoDownloadSettings.WiFi" = "WI-FI";
"AutoDownloadSettings.Contacts" = "Contacts";
"AutoDownloadSettings.PrivateChats" = "Other Private Chats";
"AutoDownloadSettings.GroupChats" = "Group Chats";
"AutoDownloadSettings.Channels" = "Channels";
"AutoDownloadSettings.LimitBySize" = "LIMIT BY SIZE";
"AutoDownloadSettings.UpTo" = "up to %@";
"AutoDownloadSettings.Unlimited" = "unlimited";

"AutoDownloadSettings.Reset" = "Reset";
"AutoDownloadSettings.ResetHelp" = "Undo all custom auto-download settings.";

"SaveIncomingPhotosSettings.Title" = "Save Incoming Photos";
"SaveIncomingPhotosSettings.From" = "SAVE INCOMING PHOTOS FROM";

"Channel.AdminLog.ChannelEmptyText" = "No service actions were taken by the channel's subscribers and admins in the last 48 hours.";
"Channel.AdminLogFilter.EventsNewSubscribers" = "New Subscribers";
"Channel.AdminLogFilter.EventsLeavingSubscribers" = "Subscribers Removed";

"Conversation.ClearPrivateHistory" = "This will delete all messages and media in this chat from your Telegram cloud. Your chat partner will still have them.";
"Conversation.ClearGroupHistory" = "This will delete all messages and media in this chat from your Telegram cloud. Other members of the group will still have them.";
"Conversation.ClearSecretHistory" = "This will delete all messages and media in this chat for both you and your chat partner.";
"Conversation.ClearSelfHistory" = "This will delete all messages and media in this chat from your Telegram cloud.";

"MediaPicker.LivePhotoDescription" = "The live photo will be sent as a GIF.";

"Settings.Appearance" = "Appearance";
"Appearance.Title" = "Appearance";
"Appearance.Preview" = "CHAT PREVIEW";
"Appearance.ColorTheme" = "COLOR THEME";
"Appearance.ThemeDayClassic" = "Day Classic";
"Appearance.ThemeDay" = "Day";
"Appearance.ThemeNight" = "Night";
"Appearance.ThemeNightBlue" = "Night Blue";
"Appearance.PreviewReplyAuthor" = "Lucio";
"Appearance.PreviewReplyText" = "Reinhardt, we need to find you some...";
"Appearance.PreviewIncomingText" = "Ah you kids today with techno music! Enjoy the classics, like Hasselhoff!";
"Appearance.PreviewOutgoingText" = "I can't take you seriously right now. Sorry..";
"Appearance.AccentColor" = "Accent Color";
"Appearance.PickAccentColor" = "Pick an Accent Color";

"Appearance.AutoNightTheme" = "Auto-Night Theme";
"Appearance.AutoNightThemeDisabled" = "Disabled";

"AutoNightTheme.Title" = "Auto-Night Theme";
"AutoNightTheme.Disabled" = "Disabled";
"AutoNightTheme.Scheduled" = "Scheduled";
"AutoNightTheme.Automatic" = "Automatic";

"AutoNightTheme.ScheduleSection" = "SCHEDULE";
"AutoNightTheme.UseSunsetSunrise" = "Use Location Sunset & Sunrise";
"AutoNightTheme.ScheduledFrom" = "From";
"AutoNightTheme.ScheduledTo" = "To";

"AutoNightTheme.UpdateLocation" = "Update Location";
"AutoNightTheme.LocationHelp" = "Calculating sunset & sunrise times requires a one-time check of your approximate location. Note that this location is stored locally on your device only.\n\nSunset: %@\nSunrise: %@";
"AutoNightTheme.NotAvailable" = "N/A";

"AutoNightTheme.AutomaticSection" = "BRIGHTNESS THRESHOLD";
"AutoNightTheme.AutomaticHelp" = "Switch to night theme when brightness is %@%% or less. Auto-brightness should be enabled for this feature to work correctly.";

"AutoNightTheme.PreferredTheme" = "PREFERRED THEME";

"AuthSessions.Sessions" = "Sessions";
"AuthSessions.LoggedIn" = "Websites";
"AuthSessions.LogOutApplications" = "Disconnect All Websites";
"AuthSessions.LogOutApplicationsHelp" = "You can log in on websites that support signing in with Telegram.";
"AuthSessions.LoggedInWithTelegram" = "CONNECTED WEBSITES";
"AuthSessions.LogOut" = "Disconnect";
"AuthSessions.Message" = "You allowed this bot to message you when you logged in on %@.";

"Conversation.ContextMenuReport" = "Report";

"Stickers.Search" = "Search Stickers";
"Stickers.NoStickersFound" = "No Stickers Found";

"Camera.Discard" = "Discard All";

"Stickers.SuggestStickers" = "Suggest Stickers by Emoji";
"Stickers.SuggestAll" = "All Sets";
"Stickers.SuggestAdded" = "My Sets";
"Stickers.SuggestNone" = "None";

"Settings.Proxy" = "Proxy";
"Settings.ProxyDisabled" = "Disabled";
"Settings.ProxyConnecting" = "Connecting...";
"Settings.ProxyConnected" = "Connected";

"SocksProxySetup.UseProxy" = "Use Proxy";
"SocksProxySetup.SavedProxies" = "SAVED PROXIES";
"SocksProxySetup.AddProxy" = "Add Proxy";
"SocksProxySetup.SaveProxy" = "Save Proxy";
"SocksProxySetup.ConnectAndSave" = "Connect Proxy";
"SocksProxySetup.AddProxyTitle" = "Add Proxy";
"SocksProxySetup.ProxyDetailsTitle" = "Proxy Details";
"SocksProxySetup.ProxyStatusChecking" = "checking...";
"SocksProxySetup.ProxyStatusPing" = "%@ ms ping";
"SocksProxySetup.ProxyStatusUnavailable" = "unavailable";
"SocksProxySetup.ProxyStatusConnecting" = "connecting";
"SocksProxySetup.ProxyStatusConnected" = "connected";

"SocksProxySetup.ProxyType" = "TYPE";
"SocksProxySetup.ProxySocks5" = "SOCKS5";
"SocksProxySetup.ProxyTelegram" = "MTProto";
"SocksProxySetup.HostnamePlaceholder" = "Server";
"SocksProxySetup.PortPlaceholder" = "Port";
"SocksProxySetup.UsernamePlaceholder" = "Username";
"SocksProxySetup.PasswordPlaceholder" = "Password";
"SocksProxySetup.Secret" = "Secret";
"SocksProxySetup.SecretPlaceholder" = "Secret";
"SocksProxySetup.RequiredCredentials" = "CREDENTIALS";

"SocksProxySetup.Connecting" = "Connecting...";
"SocksProxySetup.FailedToConnect" = "Failed to connect";

"SocksProxySetup.ProxyEnabled" = "Proxy\nEnabled";

"DialogList.AdLabel" = "Proxy Sponsor";
"DialogList.AdNoticeAlert" = "The proxy you are using displays a sponsored channel in your chat list.";
"SocksProxySetup.AdNoticeHelp" = "This proxy may display a sponsored channel in your chat list. This doesn't reveal your Telegram traffic.";

"SocksProxySetup.ShareProxyList" = "Share Proxy List";

"Privacy.SecretChatsTitle" = "SECRET CHATS";
"Privacy.SecretChatsLinkPreviews" = "Link Previews";
"Privacy.SecretChatsLinkPreviewsHelp" = "Link previews will be generated on Telegram servers. We do not store data about the links you send.";

"Privacy.ContactsTitle" = "CONTACTS";
"Privacy.ContactsSync" = "Sync Contacts";
"Privacy.ContactsSyncHelp" = "Turn on to continuously sync contacts from this device with your account.";
"Privacy.ContactsReset" = "Delete Synced Contacts";
"Privacy.ContactsResetConfirmation" = "This will remove your contacts from the Telegram servers.\nIf 'Sync Contacts' is enabled, contacts will be re-synced.";

"Login.TermsOfServiceDecline" = "Decline";
"Login.TermsOfServiceAgree" = "Agree & Continue";

"Login.TermsOfService.ProceedBot" = "Please agree and proceed to %@.";

"Login.TermsOfServiceSignupDecline" = "We're very sorry, but this means you can't sign up for Telegram.\n\nUnlike others, we don't use your data for ad targeting or other commercial purposes. Telegram only stores the information it needs to function as a feature-rich cloud service. You can adjust how we use your data (e.g., delete synced contacts) in Privacy & Security settings.\n\nBut if you're generally not OK with Telegram's modest needs, it won't be possible for us to provide this service.";

"UserInfo.BotPrivacy" = "Privacy Policy";

"PrivacyPolicy.Title" = "Privacy Policy and Terms of Service";
"PrivacyPolicy.Decline" = "Decline";
"PrivacyPolicy.Accept" = "Agree & Continue";

"PrivacyPolicy.AgeVerificationTitle" = "Age Verification";
"PrivacyPolicy.AgeVerificationMessage" = "Tap Agree to confirm that you are %@ or over.";
"PrivacyPolicy.AgeVerificationAgree" = "Agree";

"PrivacyPolicy.DeclineTitle" = "Decline";
"PrivacyPolicy.DeclineMessage" = "We're very sorry, but this means we must part ways here. Unlike others, we don't use your data for ad targeting or other commercial purposes. Telegram only stores the information it needs to function as a feature-rich cloud service. You can adjust how we use your data (e.g., delete synced contacts) in Privacy & Security settings.\n\nBut if you're generally not OK with Telegram's modest needs, it won't be possible for us to provide this service.";
"PrivacyPolicy.DeclineDeclineAndDelete" = "Decline and Delete";

"PrivacyPolicy.DeclineLastWarning" = "Warning, this will irreversibly delete your Telegram account along with all the data you store in the Telegram cloud.\n\nWe will provide a tool to download your data before June, 23 – so you may want to wait a little before deleting.";
"PrivacyPolicy.DeclineDeleteNow" = "Delete Now";

"Settings.Passport" = "Telegram Passport";

"Passport.Title" = "Passport";

"Passport.RequestHeader" = "%@ requests access to your personal data to sign you up for their services.";

"Passport.InfoTitle" = "What is Telegram Passport?";
"Passport.InfoText" = "With **Telegram Passport** you can easily sign up for websites and services that require identity verification.\n\nYour information, personal data, and documents are protected by end-to-end encryption. Nobody, including Telegram, can access them without your permission.";
"Passport.InfoLearnMore" = "Learn More";
"Passport.InfoFAQ_URL" = "https://telegram.org/faq#passport";

"Passport.PassportInformation" = "PASSPORT INFORMATION";
"Passport.RequestedInformation" = "REQUESTED INFORMATION";
"Passport.FieldIdentity" = "Identity Document";
"Passport.FieldIdentityDetailsHelp" = "Fill in your personal details";
"Passport.FieldIdentityUploadHelp" = "Upload a scan of your passport or other ID";
"Passport.FieldIdentitySelfieHelp" = "Take a selfie with your document";
"Passport.FieldAddress" = "Residential Address";
"Passport.FieldAddressHelp" = "Please provide your address";
"Passport.FieldAddressUploadHelp" = "Upload proof of your address";
"Passport.FieldPhone" = "Phone Number";
"Passport.FieldPhoneHelp" = "Provide your contact phone number";
"Passport.FieldEmail" = "Email Address";
"Passport.FieldEmailHelp" = "Provide your contact email address";
"Passport.PrivacyPolicy" = "You accept the [%1$@ Privacy Policy] and allow their @%2$@ to send you messages.";
"Passport.AcceptHelp" = "You are sending your documents directly to %1$@ and allowing their @%2$@ to send you messages.";
"Passport.Authorize" = "Authorize";

"Passport.DeletePassport" = "Delete Telegram Passport";
"Passport.DeletePassportConfirmation" = "Are you sure you want to delete your Telegram Passport? All details will be lost.";

"Passport.PasswordHelp" = "Please enter your Telegram Password\nto decrypt your data";
"Passport.PasswordPlaceholder" = "Enter your password";
"Passport.InvalidPasswordError" = "Invalid password. Please try again.";
"Passport.FloodError" = "Limit exceeded. Please try again later.";
"Passport.UpdateRequiredError" = "Sorry, your Telegram app is out of date and can’t handle this request. Please update Telegram.";

"Passport.ForgottenPassword" = "Forgotten Password";
"Passport.PasswordReset" = "All documents uploaded to your Telegram Passport will be lost. You will be able to upload new documents.";

"Passport.PasswordDescription" = "Please create a password to secure your personal data with end-to-end encryption.\n\nThis password will also be required whenever you log in to Telegram on a new device.";
"Passport.PasswordCreate" = "Create a Password";
"Passport.PasswordCompleteSetup" = "Complete Password Setup";
"Passport.PasswordNext" = "Next";

"Passport.DeletePersonalDetails" = "Delete Personal Details";
"Passport.DeletePersonalDetailsConfirmation" = "Are you sure you want to delete personal details?";

"Passport.DeleteAddress" = "Delete Address";
"Passport.DeleteAddressConfirmation" = "Are you sure you want to delete address?";

"Passport.DeleteDocument" = "Delete Document";
"Passport.DeleteDocumentConfirmation" = "Are you sure you want to delete this document? All details will be lost.";

"Passport.ScansHeader" = "SCANS";
"Passport.Scans.Upload" = "Upload Scan";
"Passport.Scans.UploadNew" = "Upload Additional Scan";
"Passport.Scans.ScanIndex" = "Scan %@";

"Passport.Identity.TypePersonalDetails" = "Personal Details";
"Passport.Identity.TypePassport" = "Passport";
"Passport.Identity.TypePassportUploadScan" = "Upload a scan of your passport";
"Passport.Identity.TypeInternalPassport" = "Internal Passport";
"Passport.Identity.TypeInternalPassportUploadScan" = "Upload a scan of your internal passport";
"Passport.Identity.TypeIdentityCard" = "Identity Card";
"Passport.Identity.TypeIdentityCardUploadScan" = "Upload a scan of your identity card";
"Passport.Identity.TypeDriversLicense" = "Driver's License";
"Passport.Identity.TypeDriversLicenseUploadScan" = "Upload a scan of your driver's license";

"Passport.Identity.AddPersonalDetails" = "Add Personal Details";
"Passport.Identity.AddPassport" = "Add Passport";
"Passport.Identity.AddInternalPassport" = "Add Internal Passport";
"Passport.Identity.AddIdentityCard" = "Add Identity Card";
"Passport.Identity.AddDriversLicense" = "Add Driver's License";

"Passport.Identity.EditPersonalDetails" = "Edit Personal Details";
"Passport.Identity.EditPassport" = "Edit Passport";
"Passport.Identity.EditInternalPassport" = "Edit Internal Passport";
"Passport.Identity.EditIdentityCard" = "Edit Identity Card";
"Passport.Identity.EditDriversLicense" = "Edit Driver's License";

"Passport.Identity.DocumentDetails" = "DOCUMENT DETAILS";
"Passport.Identity.Name" = "First Name";
"Passport.Identity.NamePlaceholder" = "First Name";
"Passport.Identity.MiddleName" = "Middle Name";
"Passport.Identity.MiddleNamePlaceholder" = "Middle Name";
"Passport.Identity.Surname" = "Last Name";
"Passport.Identity.SurnamePlaceholder" = "Last Name";
"Passport.Identity.DateOfBirth" = "Date of Birth";
"Passport.Identity.DateOfBirthPlaceholder" = "Date of Birth";
"Passport.Identity.Gender" = "Gender";
"Passport.Identity.GenderPlaceholder" = "Gender";
"Passport.Identity.GenderMale" = "Male";
"Passport.Identity.GenderFemale" = "Female";
"Passport.Identity.Country" = "Citizenship";
"Passport.Identity.CountryPlaceholder" = "Citizenship";
"Passport.Identity.ResidenceCountry" = "Residence";
"Passport.Identity.ResidenceCountryPlaceholder" = "Residence";
"Passport.Identity.DocumentNumber" = "Document #";
"Passport.Identity.DocumentNumberPlaceholder" = "Document Number";
"Passport.Identity.IssueDate" = "Issue Date";
"Passport.Identity.IssueDatePlaceholder" = "Issue Date";
"Passport.Identity.ExpiryDate" = "Expiry Date";
"Passport.Identity.ExpiryDatePlaceholder" = "Expiry Date";
"Passport.Identity.ExpiryDateNone" = "None";
"Passport.Identity.DoesNotExpire" = "Does Not Expire";

"Passport.Identity.FilesTitle" = "REQUESTED FILES";
"Passport.Identity.ScansHelp" = "The document must contain your photograph, first and last name, date of birth, document number, country of issue, and expiry date.";
"Passport.Identity.FilesView" = "View";
"Passport.Identity.FilesUploadNew" = "Upload New";
"Passport.Identity.MainPage" = "Main Page";
"Passport.Identity.MainPageHelp" = "Upload a main page photo of the document";
"Passport.Identity.FrontSide" = "Front Side";
"Passport.Identity.FrontSideHelp" = "Upload a front side photo of the document";
"Passport.Identity.ReverseSide" = "Reverse Side";
"Passport.Identity.ReverseSideHelp" = "Upload a reverse side photo of the document";
"Passport.Identity.Selfie" = "Selfie";
"Passport.Identity.SelfieHelp" = "Upload a selfie holding this document";
"Passport.Identity.Translation" = "Translation";
"Passport.Identity.TranslationHelp" = "Upload a translation of this document";

"Passport.Address.TypeResidentialAddress" = "Residential Address";
"Passport.Address.TypePassportRegistration" = "Passport Registration";
"Passport.Address.TypeUtilityBill" = "Utility Bill";
"Passport.Address.TypeBankStatement" = "Bank Statement";
"Passport.Address.TypeRentalAgreement" = "Tenancy Agreement";
"Passport.Address.TypeTemporaryRegistration" = "Temporary Registration";

"Passport.Address.AddResidentialAddress" = "Add Residential Address";
"Passport.Address.AddPassportRegistration" = "Add Passport Registration";
"Passport.Address.AddUtilityBill" = "Add Utility Bill";
"Passport.Address.AddBankStatement" = "Add Bank Statement";
"Passport.Address.AddRentalAgreement" = "Add Tenancy Agreement";
"Passport.Address.AddTemporaryRegistration" = "Add Temporary Registration";

"Passport.Address.EditResidentialAddress" = "Edit Residential Address";
"Passport.Address.EditPassportRegistration" = "Edit Passport Registration";
"Passport.Address.EditUtilityBill" = "Edit Utility Bill";
"Passport.Address.EditBankStatement" = "Edit Bank Statement";
"Passport.Address.EditRentalAgreement" = "Edit Tenancy Agreement";
"Passport.Address.EditTemporaryRegistration" = "Edit Temporary Registration";

"Passport.Address.Address" = "ADDRESS";
"Passport.Address.Street" = "Street";
"Passport.Address.Street1Placeholder" = "Street and number, P.O. box";
"Passport.Address.Street2Placeholder" = "Apt., suite, unit, building, floor";
"Passport.Address.Postcode" = "Postcode";
"Passport.Address.PostcodePlaceholder" = "Postcode";
"Passport.Address.City" = "City";
"Passport.Address.CityPlaceholder" = "City";
"Passport.Address.Region" = "Region";
"Passport.Address.RegionPlaceholder" = "State / Province / Region";
"Passport.Address.Country" = "Country";
"Passport.Address.CountryPlaceholder" = "Country";

"Passport.Address.ScansHelp" = "The document must contain your first and last name, your residential address, a stamp / barcode / QR code / logo, and issue date, no more than 3 months ago.";

"Passport.Phone.Title" = "Phone Number";
"Passport.Phone.UseTelegramNumber" = "Use %@";
"Passport.Phone.UseTelegramNumberHelp" = "Use the same phone number as on Telegram.";
"Passport.Phone.EnterOtherNumber" = "OR ENTER NEW PHONE NUMBER";
"Passport.Phone.Help" = "Note: You will receive a confirmation code on the phone number you provide.";
"Passport.Phone.Delete" = "Delete Phone Number";

"Passport.Email.Title" = "Email";
"Passport.Email.UseTelegramEmail" = "Use %@";
"Passport.Email.UseTelegramEmailHelp" = "Use the same address as on Telegram.";
"Passport.Email.EnterOtherEmail" = "OR ENTER NEW EMAIL ADDRESS";
"Passport.Email.EmailPlaceholder" = "Enter your email address";
"Passport.Email.Help" = "Note: You will receive a confirmation code to the email address you provide.";
"Passport.Email.Delete" = "Delete Email Address";
"Passport.Email.CodeHelp" = "Please enter the confirmation code we've just sent to %@";

"Notification.PassportValuesSentMessage" = "%1$@ received the following documents: %2$@";
"Notification.PassportValuePersonalDetails" = "personal details";
"Notification.PassportValueProofOfIdentity" = "proof of identity";
"Notification.PassportValueAddress" = "your address";
"Notification.PassportValueProofOfAddress" = "proof of address";
"Notification.PassportValuePhone" = "phone number";
"Notification.PassportValueEmail" = "email address";

"FastTwoStepSetup.HintSection" = "HINT";
"FastTwoStepSetup.HintPlaceholder" = "Enter a hint";
"FastTwoStepSetup.HintHelp" = "Please create an optional hint for your password.";

"Passport.DiscardMessageTitle" = "Discard Changes";
"Passport.DiscardMessageDescription" = "Are you sure you want to discard all changes?";
"Passport.DiscardMessageAction" = "Discard";

"Passport.ScanPassport" = "Scan Your Passport";
"Passport.ScanPassportHelp" = "Scan your passport or identity card with machine-readable zone to fill personal details automatically.";

"TwoStepAuth.PasswordRemovePassportConfirmation" = "Are you sure you want to disable your password?\n\nWarning! All data saved in your Telegram Passport will be lost!";

"Application.Update" = "Update";

"Conversation.EditingMessagePanelMedia" = "Tap to edit media";
"Conversation.EditingMessageMediaChange" = "Change Photo or Video";
"Conversation.EditingMessageMediaEditCurrentPhoto" = "Edit Current Photo";
"Conversation.EditingMessageMediaEditCurrentVideo" = "Edit Current Video";

"Conversation.InputTextCaptionPlaceholder" = "Caption";

"Conversation.ViewContactDetails" = "VIEW CONTACT";

"DialogList.Read" = "Read";
"DialogList.Unread" = "Unread";

"ContactInfo.Title" = "Contact Info";
"ContactInfo.PhoneLabelHome" = "home";
"ContactInfo.PhoneLabelWork" = "work";
"ContactInfo.PhoneLabelMobile" = "mobile";
"ContactInfo.PhoneLabelMain" = "main";
"ContactInfo.PhoneLabelHomeFax" = "home fax";
"ContactInfo.PhoneLabelWorkFax" = "work fax";
"ContactInfo.PhoneLabelPager" = "pager";
"ContactInfo.PhoneLabelOther" = "other";
"ContactInfo.URLLabelHomepage" = "homepage";
"ContactInfo.BirthdayLabel" = "birthday";
"ContactInfo.Job" = "job";

"UserInfo.NotificationsDefault" = "Default";
"UserInfo.NotificationsDefaultSound" = "Default (%@)";

"DialogList.ProxyConnectionIssuesTooltip" = "Can’t connect to your preferred proxy.\nTap to change settings.";

"Conversation.TapAndHoldToRecord" = "Tap and hold to record";

"Privacy.TopPeers" = "Suggest Frequent Contacts";
"Privacy.TopPeersHelp" = "Display people you message frequently at the top of the search section for quick access.";
"Privacy.TopPeersWarning" = "This will delete all data about the people you message frequently as well the inline bots you are likely to use.";
"Privacy.TopPeersDelete" = "Delete";

"Conversation.EditingCaptionPanelTitle" = "Edit Caption";

"Passport.CorrectErrors" = "Tap to correct errors";

"Passport.NotLoggedInMessage" = "Please log in to your account to use Telegram Passport";

"Update.Title" = "Telegram Update";
"Update.AppVersion" = "Telegram %@";
"Update.UpdateApp" = "Update Telegram";
"Update.Skip" = "Skip";

"ReportPeer.ReasonCopyright" = "Copyright";

"PrivacySettings.DataSettings" = "Data Settings";
"PrivacySettings.DataSettingsHelp" = "Control which of your data is stored in the cloud and used by Telegram to enable advanced features.";

"PrivateDataSettings.Title" = "Data Settings";
"Privacy.ChatsTitle" = "CHATS";
"Privacy.DeleteDrafts" = "Delete All Cloud Drafts";

"UserInfo.NotificationsDefaultEnabled" = "Default (Enabled)";
"UserInfo.NotificationsDefaultDisabled" = "Default (Disabled)";

"Notifications.MessageNotificationsExceptions" = "Exceptions";
"Notifications.GroupNotificationsExceptions" = "Exceptions";

"Notifications.ExceptionsNone" = "None";
"Notifications.Exceptions_1" = "%@ chat";
"Notifications.Exceptions_2" = "%@ chats";
"Notifications.Exceptions_3_10" = "%@ chats";
"Notifications.Exceptions_any" = "%@ chats";
"Notifications.Exceptions_many" = "%@ chats";
"Notifications.Exceptions_0" = "%@ chats";

"Notifications.ExceptionMuteExpires.Minutes_1" = "In 1 minute";
"Notifications.ExceptionMuteExpires.Minutes_2" = "In 2 minutes";
"Notifications.ExceptionMuteExpires.Minutes_3_10" = "In %@ minutes";
"Notifications.ExceptionMuteExpires.Minutes_any" = "In %@ minutes";
"Notifications.ExceptionMuteExpires.Minutes_many" = "In %@ minutes";
"Notifications.ExceptionMuteExpires.Minutes_0" = "In %@ minutes";

"Notifications.ExceptionMuteExpires.Hours_1" = "In 1 hour";
"Notifications.ExceptionMuteExpires.Hours_2" = "In 2 hours";
"Notifications.ExceptionMuteExpires.Hours_3_10" = "In %@ hours";
"Notifications.ExceptionMuteExpires.Hours_any" = "In %@ hours";
"Notifications.ExceptionMuteExpires.Hours_many" = "In %@ hours";
"Notifications.ExceptionMuteExpires.Hours_0" = "In %@ hours";

"Notifications.ExceptionMuteExpires.Days_1" = "In 1 day";
"Notifications.ExceptionMuteExpires.Days_2" = "In 2 days";
"Notifications.ExceptionMuteExpires.Days_3_10" = "In %@ days";
"Notifications.ExceptionMuteExpires.Days_any" = "In %@ days";
"Notifications.ExceptionMuteExpires.Days_many" = "In %@ days";
"Notifications.ExceptionMuteExpires.Days_0" = "In %@ days";

"Notifications.ExceptionsTitle" = "Exceptions";
"Notifications.ExceptionsChangeSound" = "Change Sound (%@)";
"Notifications.ExceptionsDefaultSound" = "Default";
"Notifications.ExceptionsMuted" = "Muted";
"Notifications.ExceptionsUnmuted" = "Unmuted";
"Notifications.AddExceptionTitle" = "Add Exception";

"Notifications.ExceptionsMessagePlaceholder" = "This section will list all private chats with non-default notification settings.";
"Notifications.ExceptionsGroupPlaceholder" = "This section will list all groups and channels with non-default notification settings.";

"Passport.Identity.LatinNameHelp" = "Enter your name using the Latin alphabet";
"Passport.Identity.NativeNameTitle" = "YOUR NAME IN %@";
"Passport.Identity.NativeNameGenericTitle" = "NAME IN DOCUMENT LANGUAGE";
"Passport.Identity.NativeNameHelp" = "Your name in the language of the country that issued the document.";
"Passport.Identity.NativeNameGenericHelp" = "Your name in the language of the country (%@) that issued the document.";

"Passport.Identity.Translations" = "TRANSLATION";
"Passport.Identity.TranslationsHelp" = "Upload scans of verified translation of the document.";
"Passport.FieldIdentityTranslationHelp" = "Upload a translation of your document";
"Passport.FieldAddressTranslationHelp" = "Upload a translation of your document";

"Passport.FieldOneOf.Or" = "%1$@ or %2$@";
"Passport.Identity.UploadOneOfScan" = "Upload a scan of your %@";
"Passport.Address.UploadOneOfScan" = "Upload a scan of your %@";

"Passport.Address.TypeUtilityBillUploadScan" = "Upload a scan of your utiliity bill";
"Passport.Address.TypeBankStatementUploadScan" = "Upload a scan of your bank statement";
"Passport.Address.TypeRentalAgreementUploadScan" = "Upload a scan of your tenancy agreement";
"Passport.Address.TypePassportRegistrationUploadScan" = "Upload a scan of your passport registration";
"Passport.Address.TypeTemporaryRegistrationUploadScan" = "Upload a scan of your temporary registration";

"Passport.Identity.OneOfTypePassport" = "passport";
"Passport.Identity.OneOfTypeInternalPassport" = "internal passport";
"Passport.Identity.OneOfTypeIdentityCard" = "identity card";
"Passport.Identity.OneOfTypeDriversLicense" = "driver's license";

"Passport.Address.OneOfTypePassportRegistration" = "passport registration";
"Passport.Address.OneOfTypeUtilityBill" = "utility bill";
"Passport.Address.OneOfTypeBankStatement" = "bank statement";
"Passport.Address.OneOfTypeRentalAgreement" = "tenancy agreement";
"Passport.Address.OneOfTypeTemporaryRegistration" = "temporary registration";

"Passport.FieldOneOf.Delimeter" = ", ";
"Passport.FieldOneOf.FinalDelimeter" = " or ";

"Passport.Scans_1" = "%@ scan";
"Passport.Scans_2" = "%@ scans";
"Passport.Scans_3_10" = "%@ scans";
"Passport.Scans_any" = "%@ scans";
"Passport.Scans_many" = "%@ scans";
"Passport.Scans_0" = "%@ scans";

"NotificationsSound.None" = "None";
"NotificationsSound.Note" = "Note";
"NotificationsSound.Aurora" = "Aurora";
"NotificationsSound.Bamboo" = "Bamboo";
"NotificationsSound.Chord" = "Chord";
"NotificationsSound.Circles" = "Circles";
"NotificationsSound.Complete" = "Complete";
"NotificationsSound.Hello" = "Hello";
"NotificationsSound.Input" = "Input";
"NotificationsSound.Keys" = "Keys";
"NotificationsSound.Popcorn" = "Popcorn";
"NotificationsSound.Pulse" = "Pulse";
"NotificationsSound.Synth" = "Synth";

"NotificationsSound.Tritone" = "Tri-tone";
"NotificationsSound.Tremolo" = "Tremolo";
"NotificationsSound.Alert" = "Alert";
"NotificationsSound.Bell" = "Bell";
"NotificationsSound.Calypso" = "Calypso";
"NotificationsSound.Chime" = "Chime";
"NotificationsSound.Glass" = "Glass";
"NotificationsSound.Telegraph" = "Telegraph";

"Settings.CopyPhoneNumber" = "Copy Phone Number";
"Settings.CopyUsername" = "Copy Username";

"Passport.Language.ar" = "Arabic";
"Passport.Language.az" = "Azerbaijani";
"Passport.Language.bg" = "Bulgarian";
"Passport.Language.bn" = "Bangla";
"Passport.Language.cs" = "Czech";
"Passport.Language.da" = "Danish";
"Passport.Language.de" = "German";
"Passport.Language.dv" = "Divehi";
"Passport.Language.dz" = "Dzongkha";
"Passport.Language.el" = "Greek";
"Passport.Language.en" = "English";
"Passport.Language.es" = "Spanish";
"Passport.Language.et" = "Estonian";
"Passport.Language.fa" = "Persian";
"Passport.Language.fr" = "French";
"Passport.Language.he" = "Hebrew";
"Passport.Language.hr" = "Croatian";
"Passport.Language.hu" = "Hungarian";
"Passport.Language.hy" = "Armenian";
"Passport.Language.id" = "Indonesian";
"Passport.Language.is" = "Icelandic";
"Passport.Language.it" = "Italian";
"Passport.Language.ja" = "Japanese";
"Passport.Language.ka" = "Georgian";
"Passport.Language.km" = "Khmer";
"Passport.Language.ko" = "Korean";
"Passport.Language.lo" = "Lao";
"Passport.Language.lt" = "Lithuanian";
"Passport.Language.lv" = "Latvian";
"Passport.Language.mk" = "Macedonian";
"Passport.Language.mn" = "Mongolian";
"Passport.Language.ms" = "Malay";
"Passport.Language.my" = "Burmese";
"Passport.Language.ne" = "Nepali";
"Passport.Language.nl" = "Dutch";
"Passport.Language.pl" = "Polish";
"Passport.Language.pt" = "Portuguese";
"Passport.Language.ro" = "Romanian";
"Passport.Language.ru" = "Russian";
"Passport.Language.sk" = "Slovak";
"Passport.Language.sl" = "Slovenian";
"Passport.Language.th" = "Thai";
"Passport.Language.tk" = "Turkmen";
"Passport.Language.tr" = "Turkish";
"Passport.Language.uk" = "Ukrainian";
"Passport.Language.uz" = "Uzbek";
"Passport.Language.vi" = "Vietnamese";

"Conversation.EmptyGifPanelPlaceholder" = "You have no saved GIFs yet.\nEnter @gif to search.";
"DialogList.MultipleTyping" = "%@ and %@";
"Contacts.NotRegisteredSection" = "Phonebook";

"SocksProxySetup.PasteFromClipboard" = "Paste From Clipboard";

"Share.AuthTitle" = "Log in to Telegram";
"Share.AuthDescription" = "Open Telegram and log in to share.";

"Notifications.DisplayNamesOnLockScreen" = "Names on lock-screen";
"Notifications.DisplayNamesOnLockScreenInfoWithLink" = "Display names in notifications when the device is locked. To disable, make sure that \"Show Previews\" is also set to \"When Unlocked\" or \"Never\" in [iOS Settings]";

"Notifications.Badge" = "BADGE COUNTER";
"Notifications.Badge.IncludeMutedChats" = "Include Muted Chats";
"Notifications.Badge.IncludePublicGroups" = "Include Public Groups";
"Notifications.Badge.IncludeChannels" = "Include Channels";
"Notifications.Badge.CountUnreadMessages" = "Count Unread Messages";
"Notifications.Badge.CountUnreadMessages.InfoOff" = "Switch on to show the number of unread messages instead of chats.";
"Notifications.Badge.CountUnreadMessages.InfoOn" = "Switch off to show the number of unread chats instead of messages.";

"Appearance.ReduceMotion" = "Reduce Motion";
"Appearance.ReduceMotionInfo" = "Disable animations in message bubbles and in the chats list.";

"Appearance.Animations" = "ANIMATIONS";

"Weekday.Monday" = "Monday";
"Weekday.Tuesday" = "Tuesday";
"Weekday.Wednesday" = "Wednesday";
"Weekday.Thursday" = "Thursday";
"Weekday.Friday" = "Friday";
"Weekday.Saturday" = "Saturday";
"Weekday.Sunday" = "Sunday";

"Watch.Message.Call" = "Call";
"Watch.Message.Game" = "Game";
"Watch.Message.Invoice" = "Invoice";
"Watch.Message.Poll" = "Poll";
"Watch.Message.Unsupported" = "Unsupported Message";

"Notifications.ExceptionsResetToDefaults" = "Reset to Defaults";

"AuthSessions.IncompleteAttempts" = "INCOMPLETE LOGIN ATTEMPTS";
"AuthSessions.IncompleteAttemptsInfo" = "These devices have no access to your account. The code was entered correctly, but no correct password was given.";

"AuthSessions.Terminate" = "Terminate";

"ApplyLanguage.ChangeLanguageAlreadyActive" = "The language %1$@ is already active.";
"ApplyLanguage.ChangeLanguageTitle" = "Change Language?";
"ApplyLanguage.ChangeLanguageUnofficialText" = "You are about to apply a custom language pack **%1$@** that is %2$@% complete.\n\nThis will translate the entire interface. You can suggest corrections in the [translation panel]().\n\nYou can change your language back at any time in Settings.";
"ApplyLanguage.ChangeLanguageOfficialText" = "You are about to apply a language pack **%1$@**.\n\nThis will translate the entire interface. You can suggest corrections in the [translation panel]().\n\nYou can change your language back at any time in Settings.";
"ApplyLanguage.ChangeLanguageAction" = "Change";
"ApplyLanguage.ApplyLanguageAction" = "Change";
"ApplyLanguage.UnsufficientDataTitle" = "Insufficient Data";
"ApplyLanguage.UnsufficientDataText" = "Unfortunately, this custom language pack (%1$@) doesn't contain data for Telegram iOS. You can contribute to this language pack using the [translations platform]()";
"ApplyLanguage.LanguageNotSupportedError" = "Sorry, this language doesn't seem to exist.";
"ApplyLanguage.ApplySuccess" = "Language changed";

"TextFormat.Bold" = "Bold";
"TextFormat.Italic" = "Italic";
"TextFormat.Monospace" = "Monospace";

"TwoStepAuth.SetupPasswordTitle" = "Create a Password";
"TwoStepAuth.SetupPasswordDescription" = "Please create a password which will be used to protect your data.";
"TwoStepAuth.ChangePassword" = "Change Password";
"TwoStepAuth.ChangePasswordDescription" = "Please enter a new password which will be used to protect your data.";
"TwoStepAuth.ReEnterPasswordTitle" = "Re-enter your Password";
"TwoStepAuth.ReEnterPasswordDescription" = "Please confirm your password.";
"TwoStepAuth.AddHintTitle" = "Add a Hint";
"TwoStepAuth.AddHintDescription" = "You can create an optional hint for your password.";
"TwoStepAuth.HintPlaceholder" = "Hint";
"TwoStepAuth.RecoveryEmailTitle" = "Recovery Email";
"TwoStepAuth.RecoveryEmailAddDescription" = "Please add your valid e-mail. It is the only way to recover a forgotten password.";
"TwoStepAuth.RecoveryEmailChangeDescription" = "Please enter your new recovery email. It is the only way to recover a forgotten password.";
"TwoStepAuth.ChangeEmail" = "Change Email";
"TwoStepAuth.ConfirmEmailDescription" = "Please enter the code we've just emailed at %1$@."; 
"TwoStepAuth.ConfirmEmailCodePlaceholder" = "Code";
"TwoStepAuth.ConfirmEmailResendCode" = "Resend Code";

"TwoStepAuth.SetupPendingEmail" = "Your recovery email %@ needs to be confirmed and is not yet active.\n\nPlease check your email and enter the confirmation code to complete Two-Step Verification setup. Be sure to check the spam folder as well.";
"TwoStepAuth.SetupResendEmailCode" = "Resend Code";
"TwoStepAuth.SetupResendEmailCodeAlert" = "The code has been sent. Please check your e-mail. Be sure to check the spam folder as well.";
"TwoStepAuth.EnterEmailCode" = "Enter Code";

"TwoStepAuth.EnabledSuccess" = "Two-Step verification\nis enabled.";
"TwoStepAuth.DisableSuccess" = "Two-Step verification\nis disabled.";
"TwoStepAuth.PasswordChangeSuccess" = "Your password\nhas been changed.";
"TwoStepAuth.EmailAddSuccess" = "Your recovery e-mail\nhas been added.";
"TwoStepAuth.EmailChangeSuccess" = "Your recovery e-mail\nhas been changed.";

"Conversation.SendMessageErrorGroupRestricted" = "Sorry, you are currently restricted from posting to public groups.";

"InstantPage.TapToOpenLink" = "Tap to open the link:";
"InstantPage.RelatedArticleAuthorAndDateTitle" = "%1$@ • %2$@";

"AuthCode.Alert" = "Your login code is %@. Enter it in the Telegram app where you are trying to log in.\n\nDo not give this code to anyone.";
"Login.CheckOtherSessionMessages" = "Check your Telegram messages";
"Login.SendCodeViaSms" = "Send the code as an SMS";
"Login.CancelPhoneVerification" = "Do you want to stop the phone number verification process?";
"Login.CancelPhoneVerificationStop" = "Stop";
"Login.CancelPhoneVerificationContinue" = "Continue";
"Login.CodeExpired" = "Code expired, please login again.";
"Login.CancelSignUpConfirmation" = "Do you want to stop the registration process?";

"Passcode.AppLockedAlert" = "Telegram\nLocked";

"ChatList.ReadAll" = "Read All";
"ChatList.Read" = "Read";
"ChatList.DeleteConfirmation_1" = "Delete";
"ChatList.DeleteConfirmation_2" = "Delete 2 Chats";
"ChatList.DeleteConfirmation_3_10" = "Delete %@ Chats";
"ChatList.DeleteConfirmation_any" = "Delete %@ Chats";
"ChatList.DeleteConfirmation_many" = "Delete %@ Chats";
"ChatList.DeleteConfirmation_0" = "Delete %@ Chats";

"Username.TooManyPublicUsernamesError" = "Sorry, you have reserved too many public usernames.";
"Group.Username.RevokeExistingUsernamesInfo" = "You can revoke the link from one of your older groups or channels, or create a private group instead.";
"Channel.Username.RevokeExistingUsernamesInfo" = "You can revoke the link from one of your older groups or channels, or create a private channel instead.";

"InstantPage.Reference" = "Reference";

"Permissions.Skip" = "Skip";

"Permissions.ContactsTitle.v0" = "Sync Your Contacts";
"Permissions.ContactsText.v0" = "See who's on Telegram and switch seamlessly, without having to \"add\" your friends.";
"Permissions.ContactsAllow.v0" = "Allow Access";
"Permissions.ContactsAllowInSettings.v0" = "Allow in Settings";

"Permissions.NotificationsTitle.v0" = "Turn ON Notifications";
"Permissions.NotificationsText.v0" = "Don't miss important messages from your friends and coworkers.";
"Permissions.NotificationsUnreachableText.v0" = "Please note that you partly disabled message notifications in your Settings.";
"Permissions.NotificationsAllow.v0" = "Turn Notifications ON";
"Permissions.NotificationsAllowInSettings.v0" = "Turn ON in Settings";

"Permissions.CellularDataTitle.v0" = "Enable Cellular Data";
"Permissions.CellularDataText.v0" = "Don't worry, Telegram keeps network usage to a minimum. You can further control this in Settings > Data and Storage.";
"Permissions.CellularDataAllowInSettings.v0" = "Turn ON in Settings";

"Permissions.SiriTitle.v0" = "Turn ON Siri";
"Permissions.SiriText.v0" = "Use Siri to send messages and make calls.";
"Permissions.SiriAllow.v0" = "Turn Siri ON";
"Permissions.SiriAllowInSettings.v0" = "Turn ON in Settings";

"Permissions.PrivacyPolicy" = "Privacy Policy";

"Contacts.PermissionsTitle" = "Access to Contacts";
"Contacts.PermissionsText" = "Please allow Telegram access to your phonebook to seamlessly find all your friends.";
"Contacts.PermissionsAllow" = "Allow Access";
"Contacts.PermissionsAllowInSettings" = "Allow in Settings";
"Contacts.PermissionsSuppressWarningTitle" = "Keep contacts disabled?";
"Contacts.PermissionsSuppressWarningText" = "You won't know when your friends join Telegram and become available to chat. We recommend enabling access to contacts in Settings.";
"Contacts.PermissionsKeepDisabled" = "Keep Disabled";
"Contacts.PermissionsEnable" = "Enable";

"Notifications.PermissionsTitle" = "Turn ON Notifications";
"Notifications.PermissionsText" = "Don't miss important messages from your friends and coworkers.";
"Notifications.PermissionsUnreachableTitle" = "Check Notification Settings";
"Notifications.PermissionsUnreachableText" = "Please note that you partly disabled message notifications in your Settings.";
"Notifications.PermissionsAllow" = "Turn Notifications ON";
"Notifications.PermissionsAllowInSettings" = "Turn ON in Settings";
"Notifications.PermissionsOpenSettings" = "Open Settings";
"Notifications.PermissionsSuppressWarningTitle" = "Keep notifications disabled?";
"Notifications.PermissionsSuppressWarningText" = "You may miss important messages on Telegram due to your current settings.\n\nFor better results, enable alerts or banners and try muting certain chats or chat types in Telegram settings.";
"Notifications.PermissionsKeepDisabled" = "Keep Disabled";
"Notifications.PermissionsEnable" = "Enable";

"ChatSettings.DownloadInBackground" = "Background Download";
"ChatSettings.DownloadInBackgroundInfo" = "The app will continue downloading media files for a limited time.";

"Cache.ServiceFiles" = "Service Files";

"SharedMedia.SearchNoResults" = "No Results";
"SharedMedia.SearchNoResultsDescription" = "There were no results for \"%@\".\nTry a new search.";

"MessagePoll.LabelAnonymous" = "Anonymous Poll";
"MessagePoll.LabelClosed" = "Final Results";
"MessagePoll.NoVotes" = "No votes";
"MessagePoll.VotedCount_0" = "%@ votes";
"MessagePoll.VotedCount_1" = "1 vote";
"MessagePoll.VotedCount_2" = "2 votes";
"MessagePoll.VotedCount_3_10" = "%@ votes";
"MessagePoll.VotedCount_many" = "%@ votes";
"MessagePoll.VotedCount_any" = "%@ votes";
"AttachmentMenu.Poll" = "Poll";
"Conversation.PinnedPoll" = "Pinned Poll";
"Conversation.PinnedQuiz" = "Pinned Quiz";

"CreatePoll.Title" = "New Poll";
"CreatePoll.Create" = "Send";
"CreatePoll.TextHeader" = "QUESTION";
"CreatePoll.TextPlaceholder" = "Ask a question";
"CreatePoll.OptionsHeader" = "POLL OPTIONS";
"CreatePoll.OptionPlaceholder" = "Option";
"CreatePoll.AddOption" = "Add an Option";

"CreatePoll.AddMoreOptions_0" = "You can add %@ more options.";
"CreatePoll.AddMoreOptions_1" = "You can add 1 more option.";
"CreatePoll.AddMoreOptions_2" = "You can add 2 more options.";
"CreatePoll.AddMoreOptions_3_10" = "You can add %@ more options.";
"CreatePoll.AddMoreOptions_many" = "You can add %@ more options.";
"CreatePoll.AddMoreOptions_any" = "You can add %@ more options.";
"CreatePoll.AllOptionsAdded" = "You have added the maximum number of options.";

"CreatePoll.CancelConfirmation" = "Are you sure you want to discard this poll?";

"ForwardedPolls_1" = "Forwarded poll";
"ForwardedPolls_2" = "2 forwarded polls";
"ForwardedPolls_3_10" = "%@ forwarded polls";
"ForwardedPolls_any" = "%@ forwarded polls";
"ForwardedPolls_many" = "%@ forwarded polls";
"ForwardedPolls_0" = "%@ forwarded polls";

"Conversation.UnvotePoll" = "Retract Vote";
"Conversation.StopPoll" = "Stop Poll";
"Conversation.StopPollConfirmationTitle" = "If you stop this poll now, nobody will be able to vote in it anymore. This action cannot be undone.";
"Conversation.StopPollConfirmation" = "Stop Poll";

"AttachmentMenu.WebSearch" = "Web Search";

"Conversation.UnsupportedMediaPlaceholder" = "This message is not supported on your version of Telegram. Please update to the latest version.";
"Conversation.UpdateTelegram" = "UPDATE TELEGRAM";

"Cache.LowDiskSpaceText" = "Your phone has run out of available storage. Please free some space to download or upload media.";

"Contacts.SortBy" = "Sort by:";
"Contacts.SortByName" = "Name";
"Contacts.SortByPresence" = "Last Seen Time";
"Contacts.SortedByName" = "Sorted by Name";
"Contacts.SortedByPresence" = "Sorted by Last Seen Time";

"NotificationSettings.ContactJoinedInfo" = "Receive push notifications when one of your contacts becomes available on Telegram.";

"GroupInfo.Permissions" = "Permissions";
"GroupInfo.Permissions.Title" = "Permissions";
"GroupInfo.Permissions.SectionTitle" = "WHAT CAN MEMBERS OF THIS GROUP DO?";
"GroupInfo.Permissions.Removed" = "Removed Users";
"GroupInfo.Permissions.Exceptions" = "EXCEPTIONS";
"GroupInfo.Permissions.AddException" = "Add Exception";
"GroupInfo.Permissions.SearchPlaceholder" = "Search Exceptions";

"GroupInfo.Administrators" = "Administrators";
"GroupInfo.Administrators.Title" = "Administrators";

"GroupPermission.NoSendMessages" = "no messages";
"GroupPermission.NoSendMedia" = "no media";
"GroupPermission.NoSendGifs" = "no GIFs";
"GroupPermission.NoSendPolls" = "no polls";
"GroupPermission.NoSendLinks" = "no links";
"GroupPermission.NoChangeInfo" = "no info";
"GroupPermission.NoAddMembers" = "no add";
"GroupPermission.NoPinMessages" = "no pin";

"GroupPermission.Title" = "Exception";
"GroupPermission.NewTitle" = "New Exception";
"GroupPermission.SectionTitle" = "WHAT CAN THIS MEMBER DO?";
"GroupPermission.Duration" = "Duration";
"GroupPermission.AddedInfo" = "Exception added by %1$@ %2$@";
"GroupPermission.Delete" = "Delete Exception";
"GroupPermission.ApplyAlertText" = "You have changed this user's rights in %@.\nApply Changes?";
"GroupPermission.ApplyAlertAction" = "Apply";
"GroupPermission.AddSuccess" = "Exception Added";
"GroupPermission.NotAvailableInPublicGroups" = "This permission is not available in public groups.";
"GroupPermission.AddMembersNotAvailable" = "You don't have persmission to add members.";

"Channel.EditAdmin.PermissionEnabledByDefault" = "This option is permitted for all members in Group Permissions.";

"GroupPermission.EditingDisabled" = "You cannot edit restrictions of this user.";
"GroupPermission.PermissionDisabledByDefault" = "This option is disabled for all members in Group Permissions.";

"Channel.Management.RemovedBy" = "Removed by %@";

"GroupRemoved.Title" = "Removed Users";
"GroupRemoved.Remove" = "Remove User";
"GroupRemoved.RemoveInfo" = "Users removed from the group by admins cannot rejoin it via invite links.";
"ChannelRemoved.RemoveInfo" = "Users removed from the channel by admins cannot rejoin it via invite links.";
"GroupRemoved.UsersSectionTitle" = "REMOVED USERS";
"GroupRemoved.ViewUserInfo" = "View User Info";
"GroupRemoved.AddToGroup" = "Add To Group";
"GroupRemoved.DeleteUser" = "Delete";

"EmptyGroupInfo.Title" = "You have created a group";
"EmptyGroupInfo.Subtitle" = "Groups can have:";
"EmptyGroupInfo.Line1" = "Up to %@ members";
"EmptyGroupInfo.Line2" = "Persistent chat history";
"EmptyGroupInfo.Line3" = "Public links such as t.me/title";
"EmptyGroupInfo.Line4" = "Admins with different rights";

"WallpaperPreview.Title" = "Background Preview";
"WallpaperPreview.PreviewTopText" = "Press Set to apply the background";
"WallpaperPreview.PreviewBottomText" = "Enjoy the view";

"WallpaperPreview.SwipeTopText" = "Swipe left or right to preview more backgrounds";
"WallpaperPreview.SwipeBottomText" = "Backgrounds for the god of backgrounds!";
"WallpaperPreview.SwipeColorsTopText" = "Swipe left or right to see more colors";
"WallpaperPreview.SwipeColorsBottomText" = "Salmon is a fish, not a color";
"WallpaperPreview.CustomColorTopText" = "Use sliders to adjust color";
"WallpaperPreview.CustomColorBottomText" = "Something to match your curtains";
"WallpaperPreview.CropTopText" = "Pinch and pan to adjust background";
"WallpaperPreview.CropBottomText" = "Pinch me, I'm dreaming";
"WallpaperPreview.Motion" = "Motion";
"WallpaperPreview.Blurred" = "Blurred";
"WallpaperPreview.Pattern" = "Pattern";

"Wallpaper.Search" = "Search Backgrounds";
"Wallpaper.SearchShort" = "Search";
"Wallpaper.SetColor" = "Set a Color";
"Wallpaper.SetCustomBackground" = "Choose from Gallery";
"Wallpaper.SetCustomBackgroundInfo" = "You can set a custom background image and share it with your friends.";

"Wallpaper.DeleteConfirmation_1" = "Delete Background";
"Wallpaper.DeleteConfirmation_2" = "Delete 2 Backgrounds";
"Wallpaper.DeleteConfirmation_3_10" = "Delete %@ Backgrounds";
"Wallpaper.DeleteConfirmation_any" = "Delete %@ Backgrounds";
"Wallpaper.DeleteConfirmation_many" = "Delete %@ Backgrounds";
"Wallpaper.DeleteConfirmation_0" = "Delete %@ Backgrounds";

"WallpaperColors.Title" = "Set a Color";
"WallpaperColors.SetCustomColor" = "Set Custom Color";

"WallpaperSearch.ColorTitle" = "SEARCH BY COLOR";
"WallpaperSearch.Recent" = "RECENT";
"WallpaperSearch.ColorPrefix" = "color: ";
"WallpaperSearch.ColorBlue" = "Blue";
"WallpaperSearch.ColorRed" = "Red";
"WallpaperSearch.ColorOrange" = "Orange";
"WallpaperSearch.ColorYellow" = "Yellow";
"WallpaperSearch.ColorGreen" = "Green";
"WallpaperSearch.ColorTeal" = "Teal";
"WallpaperSearch.ColorPurple" = "Purple";
"WallpaperSearch.ColorPink" = "Pink";
"WallpaperSearch.ColorBrown" = "Brown";
"WallpaperSearch.ColorBlack" = "Black";
"WallpaperSearch.ColorGray" = "Gray";
"WallpaperSearch.ColorWhite" = "White";

"Channel.AdminLog.DefaultRestrictionsUpdated" = "changed default permissions";
"Channel.AdminLog.PollStopped" = "%@ stopped poll";

"ChatList.DeleteChat" = "Delete Chat";
"ChatList.DeleteChatConfirmation" = "Are you sure you want to delete chat\nwith %@?";
"ChatList.DeleteSecretChatConfirmation" = "Are you sure you want to delete secret chat\nwith %@?";
"ChatList.LeaveGroupConfirmation" = "Are you sure you want to leave %@?";
"ChatList.DeleteAndLeaveGroupConfirmation" = "Are you sure you want to leave and delete %@?";
"ChatList.DeleteSavedMessagesConfirmation" = "Are you sure you want to delete\nSaved Messages?";

"Undo.Undo" = "Undo";
"Undo.ChatDeleted" = "Chat deleted";
"Undo.ChatCleared" = "Chat cleared";
"Undo.ChatClearedForBothSides" = "Chat cleared for both sides";
"Undo.SecretChatDeleted" = "Secret Chat deleted";
"Undo.LeftChannel" = "Left channel";
"Undo.LeftGroup" = "Left group";
"Undo.DeletedChannel" = "Deleted channel";
"Undo.DeletedGroup" = "Deleted group";

"AccessDenied.Wallpapers" = "Telegram needs access to your photo library to set a custom chat background.\n\nPlease go to Settings > Privacy > Photos and set Telegram to ON.";

"Conversation.ChatBackground" = "Chat Background";
"Conversation.ViewBackground" = "VIEW BACKGROUND";

"SocksProxySetup.ShareQRCodeInfo" = "Your friends can add this proxy by scanning this code with phone or in-app camera.";
"SocksProxySetup.ShareQRCode" = "Share QR Code";
"SocksProxySetup.ShareLink" = "Share Lisnk";

"CallFeedback.Title" = "Call Feedback";
"CallFeedback.WhatWentWrong" = "WHAT WENT WRONG?";
"CallFeedback.ReasonEcho" = "I heard my own voice";
"CallFeedback.ReasonNoise" = "I heard background noise";
"CallFeedback.ReasonInterruption" = "The other side kept disappearing";
"CallFeedback.ReasonDistortedSpeech" = "Speech was distorted";
"CallFeedback.ReasonSilentLocal" = "I couldn't hear the other side";
"CallFeedback.ReasonSilentRemote" = "The other side couldn't hear me";
"CallFeedback.ReasonDropped" = "Call ended unexpectedly";
"CallFeedback.VideoReasonDistorted" = "Video was distorted";
"CallFeedback.VideoReasonLowQuality" = "Video was pixelated";
"CallFeedback.AddComment" = "Add an optional comment";
"CallFeedback.IncludeLogs" = "Include technical information";
"CallFeedback.IncludeLogsInfo" = "This won't reveal the contents of your conversation, but will help us fix the issue sooner.";
"CallFeedback.Send" = "Send";
"CallFeedback.Success" = "Thanks for\nyour feedback";

"Settings.AddAccount" = "Add Account";
"WebSearch.SearchNoResults" = "No Results";
"WebSearch.SearchNoResultsDescription" = "There were no results for \"%@\".\nTry a new search.";

"WallpaperPreview.PatternIntensity" = "Pattern Intensity";

"Message.Wallpaper" = "Chat Background";

"Wallpaper.ResetWallpapers" = "Reset Chat Backgrounds";
"Wallpaper.ResetWallpapersInfo" = "Remove all uploaded chat backgrounds and restore pre-installed backgrounds for all themes.";
"Wallpaper.ResetWallpapersConfirmation" = "Reset Chat Backgrounds";

"Proxy.TooltipUnavailable" = "The proxy may be unavailable. Try selecting another one.";

"SocksProxySetup.Status" = "Status";
"Login.PhoneNumberAlreadyAuthorized" = "This account is already logged in from this app.";

"Login.PhoneNumberAlreadyAuthorizedSwitch" = "Switch";

"Call.AnsweringWithAccount" = "Answering as %@";

"AutoDownloadSettings.CellularTitle" = "Using Cellular";
"AutoDownloadSettings.WifiTitle" = "Using Wi-Fi";
"AutoDownloadSettings.AutoDownload" = "Auto-Download Media";
"AutoDownloadSettings.MediaTypes" = "TYPES OF MEDIA";
"AutoDownloadSettings.Photos" = "Photos";
"AutoDownloadSettings.Videos" = "Videos";
"AutoDownloadSettings.Files" = "Files";
"AutoDownloadSettings.VoiceMessagesInfo" = "Voice messages are tiny and always downloaded automatically.";
"AutoDownloadSettings.ResetSettings" = "Reset Auto-Download Settings";
"AutoDownloadSettings.AutodownloadPhotos" = "AUTO-DOWNLOAD PHOTOS";
"AutoDownloadSettings.AutodownloadVideos" = "AUTO-DOWNLOAD VIDEOS AND GIFS";
"AutoDownloadSettings.AutodownloadFiles" = "AUTO-DOWNLOAD FILES AND MUSIC";
"AutoDownloadSettings.MaxVideoSize" = "MAXIMUM VIDEO SIZE";
"AutoDownloadSettings.MaxFileSize" = "MAXIMUM FILE SIZE";
"AutoDownloadSettings.DataUsage" = "DATA USAGE";
"AutoDownloadSettings.DataUsageLow" = "Low";
"AutoDownloadSettings.DataUsageMedium" = "Medium";
"AutoDownloadSettings.DataUsageHigh" = "High";
"AutoDownloadSettings.DataUsageCustom" = "Custom";
"AutoDownloadSettings.OnForAll" = "On for all chats";
"AutoDownloadSettings.OnFor" = "On for %@";
"AutoDownloadSettings.TypeContacts" = "Contacts";
"AutoDownloadSettings.TypePrivateChats" = "PM";
"AutoDownloadSettings.TypeGroupChats" = "Groups";
"AutoDownloadSettings.TypeChannels" = "Channels";
"AutoDownloadSettings.UpToForAll" = "Up to %@ for all chats";
"AutoDownloadSettings.UpToFor" = "Up to %1$@ for %2$@";
"AutoDownloadSettings.OffForAll" = "Off for all chats";
"AutoDownloadSettings.Delimeter" = ", ";
"AutoDownloadSettings.LastDelimeter" = " and ";
"AutoDownloadSettings.PreloadVideo" = "Preload Larger Videos";
"AutoDownloadSettings.PreloadVideoInfo" = "Preload first seconds of videos larger than %@ for instant playback.";

"ChatSettings.AutoDownloadUsingCellular" = "Using Cellular";
"ChatSettings.AutoDownloadUsingWiFi" = "Using Wi-Fi";
"ChatSettings.AutoPlayTitle" = "AUTO-PLAY MEDIA";
"ChatSettings.AutoPlayGifs" = "GIFs";
"ChatSettings.AutoPlayVideos" = "Videos";

"ChatSettings.AutoDownloadSettings.TypePhoto" = "Photos";
"ChatSettings.AutoDownloadSettings.TypeVideo" = "Videos (%@)";
"ChatSettings.AutoDownloadSettings.TypeFile" = "Files (%@)";
"ChatSettings.AutoDownloadSettings.OffForAll" = "Disabled";
"ChatSettings.AutoDownloadSettings.Delimeter" = ", ";

"LogoutOptions.Title" = "Log out";
"LogoutOptions.AlternativeOptionsSection" = "ALTERNATIVE OPTIONS";
"LogoutOptions.AddAccountTitle" = "Add another account";
"LogoutOptions.AddAccountText" = "Set up multiple phone numbers and easily switch between them.";
"LogoutOptions.SetPasscodeTitle" = "Set a Passcode";
"LogoutOptions.SetPasscodeText" = "Lock the app with a passcode so that others can't open it.";
"LogoutOptions.ClearCacheTitle" = "Clear Cache";
"LogoutOptions.ClearCacheText" = "Free up disk space on your device; your media will stay in the cloud.";
"LogoutOptions.ChangePhoneNumberTitle" = "Change Phone Number";
"LogoutOptions.ChangePhoneNumberText" = "Move your contacts, groups, messages and media to a new number.";
"LogoutOptions.ContactSupportTitle" = "Contact Support";
"LogoutOptions.ContactSupportText" = "Tell us about any issues; logging out doesn't usually help.";
"LogoutOptions.LogOut" = "Log Out";
"LogoutOptions.LogOutInfo" = "Remember, logging out kills all your Secret Chats.";

"GroupPermission.PermissionGloballyDisabled" = "This permission is disabled in this group.";

"ChannelInfo.Stats" = "View Statistics";

"Conversation.PressVolumeButtonForSound" = "Press volume button\nto unmute the video";

"ChatList.SelectedChats_1" = "%@ Chat Selected";
"ChatList.SelectedChats_2" = "%@ Chats Selected";
"ChatList.SelectedChats_3_10" = "%@ Chats Selected";
"ChatList.SelectedChats_any" = "%@ Chats Selected";
"ChatList.SelectedChats_many" = "%@ Chats Selected";
"ChatList.SelectedChats_0" = "%@ Chats Selected";

"NotificationSettings.ShowNotificationsFromAccountsSection" = "SHOW NOTIFICATIONS FROM";
"NotificationSettings.ShowNotificationsAllAccounts" = "All Accounts";
"NotificationSettings.ShowNotificationsAllAccountsInfoOn" = "Turn this off if you want to receive notifications only from your active account.";
"NotificationSettings.ShowNotificationsAllAccountsInfoOff" = "Turn this on if you want to receive notifications from all your accounts.";

"Gif.Search" = "Search GIFs";
"Gif.NoGifsFound" = "No GIFs Found";
"Gif.NoGifsPlaceholder" = "You have no saved GIFs yet.";

"Privacy.ProfilePhoto" = "Profile Photo";
"Privacy.Forwards" = "Forwarded Messages";

"Privacy.ProfilePhoto.WhoCanSeeMyPhoto" = "WHO CAN SEE MY PROFILE PHOTO";
"Privacy.ProfilePhoto.CustomHelp" = "You can restrict who can see your profile photo with granular precision.";
"Privacy.ProfilePhoto.AlwaysShareWith.Title" = "Always Share With";
"Privacy.ProfilePhoto.NeverShareWith.Title" = "Never Share With";

"Privacy.Forwards.WhoCanForward" = "WHO CAN ADD LINK TO MY ACCOUNT WHEN FORWARDING MY MESSAGES";
"Privacy.Forwards.CustomHelp" = "When forwarded to other chats, messages you send will not link back to your account.";
"Privacy.Forwards.AlwaysAllow.Title" = "Always Allow";
"Privacy.Forwards.NeverAllow.Title" = "Never Allow";

"Conversation.ContextMenuCancelSending" = "Cancel Sending";

"Conversation.ForwardAuthorHiddenTooltip" = "The account was hidden by the user";

"Privacy.Forwards.Preview" = "PREVIEW";
"Privacy.Forwards.PreviewMessageText" = "Reinhardt, we need to find you some new music.";
"Privacy.Forwards.AlwaysLink" = "Link to your account";
"Privacy.Forwards.LinkIfAllowed" = "Link if allowed by settings below";
"Privacy.Forwards.NeverLink" = "Not a link to your account";

"Chat.UnsendMyMessagesAlertTitle" = "Unsending will also delete messages you sent on %@'s side.";
"Chat.UnsendMyMessages" = "Unsend My Messages";

"Chat.DeleteMessagesConfirmation_1" = "Delete message";
"Chat.DeleteMessagesConfirmation_any" = "Delete %@ messages";

"Settings.Search" = "Search Settings";

"SettingsSearch.FAQ" = "FAQ";

"SettingsSearch.Synonyms.EditProfile.Title" = " ";
"SettingsSearch.Synonyms.EditProfile.Bio" = " ";
"SettingsSearch.Synonyms.EditProfile.PhoneNumber" = " ";
"SettingsSearch.Synonyms.EditProfile.Username" = " ";
"SettingsSearch.Synonyms.EditProfile.AddAccount" = " ";
"SettingsSearch.Synonyms.EditProfile.Logout" = " ";

"SettingsSearch.Synonyms.Calls.Title" = " ";
"SettingsSearch.Synonyms.Calls.CallTab" = " ";

"SettingsSearch.Synonyms.Stickers.Title" = " ";
"SettingsSearch.Synonyms.Stickers.SuggestStickers" = " ";
"SettingsSearch.Synonyms.Stickers.FeaturedPacks" = " ";
"SettingsSearch.Synonyms.Stickers.ArchivedPacks" = " ";
"SettingsSearch.Synonyms.Stickers.Masks" = " ";

"SettingsSearch.Synonyms.Notifications.Title" = " ";
"SettingsSearch.Synonyms.Notifications.MessageNotificationsAlert" = " ";
"SettingsSearch.Synonyms.Notifications.MessageNotificationsPreview" = " ";
"SettingsSearch.Synonyms.Notifications.MessageNotificationsSound" = " ";
"SettingsSearch.Synonyms.Notifications.MessageNotificationsExceptions" = " ";
"SettingsSearch.Synonyms.Notifications.GroupNotificationsAlert" = " ";
"SettingsSearch.Synonyms.Notifications.GroupNotificationsPreview" = " ";
"SettingsSearch.Synonyms.Notifications.GroupNotificationsSound" = " ";
"SettingsSearch.Synonyms.Notifications.GroupNotificationsExceptions" = " ";
"SettingsSearch.Synonyms.Notifications.ChannelNotificationsAlert" = " ";
"SettingsSearch.Synonyms.Notifications.ChannelNotificationsPreview" = " ";
"SettingsSearch.Synonyms.Notifications.ChannelNotificationsSound" = " ";
"SettingsSearch.Synonyms.Notifications.ChannelNotificationsExceptions" = " ";
"SettingsSearch.Synonyms.Notifications.InAppNotificationsSound" = " ";
"SettingsSearch.Synonyms.Notifications.InAppNotificationsVibrate" = " ";
"SettingsSearch.Synonyms.Notifications.InAppNotificationsPreview" = " ";
"SettingsSearch.Synonyms.Notifications.DisplayNamesOnLockScreen" = " ";
"SettingsSearch.Synonyms.Notifications.BadgeIncludeMutedChats" = " ";
"SettingsSearch.Synonyms.Notifications.BadgeIncludeMutedPublicGroups" = " ";
"SettingsSearch.Synonyms.Notifications.BadgeIncludeMutedChannels" = " ";
"SettingsSearch.Synonyms.Notifications.BadgeCountUnreadMessages" = " ";
"SettingsSearch.Synonyms.Notifications.ContactJoined" = " ";
"SettingsSearch.Synonyms.Notifications.ResetAllNotifications" = " ";

"SettingsSearch.Synonyms.Privacy.Title" = " ";
"SettingsSearch.Synonyms.Privacy.BlockedUsers" = " ";
"SettingsSearch.Synonyms.Privacy.LastSeen" = " ";
"SettingsSearch.Synonyms.Privacy.ProfilePhoto" = " ";
"SettingsSearch.Synonyms.Privacy.Forwards" = " ";
"SettingsSearch.Synonyms.Privacy.Calls" = " ";
"SettingsSearch.Synonyms.Privacy.GroupsAndChannels" = " ";
"SettingsSearch.Synonyms.Privacy.Passcode" = " ";
"SettingsSearch.Synonyms.Privacy.PasscodeAndTouchId" = " ";
"SettingsSearch.Synonyms.Privacy.PasscodeAndFaceId" = " ";
"SettingsSearch.Synonyms.Privacy.TwoStepAuth" = "Password";
"SettingsSearch.Synonyms.Privacy.AuthSessions" = " ";
"SettingsSearch.Synonyms.Privacy.DeleteAccountIfAwayFor" = " ";

"SettingsSearch.Synonyms.Privacy.Data.Title" = " ";
"SettingsSearch.Synonyms.Privacy.Data.ContactsReset" = " ";
"SettingsSearch.Synonyms.Privacy.Data.ContactsSync" = " ";
"SettingsSearch.Synonyms.Privacy.Data.TopPeers" = " ";
"SettingsSearch.Synonyms.Privacy.Data.DeleteDrafts" = " ";
"SettingsSearch.Synonyms.Privacy.Data.ClearPaymentsInfo" = " ";
"SettingsSearch.Synonyms.Privacy.Data.SecretChatLinkPreview" = " ";

"SettingsSearch.Synonyms.Data.Title" = " ";
"SettingsSearch.Synonyms.Data.Storage.Title" = "Cache";
"SettingsSearch.Synonyms.Data.Storage.KeepMedia" = " ";
"SettingsSearch.Synonyms.Data.Storage.ClearCache" = " ";
"SettingsSearch.Synonyms.Data.NetworkUsage" = " ";
"SettingsSearch.Synonyms.Data.AutoDownloadUsingCellular" = " ";
"SettingsSearch.Synonyms.Data.AutoDownloadUsingWifi" = " ";
"SettingsSearch.Synonyms.Data.AutoDownloadReset" = " ";
"SettingsSearch.Synonyms.Data.AutoplayGifs" = " ";
"SettingsSearch.Synonyms.Data.AutoplayVideos" = " ";
"SettingsSearch.Synonyms.Data.CallsUseLessData" = " ";
"SettingsSearch.Synonyms.Data.SaveIncomingPhotos" = " ";
"SettingsSearch.Synonyms.Data.SaveEditedPhotos" = " ";
"SettingsSearch.Synonyms.Data.DownloadInBackground" = " ";

"SettingsSearch.Synonyms.Proxy.Title" = "SOCKS5\nMTProto";
"SettingsSearch.Synonyms.Proxy.AddProxy" = " ";
"SettingsSearch.Synonyms.Proxy.UseForCalls" = " ";

"SettingsSearch.Synonyms.Appearance.Title" = " ";
"SettingsSearch.Synonyms.Appearance.TextSize" = " ";
"SettingsSearch.Synonyms.Appearance.ChatBackground" = "Wallpaper";
"SettingsSearch.Synonyms.Appearance.ChatBackground.SetColor" = " ";
"SettingsSearch.Synonyms.Appearance.ChatBackground.Custom" = " ";
"SettingsSearch.Synonyms.Appearance.AutoNightTheme" = " ";
"SettingsSearch.Synonyms.Appearance.ColorTheme" = " ";
"SettingsSearch.Synonyms.Appearance.LargeEmoji" = " ";
"SettingsSearch.Synonyms.Appearance.Animations" = "Animations";

"SettingsSearch.Synonyms.SavedMessages" = " ";
"SettingsSearch.Synonyms.AppLanguage" = " ";
"SettingsSearch.Synonyms.Passport" = " ";
"SettingsSearch.Synonyms.Watch" = "Apple Watch";
"SettingsSearch.Synonyms.Support" = "Support";
"SettingsSearch.Synonyms.FAQ" = " ";

"ChatList.DeleteForCurrentUser" = "Delete just for me";
"ChatList.DeleteForEveryone" = "Delete for me and %@";
"ChatList.DeleteForEveryoneConfirmationTitle" = "Warning!";
"ChatList.DeleteForEveryoneConfirmationText" = "This will **delete all messages** in this chat for **both participants**.";
"ChatList.DeleteForEveryoneConfirmationAction" = "Delete All";
"ChatList.DeleteForAllMembers" = "Delete for all members";
"ChatList.DeleteForAllSubscribers" = "Delete for all subscribers";
"ChatList.DeleteForAllMembersConfirmationText" = "This will **delete all messages** in this chat for **all participants**.";
"ChatList.DeleteForAllSubscribersConfirmationText" = "This will **delete all messages** in this channel for **all subscribers**.";

"ChatList.DeleteSavedMessagesConfirmationTitle" = "Warning!";
"ChatList.DeleteSavedMessagesConfirmationText" = "This will **delete all messages** in this chat.";
"ChatList.DeleteSavedMessagesConfirmationAction" = "Delete All";

"ChatList.ClearChatConfirmation" = "Are you sure you want to delete all\nmessages in the chat with %@?";

"Settings.CheckPhoneNumberTitle" = "Is %@ still your number?";
"Settings.CheckPhoneNumberText" = "Keep your number up to date to ensure you can always log in to Telegram. [Learn more]()";
"Settings.KeepPhoneNumber" = "Keep %@";
"Settings.ChangePhoneNumber" = "Change Number";

"Undo.ChatDeletedForBothSides" = "Chat deleted for both sides";

"AppUpgrade.Running" = "Optimizing Telegram...
This may take a while, depending on the size of the database. Please keep the app open until the process is finished.

Sorry for the inconvenience.";

"Call.Mute" = "mute";
"Call.Camera" = "camera";
"Call.Flip" = "flip";
"Call.End" = "end";
"Call.Speaker" = "speaker";

"MemberSearch.BotSection" = "BOTS";

"Conversation.PrivateMessageLinkCopied" = "This link will only work for members of this chat.";
"Conversation.ErrorInaccessibleMessage" = "Unfortunately, you can't access this message. You are not a member of the chat where it was posted.";

"Stickers.ClearRecent" = "Clear Recent Stickers";

"Appearance.Other" = "Other";
"Appearance.LargeEmoji" = "Large Emoji";

"ChatList.ArchiveAction" = "Archive";
"ChatList.UnarchiveAction" = "Unarchive";
"ChatList.HideAction" = "Hide";
"ChatList.UnhideAction" = "Pin";

"ChatList.UndoArchiveTitle" = "Chat archived";
"ChatList.UndoArchiveMultipleTitle" = "Chats archived";
"ChatList.UndoArchiveText1" = "Hide the archive by swiping left on it.";
"ChatList.UndoArchiveHiddenTitle" = "Archive hidden";
"ChatList.UndoArchiveHiddenText" = "Swipe down to see archive.";
"ChatList.UndoArchiveRevealedTitle" = "Archive pinned";
"ChatList.UndoArchiveRevealedText" = "Swipe left on the archive to hide it.";
"ChatList.ArchivedChatsTitle" = "Archived Chats";

"PasscodeSettings.PasscodeOptions" = "Passcode Options";
"PasscodeSettings.DoNotMatch" = "Passcodes don't match. Please try again.";

"Conversation.PrivateChannelTooltip" = "This channel is private";

"PasscodeSettings.PasscodeOptions" = "Passcode Options";
"PasscodeSettings.AlphanumericCode" = "Custom Alphanumeric Code";
"PasscodeSettings.4DigitCode" = "4-Digit Numeric Code";
"PasscodeSettings.6DigitCode" = "6-Digit Numeric Code";

"Conversation.ScamWarning" = "⚠️ Warning: Many users reported this account as a scam. Please be careful, especially if it asks you for money.";

"Conversation.ClearChatConfirmation" = "Warning, this will delete your **entire chat history** with %@.";

"ArchivedChats.IntroTitle1" = "This is your archive";
"ArchivedChats.IntroText1" = "Chats with enabled notifications get unarchived when new notifications arrive.";
"ArchivedChats.IntroTitle2" = "Muted Chats";
"ArchivedChats.IntroText2" = "Muted chats stay archived when new messages arrive.";
"ArchivedChats.IntroTitle3" = "Pinned Chats";
"ArchivedChats.IntroText3" = "You can pin up to 100 archived chats to the top.";

"UserInfo.ScamUserWarning" = "⚠️ Warning: Many users reported this user as a scam. Please be careful, especially if it asks you for money.";
"UserInfo.ScamBotWarning" = "⚠️ Warning: Many users reported this user as a scam. Please be careful, especially if it asks you for money.";
"ChannelInfo.ScamChannelWarning" = "⚠️ Warning: Many users reported this channel as a scam. Please be careful, especially if it asks you for money.";
"GroupInfo.ScamGroupWarning" = "⚠️ Warning: Many users reported this group as a scam. Please be careful, especially if it asks you for money.";

"Privacy.AddNewPeer" = "Add Users or Groups";
"PrivacyPhoneNumberSettings.WhoCanSeeMyPhoneNumber" = "WHO CAN SEE MY PHONE NUMBER";
"PrivacyPhoneNumberSettings.CustomHelp" = "Users who already have your number saved in the contacts will also see it on Telegram.";
"PrivacyPhoneNumberSettings.CustomDisabledHelp" = "Users who add your number to their contacts will see it on Telegram only if they are your contacts.";

"PrivacyPhoneNumberSettings.DiscoveryHeader" = "WHO CAN FIND ME BY MY NUMBER";

"Privacy.PhoneNumber" = "Phone Number";
"PrivacySettings.PhoneNumber" = "Phone Number";
"Contacts.SearchUsersAndGroupsLabel" = "Search for users and groups";

"PrivacySettings.PasscodeOff" = "Off";
"PrivacySettings.PasscodeOn" = "On";

"UserInfo.BlockConfirmationTitle" = "Do you want to block %@ from messaging and calling you on Telegram?";
"UserInfo.BlockActionTitle" = "Block %@";
"ReportSpam.DeleteThisChat" = "Delete this Chat";

"PrivacySettings.BlockedPeersEmpty" = "None";

"Channel.DiscussionGroup" = "Discussion";
"Group.LinkedChannel" = "Linked Channel";
"Channel.DiscussionGroupAdd" = "Add";
"Channel.DiscussionGroupInfo" = "Add group chat for comments.";
"Channel.DiscussionGroup.Header" = "Select a group chat for discussion that will be displayed in your channel.";
"Channel.DiscussionGroup.HeaderSet" = "A link to %@ is shown to all subscribers in the bottom panel.";
"Channel.DiscussionGroup.HeaderGroupSet" = "%@ is linking the group as it's discussion board.";
"Channel.DiscussionGroup.HeaderLabel" = "Discuss";
"Channel.DiscussionGroup.Create" = "Create New Group";
"Channel.DiscussionGroup.PrivateGroup" = "private group";
"Channel.DiscussionGroup.PrivateChannel" = "private channel";
"Channel.DiscussionGroup.Info" = "Everything you post in the channel will be forwarded to this group.";
"Channel.DiscussionGroup.LinkGroup" = "Link Group";
"Channel.DiscussionGroup.UnlinkGroup" = "Unlink Group";
"Channel.DiscussionGroup.UnlinkChannel" = "Unlink Channel";
"Channel.DiscussionGroup.PublicChannelLink" = "Do you want to make %1$@ the discussion board for %2$@?";
"Channel.DiscussionGroup.PrivateChannelLink" = "Do you want to make %1$@ the discussion board for %2$@?\n\nAny member of this group will be able to see messages in the channel.";
"Channel.DiscussionGroup.MakeHistoryPublic" = "Warning: If you set this private group as the disccussion group for your channel, all channel subscribers will be able to access the group. \"Chat history for new members\" will be switched to Visible.";
"Channel.DiscussionGroup.MakeHistoryPublicProceed" = "Proceed";

"Channel.DiscussionGroup.SearchPlaceholder" = "Search";

"Channel.AdminLog.MessageChangedLinkedGroup" = "%1$@ made %2$@ the discussion group for this channel.";
"Channel.AdminLog.MessageChangedLinkedChannel" = "%1$@ linked this group to %2$@";
"Channel.AdminLog.MessageChangedUnlinkedGroup" = "%1$@ removed the discussion group %2$@";
"Channel.AdminLog.MessageChangedUnlinkedChannel" = "%1$@ unlinked this group from %2$@";

"Conversation.OpenBotLinkTitle" = "Open Link";
"Conversation.OpenBotLinkText" = "Do you want to open\n**%@**?";
"Conversation.OpenBotLinkLogin" = "Log in to **%1$@** as %2$@";
"Conversation.OpenBotLinkAllowMessages" = "Allow **%@** to send me messages";
"Conversation.OpenBotLinkOpen" = "Open";

"TextFormat.Link" = "Link";
"TextFormat.Strikethrough" = "Strikethrough";
"TextFormat.Underline" = "Underline";

"TextFormat.AddLinkTitle" = "Add Link";
"TextFormat.AddLinkText" = "The link will be displayed as \"%@\".";
"TextFormat.AddLinkPlaceholder" = "URL";

"Channel.AddBotErrorHaveRights" = "Bots can only be added as administrators.";
"Channel.AddBotAsAdmin" = "Make Admin";
"Channel.AddBotErrorNoRights" = "Sorry, bots can only be added to channels as administrators.";

"Appearance.AppIcon" = "App Icon";
"Appearance.AppIconDefault" = "Default";
"Appearance.AppIconDefaultX" = "Default X";
"Appearance.AppIconClassic" = "Classic";
"Appearance.AppIconClassicX" = "Classic X";
"Appearance.AppIconFilled" = "Filled";
"Appearance.AppIconFilledX" = "Filled X";
"Appearance.AppIconNew1" = "Sunset";
"Appearance.AppIconNew2" = "Aqua";

"Appearance.ThemeCarouselClassic" = "Classic";
"Appearance.ThemeCarouselDay" = "Day";
"Appearance.ThemeCarouselNightBlue" = "Night Blue";
"Appearance.ThemeCarouselNight" = "Monochrome";

"Notification.Exceptions.DeleteAll" = "Delete All";
"Notification.Exceptions.DeleteAllConfirmation" = "Are you sure you want to delete all exceptions?";
"Notification.Exceptions.Add" = "Add";
"Exceptions.AddToExceptions" = "ADD TO EXCEPTIONS";

"Notification.Exceptions.NewException.MessagePreviewHeader" = "MESSAGE PREVIEW";
"Notification.Exceptions.PreviewAlwaysOn" = "Show Preview";
"Notification.Exceptions.PreviewAlwaysOff" = "Hide Preview";
"Notification.Exceptions.RemoveFromExceptions" = "Remove from Exceptions";
"Conversation.Block" = "Block";
"Conversation.BlockUser" = "Block User";
"Conversation.ShareMyPhoneNumber" = "Share My Phone Number";
"Conversation.ShareMyPhoneNumberConfirmation" = "Are you sure you want to share your phone number %1$@ with %2$@?";
"Conversation.AddToContacts" = "Add to Contacts";
"Conversation.AddNameToContacts" = "Add %@ to Contacts";

"AddContact.ContactWillBeSharedAfterMutual" = "Phone number will be visible once %1$@ adds you as a contact.";
"AddContact.SharedContactException" = "Share My Phone Number";
"AddContact.SharedContactExceptionInfo" = "You can make your phone visible to %@.";
"AddContact.StatusSuccess" = "%@ is now in your contacts list.";
"Conversation.ShareMyPhoneNumber.StatusSuccess" = "%@ can now see your phone number.";

"Group.EditAdmin.TransferOwnership" = "Transfer Group Ownership";
"Channel.EditAdmin.TransferOwnership" = "Transfer Channel Ownership";

"OwnershipTransfer.SecurityCheck" = "Security Check";
"OwnershipTransfer.SecurityRequirements" = "Ownership transfers are available if:\n\n• 2-Step verification was enabled for your account more than **7 days** ago.\n\n• You have logged in on this device more than **24 hours** ago.";
"OwnershipTransfer.ComeBackLater" = "\n\nPlease come back later.";
"OwnershipTransfer.SetupTwoStepAuth" = "Enable 2-Step Verification";

"Channel.OwnershipTransfer.Title" = "Transfer Channel Ownership";
"Channel.OwnershipTransfer.DescriptionInfo" = "This will transfer the full **owner rights** for **%1$@** to **%2$@**.\n\nYou will no longer be considered the creator of the channel. The new owner will be free to remove any of your admin privileges or even ban you.";
"Group.OwnershipTransfer.Title" = "Transfer Group Ownership";
"Group.OwnershipTransfer.DescriptionInfo" = "This will transfer the full **owner rights** for **%1$@** to **%2$@**.\n\nYou will no longer be considered the creator of the group. The new owner will be free to remove any of your admin privileges or even ban you.";
"Channel.OwnershipTransfer.ChangeOwner" = "Change Owner";

"Channel.OwnershipTransfer.ErrorPublicChannelsTooMuch" = "Sorry, the target user has too many public groups or channels already. Please ask them to make one of their existing groups or channels private first.";
"Group.OwnershipTransfer.ErrorLocatedGroupsTooMuch" = "Sorry, the target user has too many location-based groups already. Please ask them to delete or transfer one of their existing ones first.";

"Group.OwnershipTransfer.ErrorAdminsTooMuch" = "Sorry, this group has too many admins and the new owner can't be added. Please remove one of the existing admins first.";
"Channel.OwnershipTransfer.ErrorAdminsTooMuch" = "Sorry, this channel has too many admins and the new owner can't be added. Please remove one of the existing admins first.";

"Group.OwnershipTransfer.ErrorPrivacyRestricted" = "Sorry, this user is not a member of this group and their privacy settings prevent you from adding them manually.";
"Channel.OwnershipTransfer.ErrorPrivacyRestricted" = "Sorry, this user is not a member of this channel and their privacy settings prevent you from adding them manually.";

"Channel.OwnershipTransfer.EnterPassword" = "Enter Password";
"Channel.OwnershipTransfer.EnterPasswordText" = "Please enter your 2-Step Verification password to complete the transfer.";
"Channel.OwnershipTransfer.PasswordPlaceholder" = "Password";

"Channel.OwnershipTransfer.TransferCompleted" = "**%1$@** is now the owner of **%2$@**";

"Contacts.AddPeopleNearby" = "Add People Nearby";

"PeopleNearby.Title" = "People Nearby";
"PeopleNearby.Description" = "Ask your friend nearby to open this page to exchange phone numbers.";
"PeopleNearby.Users" = "People Nearby";
"PeopleNearby.UsersEmpty" = "Looking for users around you...";
"PeopleNearby.Groups" = "Groups Nearby";
"PeopleNearby.CreateGroup" = "Create a Group Here";
"PeopleNearby.NoMembers" = "no members";

"Channel.Management.LabelOwner" = "Owner";
"Channel.Management.LabelAdministrator" = "Administrator";
"ContactInfo.PhoneNumberHidden" = "Hidden";

"Common.ActionNotAllowedError" = "Sorry, you are not allowed to do this.";

"Group.Location.Title" = "Location";
"Group.Location.ChangeLocation" = "Change Location";
"Group.Location.Info" = "People can find your group using People Nearby section.";

"Channel.AdminLog.MessageTransferedName" = "transferred ownership to %1$@";
"Channel.AdminLog.MessageTransferedNameUsername" = "transferred ownership to %1$@ (%2$@)";

"Channel.AdminLog.MessageChangedGroupGeoLocation" = "changed group location to \"%@\"";

"Map.SetThisLocation" = "Set This Location";

"Permissions.PeopleNearbyTitle.v0" = "People Nearby";
"Permissions.PeopleNearbyText.v0" = "Use this section to quickly add people near you and discover nearby group chats.\n\nPlease allow location access\nto start using this feature.";
"Permissions.PeopleNearbyAllow.v0" = "Allow Access";
"Permissions.PeopleNearbyAllowInSettings.v0" = "Allow in Settings";

"Conversation.ReportGroupLocation" = "Group unrelated to location?";
"ReportGroupLocation.Title" = "Report Unrelated Group";
"ReportGroupLocation.Text" = "Please tell us if this group is not related to this location.";
"ReportGroupLocation.Report" = "Report";

"LocalGroup.Title" = "Create a Local Group";
"LocalGroup.Text" = "Anyone close to this location (neighbors, co-workers, fellow students, event attendees, visitors of a venue) will see your group in the People Nearby section.";
"LocalGroup.ButtonTitle" = "Start Group";
"LocalGroup.IrrelevantWarning" = "If you start an unrelated group at this location, you may get restricted in creating new location-based groups.";

"GroupInfo.Location" = "Location";
"GroupInfo.PublicLink" = "Public Link";
"GroupInfo.PublicLinkAdd" = "Add";

"Group.PublicLink.Title" = "Public Link";
"Group.PublicLink.Placeholder" = "link";
"Group.PublicLink.Info" = "People can share this link with others and find your group using Telegram search.\n\nYou can use **a-z**, **0-9** and underscores. Minimum length is **5** characters.";

"CreateGroup.ErrorLocatedGroupsTooMuch" = "Sorry, you have too many location-based groups already. Please delete one of your existing ones first.";

"GroupInfo.LabelOwner" = "owner";

"Activity.RemindAboutGroup" = "Send message to %@";
"Activity.RemindAboutUser" = "Send message to %@";
"Activity.RemindAboutChannel" = "Read %@";

"CreateGroup.ChannelsTooMuch" = "Sorry, you are a member of too many groups and channels. Please leave some before creating a new one.";
"Join.ChannelsTooMuch" = "Sorry, you are a member of too many groups and channels. Please leave some before joining one.";
"Invite.ChannelsTooMuch" = "Sorry, the target user is a member of too many groups and channels. Please ask them to leave some first.";

"Appearance.TintAllColors" = "Tint All Colors";

"Contacts.DeselectAll" = "Deselect All";

"Channel.TooMuchBots" = "Sorry, there are already too many bots in this group. Please remove some of the bots you're not using first.";
"Channel.BotDoesntSupportGroups" = "Sorry, this bot is telling us it doesn't want to be added to groups. You can't add this bot unless its developers change their mind.";

"StickerPacksSettings.AnimatedStickers" = "Loop Animated Stickers";
"StickerPacksSettings.AnimatedStickersInfo" = "Animated stickers will play in chat continuously.";
"GroupInfo.Permissions.SlowmodeHeader" = "SLOWMODE";
"GroupInfo.Permissions.SlowmodeInfo" = "Members will be restricted to send one message per this interval.";
"Channel.AdminLog.DisabledSlowmode" = "%@ disabled slowmode";
"Channel.AdminLog.SetSlowmode" = "%1$@ set slowmode to %2$@";

"GroupInfo.Permissions.EditingDisabled" = "You cannot edit this permission.";

"Chat.SlowmodeTooltip" = "Slowmode is enabled. You can send\nyour next message in %@.";
"Chat.SlowmodeTooltipPending" = "Slowmode is enabled. You can't send more than one message at once.";
"Chat.AttachmentLimitReached" = "You can't select more items.";
"Chat.SlowmodeAttachmentLimitReached" = "Slowmode is enabled. You can't select more items.";
"Chat.AttachmentMultipleFilesDisabled" = "Slowmode is enabled. You can't send multiple files at once.";
"Chat.AttachmentMultipleForwardDisabled" = "Slowmode is enabled. You can't forward multiple messages at once.";
"Chat.MultipleTextMessagesDisabled" = "Slowmode is enabled. You can't send multiple messages at once.";
"Share.MultipleMessagesDisabled" = "Slowmode is enabled. You can't send multiple messages at once.";
"Chat.SlowmodeSendError" = "Slowmode is enabled.";
"StickerPacksSettings.AnimatedStickersInfo" = "Animated stickers in a chat will play continuously.";

"Conversation.Owner" = "owner";

"Group.EditAdmin.RankTitle" = "CUSTOM TITLE";
"Group.EditAdmin.RankInfo" = "A title that will be shown instead of '%@'.";
"Group.EditAdmin.RankOwnerPlaceholder" = "owner";
"Group.EditAdmin.RankAdminPlaceholder" = "admin";

"Conversation.SendMessage.SendSilently" = "Send Without Sound";
"Conversation.SendMessage.ScheduleMessage" = "Schedule Message";

"Appearance.ThemeCarouselTintedNight" = "Tinted Night";
"Appearance.ThemeCarouselNewNight" = "Night";

"Channel.AdminLog.MessageRankName" = "changed custom title for %1$@:\n%2$@";
"Channel.AdminLog.MessageRankUsername" = "changed custom title for %1$@ (%2$@):\n%3$@";
"Channel.AdminLog.MessageRank" = "changed custom title:\n%1$@";

"VoiceOver.Editing.ClearText" = "Clear text";
"VoiceOver.Recording.StopAndPreview" = "Stop and preview";
"VoiceOver.Media.PlaybackRate" = "Playback rate";
"VoiceOver.Media.PlaybackRateNormal" = "Normal";
"VoiceOver.Media.PlaybackRateFast" = "Fast";
"VoiceOver.Media.PlaybackRateChange" = "Double tap to change";
"VoiceOver.Media.PlaybackStop" = "Stop playback";
"VoiceOver.Media.PlaybackPlay" = "Play";
"VoiceOver.Media.PlaybackPause" = "Pause";
"VoiceOver.Navigation.Compose" = "Compose";
"VoiceOver.Navigation.Search" = "Search";
"VoiceOver.Navigation.ProxySettings" = "Proxy settings";
"VoiceOver.DiscardPreparedContent" = "Discard";
"VoiceOver.AttachMedia" = "Send media";
"VoiceOver.Chat.RecordPreviewVoiceMessage" = "Preview voice message";
"VoiceOver.Chat.RecordModeVoiceMessage" = "Voice message";
"VoiceOver.Chat.RecordModeVoiceMessageInfo" = "Double tap and hold to record voice message. Slide up to pin recording, slide left to cancel. Double tap to switch to video.";
"VoiceOver.Chat.RecordModeVideoMessage" = "Video message";
"VoiceOver.Chat.RecordModeVideoMessageInfo" = "Double tap and hold to record video message. Slide up to pin recording, slide left to cancel. Double tap to switch to audio.";
"VoiceOver.Chat.Message" = "Message";
"VoiceOver.Chat.YourMessage" = "Your message";
"VoiceOver.Chat.ReplyFrom" = "Reply to message from: %@";
"VoiceOver.Chat.Reply" = "Reply to message";
"VoiceOver.Chat.ReplyToYourMessage" = "Reply to your message";
"VoiceOver.Chat.ForwardedFrom" = "Forwarded from: %@";
"VoiceOver.Chat.ForwardedFromYou" = "Forwarded from you";
"VoiceOver.Chat.PhotoFrom" = "Photo, from: %@";
"VoiceOver.Chat.Photo" = "Photo";
"VoiceOver.Chat.YourPhoto" = "Your photo";
"VoiceOver.Chat.VoiceMessageFrom" = "Voice message, from: %@";
"VoiceOver.Chat.VoiceMessage" = "Voice message";
"VoiceOver.Chat.YourVoiceMessage" = "Your voice message";
"VoiceOver.Chat.MusicFrom" = "Music file, from: %@";
"VoiceOver.Chat.Music" = "Music message";
"VoiceOver.Chat.YourMusic" = "Your music message";
"VoiceOver.Chat.VideoFrom" = "Video, from: %@";
"VoiceOver.Chat.Video" = "Video";
"VoiceOver.Chat.YourVideo" = "Your video";
"VoiceOver.Chat.VideoMessageFrom" = "Video message, from: %@";
"VoiceOver.Chat.VideoMessage" = "Video message";
"VoiceOver.Chat.YourVideoMessage" = "Your video message";
"VoiceOver.Chat.FileFrom" = "File, from: %@";
"VoiceOver.Chat.File" = "File";
"VoiceOver.Chat.YourFile" = "Your file";
"VoiceOver.Chat.StickerFrom" = "Sticker, from: %@";
"VoiceOver.Chat.Sticker" = "Sticker";
"VoiceOver.Chat.YourSticker" = "Your sticker";
"VoiceOver.Chat.AnimatedStickerFrom" = "Animated sticker, from: %@";
"VoiceOver.Chat.AnimatedSticker" = "Animated sticker";
"VoiceOver.Chat.YourAnimatedSticker" = "Your animated sticker";
"VoiceOver.Chat.ContactFrom" = "Shared contact, from: %@";
"VoiceOver.Chat.Contact" = "Shared contact";
"VoiceOver.Chat.ContactPhoneNumberCount_1" = "%@ phone number";
"VoiceOver.Chat.ContactPhoneNumberCount_any" = "%@ phone numbers";
"VoiceOver.Chat.ContactPhoneNumber" = "Phone number";
"VoiceOver.Chat.ContactEmailCount_1" = "%@ email address";
"VoiceOver.Chat.ContactEmailCount_any" = "%@ email addresses";
"VoiceOver.Chat.ContactEmail" = "Email";
"VoiceOver.Chat.ContactOrganization" = "Organization: %@";
"VoiceOver.Chat.YourContact" = "Your shared contact";
"VoiceOver.Chat.AnonymousPollFrom" = "Anonymous poll, from: %@";
"VoiceOver.Chat.AnonymousPoll" = "Anonymous poll";
"VoiceOver.Chat.YourAnonymousPoll" = "Your Anonymous poll";
"VoiceOver.Chat.PollOptionCount_1" = "%@ option:";
"VoiceOver.Chat.PollOptionCount_any" = "%@ options:";
"VoiceOver.Chat.PollVotes_1" = "%@ vote";
"VoiceOver.Chat.PollVotes_any" = "%@ votes";
"VoiceOver.Chat.PollNoVotes" = "No votes";
"VoiceOver.Chat.PollFinalResults" = "Final results";
"VoiceOver.Chat.OptionSelected" = "selected";
"VoiceOver.Chat.PagePreview" = "Page preview";
"VoiceOver.Chat.Title" = "Title: %@";
"VoiceOver.Chat.Caption" = "Caption: %@";
"VoiceOver.Chat.Duration" = "Duration: %@";
"VoiceOver.Chat.Size" = "Size: %@";
"VoiceOver.Chat.MusicTitle" = "%1$@, by %2$@";
"VoiceOver.Chat.PlayHint" = "Double tap to play";
"VoiceOver.Chat.OpenHint" = "Double tap to open";
"VoiceOver.Chat.OpenLinkHint" = "Double tap to open link";
"VoiceOver.Chat.SeenByRecipient" = "Seen by recipient";
"VoiceOver.Chat.SeenByRecipients" = "Seen by recipients";
"VoiceOver.Chat.Selected" = "Selected";
"VoiceOver.MessageContextDelete" = "Delete";
"VoiceOver.MessageContextReport" = "Report";
"VoiceOver.MessageContextForward" = "Forward";
"VoiceOver.MessageContextShare" = "Share";
"VoiceOver.MessageContextSend" = "Send";
"VoiceOver.MessageContextReply" = "Reply";
"VoiceOver.MessageContextOpenMessageMenu" = "Open message menu";

"VoiceOver.Keyboard" = "Keyboard";
"VoiceOver.Stickers" = "Stickers";
"VoiceOver.ScheduledMessages" = "Scheduled Messages";
"VoiceOver.BotCommands" = "Bot Commands";
"VoiceOver.BotKeyboard" = "Bot Keyboard";
"VoiceOver.SilentPostOn" = "Silent Broadcast On";
"VoiceOver.SilentPostOff" = "Silent Broadcast Off";
"VoiceOver.SelfDestructTimerOn" = "Self-destruct Timer: %@";
"VoiceOver.SelfDestructTimerOff" = "Self-destruct Timer Off";

"ProxyServer.VoiceOver.Active" = "Active";

"Conversation.ScheduleMessage.Title" = "Schedule Message";
"Conversation.ScheduleMessage.SendToday" = "Send today at %@";
"Conversation.ScheduleMessage.SendTomorrow" = "Send tomorrow at %@";
"Conversation.ScheduleMessage.SendOn" = "Send on %@ at %@";

"Conversation.SetReminder.Title" = "Set a Reminder";
"Conversation.SetReminder.RemindToday" = "Remind today at %@";
"Conversation.SetReminder.RemindTomorrow" = "Remind tomorrow at %@";
"Conversation.SetReminder.RemindOn" = "Remind on %@ at %@";

"ScheduledMessages.Title" = "Scheduled Messages";
"ScheduledMessages.RemindersTitle" = "Reminders";
"ScheduledMessages.ScheduledDate" = "Scheduled for %@";
"ScheduledMessages.ScheduledToday" = "Scheduled for today";
"ScheduledMessages.SendNow" = "Send Now";
"ScheduledMessages.EditTime" = "Reschedule";
"ScheduledMessages.ClearAll" = "Clear All";
"ScheduledMessages.ClearAllConfirmation" = "Clear Scheduled Messages";
"ScheduledMessages.Delete" = "Delete Scheduled Message";
"ScheduledMessages.DeleteMany" = "Delete Scheduled Messages";
"ScheduledMessages.EmptyPlaceholder" = "No scheduled messages here yet...";
"ScheduledMessages.BotActionUnavailable" = "This action will become available after the message is published.";
"ScheduledMessages.PollUnavailable" = "Voting will become available after the message is published.";
"ScheduledMessages.ReminderNotification" = "📅 Reminder";

"Conversation.SendMessage.SetReminder" = "Set a Reminder";

"Conversation.SelectedMessages_1" = "%@ Selected";
"Conversation.SelectedMessages_2" = "%@ Selected";
"Conversation.SelectedMessages_3_10" = "%@ Selected";
"Conversation.SelectedMessages_any" = "%@ Selected";
"Conversation.SelectedMessages_many" = "%@ Selected";
"Conversation.SelectedMessages_0" = "%@ Selected";

"AccentColor.Title" = "Accent Color";

"Appearance.ThemePreview.ChatList.1.Name" = "Alicia Torreaux";
"Appearance.ThemePreview.ChatList.1.Text" = "Bob says hi. 😊 ❤️ 😱";
"Appearance.ThemePreview.ChatList.2.Name" = "Roberto";
"Appearance.ThemePreview.ChatList.2.Text" = "Say hello to Alice 👋";
"Appearance.ThemePreview.ChatList.3.Name" = "Campus Public Chat";
"Appearance.ThemePreview.ChatList.3.AuthorName" = "Jennie Alpha";
"Appearance.ThemePreview.ChatList.3.Text" = "We just reached 2,500 members! WOO!";
"Appearance.ThemePreview.ChatList.4.Name" = "Veronica";
"Appearance.ThemePreview.ChatList.4.Text" = "Table for four, 2PM. Be there.";
"Appearance.ThemePreview.ChatList.5.Name" = "Animal Videos";
"Appearance.ThemePreview.ChatList.5.Text" = "Vote now! Moar cat videos in this channel?";
"Appearance.ThemePreview.ChatList.6.Name" = "Little Sister";
"Appearance.ThemePreview.ChatList.6.Text" = "Don't tell mom yet, but I got the job! I'm going to ROME!";
"Appearance.ThemePreview.ChatList.7.Name" = "Jennie Alpha";
"Appearance.ThemePreview.ChatList.7.Text" = "🖼 Check these out";

"Appearance.ThemePreview.Chat.1.Text" = "Does he want me to, to turn from the right or turn from the left? 🤔";
"Appearance.ThemePreview.Chat.2.ReplyName" = "Bob Harris";
"Appearance.ThemePreview.Chat.2.Text" = "Right side. And, uh, with intensity.";
"Appearance.ThemePreview.Chat.3.Text" = "Is that everything? It seemed like he said quite a bit more than that. 😯";
"Appearance.ThemePreview.Chat.3.TextWithLink" = "Is that everything? It seemed like he said [quite a bit more] than that. 😯";

"Appearance.ThemePreview.Chat.4.Text" = "For relaxing times, make it Suntory time. 😎";
"Appearance.ThemePreview.Chat.5.Text" = "He wants you to turn, look in camera. O.K.?";
"Appearance.ThemePreview.Chat.6.Text" = "That’s all he said?";
"Appearance.ThemePreview.Chat.7.Text" = "Yes, turn to camera.";

"GroupInfo.Permissions.SlowmodeValue.Off" = "Off";

"Undo.ScheduledMessagesCleared" = "Scheduled messages cleared";

"Appearance.CreateTheme" = "Create New Theme";
"Appearance.EditTheme" = "Edit Theme";
"Appearance.ShareTheme" = "Share";
"Appearance.RemoveTheme" = "Remove";
"Appearance.RemoveThemeConfirmation" = "Remove Theme";

"Conversation.Theme" = "Color Theme";
"Conversation.ViewTheme" = "VIEW THEME";

"Message.Theme" = "Color Theme";

"EditTheme.CreateTitle" = "Create Theme";
"EditTheme.EditTitle" = "Edit Theme";
"EditTheme.Title" = "Theme Name";
"EditTheme.ShortLink" = "link";
"EditTheme.Preview" = "CHAT PREVIEW";
"EditTheme.UploadNewTheme" = "Create from File...";
"EditTheme.UploadEditedTheme" = "Update from File...";
"EditTheme.ThemeTemplateAlertTitle" = "New Theme Added";
"EditTheme.ThemeTemplateAlertText" = "Press and hold on your theme to edit it or get a sharing link. Users who install your theme will get automatic updates each time you change it.\n\nFor advanced editing purposes, you can find a file with your theme in Saved Messages.";
"EditTheme.FileReadError" = "Invalid theme file";

"EditTheme.Create.TopInfo" = "The theme will be based on your currently selected colors and wallpaper.";
"EditTheme.Create.BottomInfo" = "You can also use a manually edited custom theme file.";

"EditTheme.Expand.TopInfo" = "The theme will be based on your currently selected colors and wallpaper.";
"EditTheme.Expand.BottomInfo" = "You can also use a manually edited custom theme file.";

"EditTheme.Edit.TopInfo" = "Your theme will be updated for all users each time you change it. Anyone can install it using this link.\n\nTheme links must be at least **5** characters long and can use **a-z**, **0-9** and underscores.";
"EditTheme.Edit.BottomInfo" = "You can select a new file to update the theme. It will be updated for all users.";

"EditTheme.Create.Preview.IncomingReplyName" = "Bob";
"EditTheme.Create.Preview.IncomingReplyText" = "How does it work?";
"EditTheme.Create.Preview.IncomingText" = "Use your current colors";
"EditTheme.Create.Preview.OutgoingText" = "Or upload a theme file";

"EditTheme.Expand.Preview.IncomingReplyName" = "Bob";
"EditTheme.Expand.Preview.IncomingReplyText" = "How does it work?";
"EditTheme.Expand.Preview.IncomingText" = "Use your current colors";
"EditTheme.Expand.Preview.OutgoingText" = "Or upload a theme file";

"EditTheme.Edit.Preview.IncomingReplyName" = "Bob";
"EditTheme.Edit.Preview.IncomingReplyText" = "How does it work?";
"EditTheme.Edit.Preview.IncomingText" = "Use your current colors";
"EditTheme.Edit.Preview.OutgoingText" = "Or upload a theme file";

"EditTheme.ErrorLinkTaken" = "Sorry, this link is already taken";
"EditTheme.ErrorInvalidCharacters" = "Sorry, this link is invalid.";

"Wallpaper.ErrorNotFound" = "Sorry, this chat background doesn't seem to exist.";
"Theme.ErrorNotFound" = "Sorry, this color theme doesn't seem to exist.";
"Theme.Unsupported" = "Sorry, this color theme doesn't support your device yet.";

"Theme.UsersCount_1" = "%@ person is using this theme";
"Theme.UsersCount_2" = "%@ people are using this theme";
"Theme.UsersCount_3_10" = "%@ people are using this theme";
"Theme.UsersCount_any" = "%@ people are using this theme";
"Theme.UsersCount_many" = "%@ people are using this theme";
"Theme.UsersCount_0" = "%@ people are using this theme";

"Conversation.SendMessageErrorTooMuchScheduled" = "Sorry, you can not schedule more than 100 messages.";

"ChatList.Context.MarkAllAsRead" = "Mark All as Read";
"ChatList.Context.HideArchive" = "Hide Above the List";
"ChatList.Context.UnhideArchive" = "Pin in the list";
"ChatList.Context.RemoveFromRecents" = "Clear from Recents";
"ChatList.Context.AddToContacts" = "Add to Contacts";
"ChatList.Context.MarkAsRead" = "Mark as Read";
"ChatList.Context.MarkAsUnread" = "Mark as Unread";
"ChatList.Context.Archive" = "Archive";
"ChatList.Context.Unarchive" = "Unarchive";
"ChatList.Context.Pin" = "Pin";
"ChatList.Context.Unpin" = "Unpin";
"ChatList.Context.Mute" = "Mute";
"ChatList.Context.Unmute" = "Unmute";
"ChatList.Context.JoinChannel" = "Join Channel";
"ChatList.Context.Delete" = "Delete";

"ContactList.Context.SendMessage" = "Send Message";
"ContactList.Context.StartSecretChat" = "Start Secret Chat";
"ContactList.Context.Call" = "Call";
"ContactList.Context.VideoCall" = "Video Call";

"Theme.Context.Apply" = "Apply";

"Settings.Context.Logout" = "Logout";

"Channel.EditAdmin.PermissionDeleteMessagesOfOthers" = "Delete Messages of Others";
"Channel.AdminLog.CanDeleteMessagesOfOthers" = "Delete Messages of Others";

"ChatSearch.ResultsTooltip" = "Tap to view as a list.";

"Conversation.ClearCache" = "Clear Cache";
"ClearCache.Description" = "Media files will be deleted from your phone, but available for re-downloading when necessary.";
"ClearCache.FreeSpaceDescription" = "If you want to save space on your device, you don't need to delete anything.\n\nYou can use cache settings to remove unnecessary media — and re-download files if you need them again.";
"ClearCache.FreeSpace" = "Free Space";
"ClearCache.Success" = "**%@** freed on your %@!";
"ClearCache.StorageUsage" = "Storage Usage";

"Conversation.ScheduleMessage.SendWhenOnline" = "Send When Online";
"ScheduledMessages.ScheduledOnline" = "Scheduled until online";

"Conversation.SwipeToReplyHintTitle" = "Swipe To Reply";
"Conversation.SwipeToReplyHintText" = "Swipe left on any message to reply to it.";

"TwoFactorSetup.Intro.Title" = "Additional Password";
"TwoFactorSetup.Intro.Text" = "You can set a password that will be\nrequired when you log in on a new device in addition to the code you get via SMS.";
"TwoFactorSetup.Intro.Action" = "Set Additional Password";

"TwoFactorSetup.Password.Title" = "Create Password";
"TwoFactorSetup.Password.PlaceholderPassword" = "Password";
"TwoFactorSetup.Password.PlaceholderConfirmPassword" = "Re-enter Password";
"TwoFactorSetup.Password.Action" = "Create Password";

"TwoFactorSetup.Email.Title" = "Recovery Email";
"TwoFactorSetup.Email.Text" = "You can set a recovery email to be able to reset you password and restore access to your Telegram account.";
"TwoFactorSetup.Email.Placeholder" = "Your email address";
"TwoFactorSetup.Email.Action" = "Continue";
"TwoFactorSetup.Email.SkipAction" = "Skip setting email";
"TwoFactorSetup.Email.SkipConfirmationTitle" = "No, seriously.";
"TwoFactorSetup.Email.SkipConfirmationText" = "If you forget your password, you will lose access to your Telegram account. There will be no way to restore it.";
"TwoFactorSetup.Email.SkipConfirmationSkip" = "Skip";

"TwoFactorSetup.EmailVerification.Title" = "Recovery Email";
"TwoFactorSetup.EmailVerification.Text" = "Please enter code we've just emailed at %@";
"TwoFactorSetup.EmailVerification.Placeholder" = "Code";
"TwoFactorSetup.EmailVerification.Action" = "Continue";
"TwoFactorSetup.EmailVerification.ChangeAction" = "Change Email";
"TwoFactorSetup.EmailVerification.ResendAction" = "Re-send Code";

"TwoFactorSetup.Hint.Title" = "Hint";
"TwoFactorSetup.Hint.Text" = "You can create an optional hint for\nyour password.";
"TwoFactorSetup.Hint.Placeholder" = "Hint (optional)";
"TwoFactorSetup.Hint.Action" = "Continue";
"TwoFactorSetup.Hint.SkipAction" = "Skip setting hint";

"TwoFactorSetup.Done.Title" = "Password Set!";
"TwoFactorSetup.Done.Text" = "This password will be required when you log in on a new device in addition to the code you get via SMS.";
"TwoFactorSetup.Done.Action" = "Return to Settings";

"AutoNightTheme.System" = "System";

"ChatSettings.OpenLinksIn" = "Open Links in";
"SettingsSearch.Synonyms.ChatSettings.OpenLinksIn" = "Browser";

"WebBrowser.Title" = "Web Browser";
"WebBrowser.DefaultBrowser" = "DEFAULT WEB BROWSER";
"WebBrowser.InAppSafari" = "In-App Safari";

"Widget.ApplicationLocked" = "Unlock the app to use the widget";

"Group.ErrorSupergroupConversionNotPossible" = "Sorry, you are a member of too many groups and channels. Please leave some before creating a new one.";

"ClearCache.StorageTitle" = "%@ STORAGE";
"ClearCache.StorageCache" = "Telegram Cache";
"ClearCache.StorageServiceFiles" = "Telegram Service Files";
"ClearCache.StorageOtherApps" = "Other Apps";
"ClearCache.StorageFree" = "Free";
"ClearCache.ClearCache" = "Clear Telegram Cache";
"ClearCache.Clear" = "Clear";
"ClearCache.Forever" = "Forever";

"ChatList.DeletedChats_1" = "Deleted 1 chat";
"ChatList.DeletedChats_any" = "Deleted %@ chats";

"Appearance.ColorThemeNight" = "COLOR THEME — AUTO-NIGHT MODE";

"UserInfo.StartSecretChatConfirmation" = "Are you sure you want to start a secret chat with\n%@?";
"UserInfo.StartSecretChatStart" = "Start";

"GroupInfo.ShowMoreMembers_0" = "%@ more";
"GroupInfo.ShowMoreMembers_1" = "%@ more";
"GroupInfo.ShowMoreMembers_2" = "%@ more";
"GroupInfo.ShowMoreMembers_3_10" = "%@ more";
"GroupInfo.ShowMoreMembers_many" = "%@ more";
"GroupInfo.ShowMoreMembers_any" = "%@ more";

"ContactInfo.Note" = "note";

"Group.Location.CreateInThisPlace" = "Create a group in this place";

"Theme.Colors.Accent" = "Accent";
"Theme.Colors.Background" = "Background";
"Theme.Colors.Messages" = "Messages";
"Theme.Colors.ColorWallpaperWarning" = "Are you sure you want to change your chat wallpaper to a color?";
"Theme.Colors.ColorWallpaperWarningProceed" = "Proceed";

"ChatSettings.IntentsSettings" = "Share Sheet";
"IntentsSettings.Title" = "Share Sheet";
"IntentsSettings.MainAccount" = "Main Account";
"IntentsSettings.MainAccountInfo" = "Choose an account for Siri and share suggestions.";
"IntentsSettings.SuggestedChats" = "Suggested Chats";
"IntentsSettings.SuggestedChatsContacts" = "Contacts";
"IntentsSettings.SuggestedChatsSavedMessages" = "Saved Messages";
"IntentsSettings.SuggestedChatsPrivateChats" = "Private Chats";
"IntentsSettings.SuggestedChatsGroups" = "Groups";
"IntentsSettings.SuggestedChatsInfo" = "Archived chats will not be suggested.";
"IntentsSettings.SuggestedAndSpotlightChatsInfo" = "Suggestions will appear in the Share Sheet and Spotlight search results. Archived chats will not be suggested.";
"IntentsSettings.SuggestBy" = "Suggest By";
"IntentsSettings.SuggestByAll" = "All Sent Messages";
"IntentsSettings.SuggestByShare" = "Only Shared Messages";
"IntentsSettings.ResetAll" = "Reset All Share Suggestions";
"IntentsSettings.Reset" = "Reset";

"Conversation.SendingOptionsTooltip" = "Hold this button to schedule your message\nor send it without sound.";

"Appearance.TextSizeSetting" = "Text Size";
"Appearance.TextSize.Automatic" = "System";
"Appearance.TextSize.Title" = "Text Size";
"Appearance.TextSize.UseSystem" = "User System Text Size";
"Appearance.TextSize.Apply" = "Set";

"Shortcut.SwitchAccount" = "Switch Account";

"Settings.Devices" = "Devices";
"Settings.AddDevice" = "Scan QR";
"AuthSessions.DevicesTitle" = "Devices";
"AuthSessions.AddDevice" = "Scan QR";
"AuthSessions.AddDevice.ScanInfo" = "Scan a QR code to log into\nthis account on another device.";
"AuthSessions.AddDevice.ScanTitle" = "Scan QR Code";
"AuthSessions.AddDevice.InvalidQRCode" = "Invalid QR Code";
"AuthSessions.AddDeviceIntro.Title" = "Log in by QR Code";
"AuthSessions.AddDeviceIntro.Text1" = "Download Telegram on your computer from [desktop.telegram.org]()";
"AuthSessions.AddDeviceIntro.Text2" = "Run Telegram on your computer to get the QR code";
"AuthSessions.AddDeviceIntro.Text3" = "Scan the QR code to connect your account";
"AuthSessions.AddDeviceIntro.Action" = "Scan QR Code";
"AuthSessions.AddedDeviceTitle" = "Login Successful";
"AuthSessions.AddedDeviceTerminate" = "Terminate";

"Map.SendThisPlace" = "Send This Place";
"Map.SetThisPlace" = "Set This Place";
"Map.AddressOnMap" = "Address On Map";
"Map.PlacesNearby" = "Places Nearby";
"Map.Home" = "Home";
"Map.Work" = "Work";
"Map.HomeAndWorkTitle" = "Home & Work Addresses";
"Map.HomeAndWorkInfo" = "Telegram uses the Home and Work addresses from your Contact Card.\n\nKeep your Contact Card up to date for quick access to sending Home and Work addresses.";
"Map.SearchNoResultsDescription" = "There were no results for \"%@\".\nTry a new search.";

"ChatList.Search.ShowMore" = "Show more";
"ChatList.Search.ShowLess" = "Show less";

"AuthSessions.OtherDevices" = "The official Telegram App is available for iPhone, iPad, Android, macOS, Windows and Linux. [Learn More]()";

"MediaPlayer.UnknownArtist" = "Unknown Artist";
"MediaPlayer.UnknownTrack" = "Unknown Track";

"Contacts.InviteContacts_1" = "Invite %@ Contact";
"Contacts.InviteContacts_2" = "Invite %@ Contacts";
"Contacts.InviteContacts_3_10" = "Invite %@ Contacts";
"Contacts.InviteContacts_any" = "Invite %@ Contacts";
"Contacts.InviteContacts_many" = "Invite %@ Contacts";
"Contacts.InviteContacts_0" = "Invite %@ Contacts";

"Theme.Context.ChangeColors" = "Change Colors";

"EditTheme.ChangeColors" = "Change Colors";

"Theme.Colors.Proceed" = "Proceed";

"AuthSessions.AddDevice.UrlLoginHint" = "This code can be used to allow someone to log in to your Telegram account.\n\nTo confirm Telegram login, please go to Settings > Devices > Scan QR and scan the code.";

"Appearance.RemoveThemeColor" = "Remove";
"Appearance.RemoveThemeColorConfirmation" = "Remove Color";

"WallpaperPreview.PatternTitle" = "Choose Pattern";
"WallpaperPreview.PatternPaternDiscard" = "Discard";
"WallpaperPreview.PatternPaternApply" = "Apply";

"ChatContextMenu.TextSelectionTip" = "Hold a word, then move cursor to select more| text to copy.";

"OldChannels.Title" = "Limit Reached";
"OldChannels.NoticeTitle" = "Too Many Groups and Channels";
"OldChannels.NoticeText" = "Sorry, you are member of too many groups and channels.\nPlease leave some before joining new one.";
"OldChannels.NoticeCreateText" = "Sorry, you are member of too many groups and channels.\nPlease leave some before creating a new one.";
"OldChannels.NoticeUpgradeText" = "Sorry, you are a member of too many groups and channels.\nFor technical reasons, you need to leave some first before changing this setting in your groups.";
"OldChannels.ChannelsHeader" = "MOST INACTIVE";
"OldChannels.Leave_1" = "Leave %@ Chat";
"OldChannels.Leave_any" = "Leave %@ Chats";

"OldChannels.ChannelFormat" = "channel, ";
"OldChannels.GroupEmptyFormat" = "group, ";
"OldChannels.GroupFormat_1" = "%@ member ";
"OldChannels.GroupFormat_any" = "%@ members ";

"OldChannels.InactiveWeek_1" = "inactive %@ week";
"OldChannels.InactiveWeek_any" = "inactive %@ weeks";

"OldChannels.InactiveMonth_1" = "inactive %@ month";
"OldChannels.InactiveMonth_any" = "inactive %@ months";

"OldChannels.InactiveYear_1" = "inactive %@ year";
"OldChannels.InactiveYear_any" = "inactive %@ years";

"PrivacySettings.WebSessions" = "Active Websites";

"Appearance.ShareThemeColor" = "Share";

"Theme.ThemeChanged" = "Color Theme Changed";
"Theme.ThemeChangedText" = "You can change it back in\n[Settings > Appearance]().";

"StickerPackActionInfo.AddedTitle" = "Stickers Added";
"StickerPackActionInfo.AddedText" = "%@ has been added to your stickers.";
"StickerPackActionInfo.RemovedTitle" = "Stickers Removed";
"StickerPackActionInfo.ArchivedTitle" = "Stickers Archived";
"StickerPackActionInfo.RemovedText" = "%@ is no longer in your stickers.";

"Conversation.ContextMenuCancelEditing" = "Cancel Editing";

"Map.NoPlacesNearby" = "There are no known places nearby.\nTry a different location.";

"CreatePoll.QuizTitle" = "New Quiz";
"CreatePoll.QuizOptionsHeader" = "QUIZ ANSWERS";
"CreatePoll.Anonymous" = "Anonymous Voting";
"CreatePoll.MultipleChoice" = "Multiple Choice";
"CreatePoll.MultipleChoiceQuizAlert" = "A quiz has one correct answer.";
"CreatePoll.Quiz" = "Quiz Mode";
"CreatePoll.QuizInfo" = "Polls in Quiz Mode have one correct answer. Users can't revoke their answers.";
"CreatePoll.QuizTip" = "Tap to choose the correct answer";

"MessagePoll.LabelPoll" = "Public Poll";
"MessagePoll.LabelAnonymousQuiz" = "Anonymous Quiz";
"MessagePoll.LabelQuiz" = "Quiz";
"MessagePoll.SubmitVote" = "Vote";
"MessagePoll.ViewResults" = "View Results";
"MessagePoll.QuizNoUsers" = "Nobody answered yet";
"MessagePoll.QuizCount_0" = "%@ answered";
"MessagePoll.QuizCount_1" = "1 answered";
"MessagePoll.QuizCount_2" = "2 answered";
"MessagePoll.QuizCount_3_10" = "%@ answered";
"MessagePoll.QuizCount_many" = "%@ answered";
"MessagePoll.QuizCount_any" = "%@ answered";

"PollResults.Title" = "Poll Results";
"PollResults.Collapse" = "COLLAPSE";
"PollResults.ShowMore_1" = "Show More (%@)";
"PollResults.ShowMore_any" = "Show More (%@)";

"Conversation.StopQuiz" = "Stop Quiz";
"Conversation.StopQuizConfirmationTitle" = "If you stop this quiz now, nobody will be able to submit answers. This action cannot be undone.";
"Conversation.StopQuizConfirmation" = "Stop Quiz";

"Forward.ErrorDisabledForChat" = "Sorry, you can't forward messages to this chat.";
"Forward.ErrorPublicPollDisabledInChannels" = "Sorry, public polls can’t be forwarded to channels.";
"Forward.ErrorPublicQuizDisabledInChannels" = "Sorry, public polls can’t be forwarded to channels.";

"Map.PlacesInThisArea" = "Places In This Area";

"Appearance.BubbleCornersSetting" = "Message Corners";
"Appearance.BubbleCorners.Title" = "Message Corners";
"Appearance.BubbleCorners.AdjustAdjacent" = "Adjust Adjacent Corners";
"Appearance.BubbleCorners.Apply" = "Set";

"Conversation.LiveLocationYouAndOther" = "**You** and %@";

"PeopleNearby.MakeVisible" = "Make Myself Visible";
"PeopleNearby.MakeInvisible" = "Stop Showing Me";

"PeopleNearby.ShowMorePeople_0" = "Show %@ More People";
"PeopleNearby.ShowMorePeople_1" = "Show %@ More People";
"PeopleNearby.ShowMorePeople_2" = "Show %@ More People";
"PeopleNearby.ShowMorePeople_3_10" = "Show %@ More People";
"PeopleNearby.ShowMorePeople_many" = "Show %@ More People";
"PeopleNearby.ShowMorePeople_any" = "Show %@ More People";

"PeopleNearby.VisibleUntil" = "visible until %@";

"PeopleNearby.MakeVisibleTitle" = "Make Myself Visible";
"PeopleNearby.MakeVisibleDescription" = "Users nearby will be able to view your profile and send you messages. This may help you find new friends, but could also attract excessive attention. You can stop sharing your profile at any time.\n\nYour phone number will remain hidden.";

"PeopleNearby.DiscoverDescription" = "Exchange contact info with people nearby\nand find new friends.";

"Time.TomorrowAt" = "tomorrow at %@";

"PeerInfo.ButtonMessage" = "Message";
"PeerInfo.ButtonDiscuss" = "Discuss";
"PeerInfo.ButtonCall" = "Call";
"PeerInfo.ButtonVideoCall" = "Video";
"PeerInfo.ButtonMute" = "Mute";
"PeerInfo.ButtonUnmute" = "Unmute";
"PeerInfo.ButtonMore" = "More";
"PeerInfo.ButtonAddMember" = "Add Members";
"PeerInfo.ButtonSearch" = "Search";
"PeerInfo.ButtonLeave" = "Leave";

"PeerInfo.PaneMedia" = "Media";
"PeerInfo.PaneFiles" = "Files";
"PeerInfo.PaneLinks" = "Links";
"PeerInfo.PaneVoiceAndVideo" = "Voice";
"PeerInfo.PaneAudio" = "Audio";
"PeerInfo.PaneGroups" = "Groups";
"PeerInfo.PaneMembers" = "Members";
"PeerInfo.PaneGifs" = "GIFs";

"PeerInfo.AddToContacts" = "Add to Contacts";

"PeerInfo.BioExpand" = "more";

"External.OpenIn" = "Open in %@";

"ChatList.EmptyChatList" = "You have no\nconversations yet.";
"ChatList.EmptyChatListFilterTitle" = "Folder is empty.";
"ChatList.EmptyChatListFilterText" = "No chats currently match this folder.";

"ChatList.EmptyChatListNewMessage" = "New Message";
"ChatList.EmptyChatListEditFilter" = "Edit Folder";

"ChatListFilter.AddChatsTitle" = "Add Chats...";

"Stats.Overview" = "OVERVIEW";
"Stats.Followers" = "Followers";
"Stats.EnabledNotifications" = "Enabled Notifications";
"Stats.ViewsPerPost" = "Views Per Post";
"Stats.SharesPerPost" = "Shares Per Post";

"Stats.GrowthTitle" = "GROWTH";
"Stats.FollowersTitle" = "FOLLOWERS";
"Stats.NotificationsTitle" = "NOTIFICATIONS";
"Stats.InteractionsTitle" = "INTERACTIONS";
"Stats.InstantViewInteractionsTitle" = "INSTANT VIEW INTERACTIONS";
"Stats.ViewsBySourceTitle" = "VIEWS BY SOURCE";
"Stats.ViewsByHoursTitle" = "VIEWS BY HOURS";
"Stats.FollowersBySourceTitle" = "FOLLOWERS BY SOURCE";
"Stats.LanguagesTitle" = "LANGUAGES";
"Stats.PostsTitle" = "RECENT POSTS";

"Stats.MessageViews_0" = "%@ views";
"Stats.MessageViews_1" = "%@ view";
"Stats.MessageViews_2" = "%@ views";
"Stats.MessageViews_3_10" = "%@ views";
"Stats.MessageViews_many" = "%@ views";
"Stats.MessageViews_any" = "%@ views";

"Stats.MessageForwards_0" = "%@ forwards";
"Stats.MessageForwards_1" = "%@ forward";
"Stats.MessageForwards_2" = "%@ forwards";
"Stats.MessageForwards_3_10" = "%@ forwards";
"Stats.MessageForwards_many" = "%@ forwards";
"Stats.MessageForwards_any" = "%@ forwards";

"Stats.LoadingTitle" = "Preparing stats";
"Stats.LoadingText" = "Please wait a few moments while\nwe generate your stats";

"Stats.ZoomOut" = "Zoom Out";
"Stats.Total" = "Total";

"InstantPage.Views_0" = "%@ views";
"InstantPage.Views_1" = "%@ view";
"InstantPage.Views_2" = "%@ views";
"InstantPage.Views_3_10" = "%@ views";
"InstantPage.Views_many" = "%@ views";
"InstantPage.Views_any" = "%@ views";
"InstantPage.FeedbackButtonShort" = "Wrong layout?";

"ChatList.EditFolder" = "Edit Folder";
"ChatList.AddChatsToFolder" = "Add Chats";
"ChatList.RemoveFolderConfirmation" = "This will remove the folder, your chats will not be deleted.";
"ChatList.RemoveFolderAction" = "Remove";
"ChatList.RemoveFolder" = "Remove";
"ChatList.ReorderTabs" = "Reorder Tabs";
"ChatList.TabIconFoldersTooltipNonEmptyFolders" = "Hold on 'Chats' to edit folders and switch between views.";
"ChatList.TabIconFoldersTooltipEmptyFolders" = "Hold to organize your chats with folders.";
"ChatList.AddFolder" = "Add Folder";
"ChatList.EditFolders" = "Edit Folders";
"ChatList.FolderAllChats" = "All Chats";
"ChatList.Tabs.AllChats" = "All Chats";
"ChatList.Tabs.All" = "All";
"Settings.ChatFolders" = "Chat Folders";
"ChatList.ChatTypesSection" = "CHAT TYPES";
"ChatList.PeerTypeNonContact" = "user";
"ChatList.PeerTypeContact" = "contact";
"ChatList.PeerTypeBot" = "bot";
"ChatList.PeerTypeGroup" = "group";
"ChatList.PeerTypeChannel" = "channel";
"ChatListFolderSettings.Info" = "Create folders for different groups of chats and\nquickly switch between them.";

"ChatListFolderSettings.Title" = "Folders";
"ChatListFolderSettings.FoldersSection" = "FOLDERS";
"ChatListFolderSettings.NewFolder" = "Create New Folder";
"ChatListFolderSettings.EditFoldersInfo" = "Tap \"Edit\" to change the order or delete folders.";
"ChatListFolderSettings.RecommendedFoldersSection" = "RECOMMENDED FOLDERS";
"ChatListFolderSettings.RecommendedNewFolder" = "Add Custom Folder";

"ChatListFolder.TitleCreate" = "New Folder";
"ChatListFolder.TitleEdit" = "Edit Folder";
"ChatListFolder.CategoryContacts" = "Contacts";
"ChatListFolder.CategoryNonContacts" = "Non-Contacts";
"ChatListFolder.CategoryBots" = "Bots";
"ChatListFolder.CategoryGroups" = "Groups";
"ChatListFolder.CategoryChannels" = "Channels";
"ChatListFolder.CategoryMuted" = "Muted";
"ChatListFolder.CategoryRead" = "Read";
"ChatListFolder.CategoryArchived" = "Archived";
"ChatListFolder.NameSectionHeader" = "FOLDER NAME";
"ChatListFolder.NamePlaceholder" = "Folder Name";
"ChatListFolder.IncludedSectionHeader" = "INCLUDED CHATS";
"ChatListFolder.AddChats" = "Add Chats";
"ChatListFolder.IncludeSectionInfo" = "Choose chats and types of chats that will appear in this folder.";
"ChatListFolder.ExcludedSectionHeader" = "EXCLUDED CHATS";
"ChatListFolder.ExcludeSectionInfo" = "Choose chats and types of chats that will never appear in this folder.";
"ChatListFolder.NameNonMuted" = "Not Muted";
"ChatListFolder.NameUnread" = "Unread";
"ChatListFolder.NameChannels" = "Channels";
"ChatListFolder.NameContacts" = "Contacts";
"ChatListFolder.NameNonContacts" = "Non-Contacts";
"ChatListFolder.NameBots" = "Bots";
"ChatListFolder.NameGroups" = "Groups";
"ChatListFolder.DiscardConfirmation" = "You have changed the filter. Discard changes?";
"ChatListFolder.DiscardDiscard" = "Discard";
"ChatListFolder.DiscardCancel" = "No";
"ChatListFolder.IncludeChatsTitle" = "Include Chats";
"ChatListFolder.ExcludeChatsTitle" = "Exclude Chats";

"ChatListFolderSettings.AddRecommended" = "ADD";

"ChatListFilter.ShowMoreChats_0" = "Show %@ More Chats";
"ChatListFilter.ShowMoreChats_1" = "Show %@ More Chat";
"ChatListFilter.ShowMoreChats_2" = "Show %@ More Chats";
"ChatListFilter.ShowMoreChats_3_10" = "Show %@ More Chats";
"ChatListFilter.ShowMoreChats_many" = "Show %@ More Chats";
"ChatListFilter.ShowMoreChats_any" = "Show %@ More Chats";

"MuteFor.Forever" = "Mute Forever";

"Conversation.Dice.u1F3B2" = "Send a dice emoji to any chat to roll a die.";
"Conversation.Dice.u1F3AF" = "Send a dart emoji to try your luck.";
"Conversation.SendDice" = "Send";

"Conversation.ContextMenuDiscuss" = "Discuss";

"CreatePoll.ExplanationHeader" = "EXPLANATION";
"CreatePoll.Explanation" = "Add a Comment (Optional)";
"CreatePoll.ExplanationInfo" = "Users will see this comment after choosing a wrong answer, good for educational purposes.";

"FeaturedStickers.OtherSection" = "OTHER STICKERS";

"ChatList.GenericPsaAlert" = "This provides public service announcements in your chat list.";
"ChatList.PsaAlert.covid" = "This message provides you with a public service announcement in relation to the undergoing pandemics. Learn more about this initiative at https://telegram.org/blog/coronavirus";
"ChatList.GenericPsaLabel" = "PSA";
"ChatList.PsaLabel.covid" = "Covid-19";
"Chat.GenericPsaTooltip" = "This is a public service announcement";
"Chat.PsaTooltip.covid" = "This message provides you with a public service announcement in relation to the undergoing pandemics. Learn more about this initiative at https://telegram.org/blog/coronavirus";

"Message.GenericForwardedPsa" = "Public Service Announcement\nFrom: %@";
"Message.ForwardedPsa.covid" = "Covid-19 Notification\nFrom: %@";

"Channel.AboutItem" = "about";
"PeerInfo.GroupAboutItem" = "about";

"Widget.ApplicationStartRequired" = "Open the app to use the widget";

"ChatList.Context.AddToFolder" = "Add to Folder";
"ChatList.Context.RemoveFromFolder" = "Remove from Folder";
"ChatList.Context.Back" = "Back";
"ChatList.AddedToFolderTooltip" = "%1$@ has been added to folder %2$@";
"ChatList.RemovedFromFolderTooltip" = "%1$@ has been removed from folder %2$@";

"OwnershipTransfer.Transfer" = "Transfer";

"TwoStepAuth.Disable" = "Disable";

"Chat.Gifs.TrendingSectionHeader" = "TRENDING GIFS";
"Chat.Gifs.SavedSectionHeader" = "MY GIFS";

"Paint.Framed" = "Framed";

"Media.SendingOptionsTooltip" = "Hold this button to send your message with a self-destruct timer.";
"Media.SendWithTimer" = "Send With Timer";

"Conversation.Timer.Title" = "Send With Timer";
"Conversation.Timer.Send" = "Send With Timer";

"Paint.Pen" = "Pen";
"Paint.Marker" = "Marker";
"Paint.Neon" = "Neon";
"Paint.Arrow" = "Arrow";

"Conversation.NoticeInvitedByInChannel" = "%@ invited you to this channel";
"Conversation.NoticeInvitedByInGroup" = "%@ invited you to this group";

"ChatList.MessagePhotos_1" = "1 Photo";
"ChatList.MessagePhotos_any" = "%@ Photos";
"ChatList.MessageVideos_1" = "1 Videos";
"ChatList.MessageVideos_any" = "%@ Videos";

"Conversation.PrivateChannelTimeLimitedAlertTitle" = "Join Channel";
"Conversation.PrivateChannelTimeLimitedAlertText" = "This channel is private. Please join it to continue viewing its content.";
"Conversation.PrivateChannelTimeLimitedAlertJoin" = "Join";

"KeyCommand.SearchInChat" = "Search in Chat";

"PhotoEditor.SkinTool" = "Soften Skin";
"PhotoEditor.BlurToolPortrait" = "Portrait";
"PhotoEditor.SelectCoverFrame" = "Choose a cover for your profile video";

"Conversation.PeerNearbyTitle" = "%1$@ is %2$@ away";
"Conversation.PeerNearbyText" = "Send a message or tap on the greeting below to show that you are ready to chat.";
"Conversation.PeerNearbyDistance" = "%1$@ is %2$@ away";

"ProfilePhoto.MainPhoto" = "Main Photo";
"ProfilePhoto.SetMainPhoto" = "Set as Main Photo";

"ProfilePhoto.MainVideo" = "Main Video";
"ProfilePhoto.SetMainVideo" = "Set as Main Video";

"Stats.GroupOverview" = "OVERVIEW";
"Stats.GroupMembers" = "Members";
"Stats.GroupMessages" = "Messages";
"Stats.GroupViewers" = "Viewing Members";
"Stats.GroupPosters" = "Posting Members";

"Stats.GroupGrowthTitle" = "GROWTH";
"Stats.GroupMembersTitle" = "GROUP MEMBERS";
"Stats.GroupNewMembersBySourceTitle" = "NEW MEMBERS BY SOURCE";
"Stats.GroupLanguagesTitle" = "MEMBERS' PRIMARY LANGUAGE";
"Stats.GroupMessagesTitle" = "MESSAGES";
"Stats.GroupActionsTitle" = "ACTIONS";
"Stats.GroupTopHoursTitle" = "TOP HOURS";
"Stats.GroupTopWeekdaysTitle" = "TOP DAYS OF WEEK";
"Stats.GroupTopPostersTitle" = "TOP MEMBERS";
"Stats.GroupTopAdminsTitle" = "TOP ADMINS";
"Stats.GroupTopInvitersTitle" = "TOP INVITERS";

"Stats.GroupTopPosterMessages_0" = "%@ messages";
"Stats.GroupTopPosterMessages_1" = "%@ message";
"Stats.GroupTopPosterMessages_2" = "%@ messages";
"Stats.GroupTopPosterMessages_3_10" = "%@ messages";
"Stats.GroupTopPosterMessages_many" = "%@ messages";
"Stats.GroupTopPosterMessages_any" = "%@ messages";

"Stats.GroupTopPosterChars_0" = "%@ symbols per message";
"Stats.GroupTopPosterChars_1" = "%@ symbol per message";
"Stats.GroupTopPosterChars_2" = "%@ symbols per message";
"Stats.GroupTopPosterChars_3_10" = "%@ symbols per message";
"Stats.GroupTopPosterChars_many" = "%@ symbols per message";
"Stats.GroupTopPosterChars_any" = "%@ symbols per message";

"Stats.GroupTopPoster.History" = "History";
"Stats.GroupTopPoster.Promote" = "Promote";

"Stats.GroupTopAdminDeletions_0" = "%@ deletions";
"Stats.GroupTopAdminDeletions_1" = "%@ deletion";
"Stats.GroupTopAdminDeletions_2" = "%@ deletions";
"Stats.GroupTopAdminDeletions_3_10" = "%@ deletions";
"Stats.GroupTopAdminDeletions_many" = "%@ deletions";
"Stats.GroupTopAdminDeletions_any" = "%@ deletions";

"Stats.GroupTopAdminKicks_0" = "%@ kicks";
"Stats.GroupTopAdminKicks_1" = "%@ kick";
"Stats.GroupTopAdminKicks_2" = "%@ kicks";
"Stats.GroupTopAdminKicks_3_10" = "%@ kicks";
"Stats.GroupTopAdminKicks_many" = "%@ kicks";
"Stats.GroupTopAdminKicks_any" = "%@ kicks";

"Stats.GroupTopAdminBans_0" = "%@ bans";
"Stats.GroupTopAdminBans_1" = "%@ ban";
"Stats.GroupTopAdminBans_2" = "%@ bans";
"Stats.GroupTopAdminBans_3_10" = "%@ bans";
"Stats.GroupTopAdminBans_many" = "%@ bans";
"Stats.GroupTopAdminBans_any" = "%@ bans";

"Stats.GroupTopAdmin.Actions" = "Actions";
"Stats.GroupTopAdmin.Promote" = "Promote";

"Stats.GroupTopInviterInvites_0" = "%@ invitations";
"Stats.GroupTopInviterInvites_1" = "%@ invitation";
"Stats.GroupTopInviterInvites_2" = "%@ invitations";
"Stats.GroupTopInviterInvites_3_10" = "%@ invitations";
"Stats.GroupTopInviterInvites_many" = "%@ invitations";
"Stats.GroupTopInviterInvites_any" = "%@ invitations";

"Stats.GroupTopInviter.History" = "History";
"Stats.GroupTopInviter.Promote" = "Promote";

"PrivacySettings.AutoArchiveTitle" = "NEW CHATS FROM UNKNOWN USERS";
"PrivacySettings.AutoArchive" = "Archive and Mute";
"PrivacySettings.AutoArchiveInfo" = "Automatically archive and mute new chats, groups and channels from non-contacts.";

"Call.RemoteVideoPaused" = "%@'s video is paused";

"Settings.SetProfilePhotoOrVideo" = "Set Photo or Video";
"Settings.SetNewProfilePhotoOrVideo" = "Set New Photo or Video";
"Settings.ViewVideo" = "View Video";
"Settings.RemoveVideo" = "Remove Video";

"Conversation.Unarchive" = "Unarchive";
"Conversation.UnarchiveDone" = "The chat was moved to your main list.";

"ChatList.AutoarchiveSuggestion.Title" = "Hide new chats?";
"ChatList.AutoarchiveSuggestion.Text" = "You are receiving lots of new chats from users who are not in your Contact List. Do you want to have such chats **automatically muted** and **archived**?";
"ChatList.AutoarchiveSuggestion.OpenSettings" = "Go to Settings";

"SettingsSearch.Synonyms.ChatSettings.IntentsSettings" = "Siri Suggestions";

"Stats.GroupShowMoreTopPosters_0" = "Show %@ More";
"Stats.GroupShowMoreTopPosters_1" = "Show %@ More";
"Stats.GroupShowMoreTopPosters_2" = "Show %@ More";
"Stats.GroupShowMoreTopPosters_3_10" = "Show %@ More";
"Stats.GroupShowMoreTopPosters_many" = "Show %@ More";
"Stats.GroupShowMoreTopPosters_any" = "Show %@ More";

"Stats.GroupShowMoreTopAdmins_0" = "Show %@ More";
"Stats.GroupShowMoreTopAdmins_1" = "Show %@ More";
"Stats.GroupShowMoreTopAdmins_2" = "Show %@ More";
"Stats.GroupShowMoreTopAdmins_3_10" = "Show %@ More";
"Stats.GroupShowMoreTopAdmins_many" = "Show %@ More";
"Stats.GroupShowMoreTopAdmins_any" = "Show %@ More";

"Stats.GroupShowMoreTopInviters_0" = "Show %@ More";
"Stats.GroupShowMoreTopInviters_1" = "Show %@ More";
"Stats.GroupShowMoreTopInviters_2" = "Show %@ More";
"Stats.GroupShowMoreTopInviters_3_10" = "Show %@ More";
"Stats.GroupShowMoreTopInviters_many" = "Show %@ More";
"Stats.GroupShowMoreTopInviters_any" = "Show %@ More";

"Settings.AddAnotherAccount" = "Add Another Account";
"Settings.AddAnotherAccount.Help" = "You can add up to three accounts with different phone numbers.";

"ProfilePhoto.OpenGallery" = "Open Gallery";
"ProfilePhoto.SearchWeb" = "Search Web";
"ProfilePhoto.OpenInEditor" = "Open in Editor";

"Settings.EditAccount" = "Edit Account";
"Settings.EditPhoto" = "Edit";
"Settings.EditVideo" = "Edit";
"Settings.CancelUpload" = "Cancel Upload";

"Settings.FrequentlyAskedQuestions" = "Frequently Asked Questions";

"Notification.ChangedGroupVideo" = "%@ changed group video";
"Group.MessageVideoUpdated" = "Group video updated";
"Channel.MessageVideoUpdated" = "Channel video updated";

"Conversation.Dice.u1F3C0" = "Send a basketball emoji to try your luck.";
"Conversation.Dice.u26BD" = "Send a football emoji to try your luck.";

"SettingsSearch_Synonyms_ChatFolders" = "";

"EditProfile.NameAndPhotoOrVideoHelp" = "Enter your name and add an optional profile photo or video.";

"Settings.RemoveConfirmation" = "Remove";

"Conversation.ContextMenuOpenProfile" = "Open Profile";
"Conversation.ContextMenuSendMessage" = "Send Message";
"Conversation.ContextMenuMention" = "Mention";

"Conversation.ContextMenuOpenChannelProfile" = "Open Profile";
"Conversation.ContextMenuOpenChannel" = "Open Channel";

"Cache.KeepMediaHelp" = "Photos, videos and other files from cloud chats that you have **not accessed** during this period will be removed from this device to save disk space.";


"Cache.MaximumCacheSize" = "Maximum Cache Size";
"Cache.NoLimit" = "No Limit";
"Cache.MaximumCacheSizeHelp" = "If your cache size exceeds this limit, the oldest media will be deleted.\n\nAll media will stay in the Telegram cloud and can be re-downloaded if you need it again.";

"Stats.MessageTitle" = "Message Statistics";
"Stats.MessageOverview" = "Overview";
"Stats.MessageInteractionsTitle" = "Interactions";
"Stats.MessagePublicForwardsTitle" = "Public Shares";

"Call.CameraTooltip" = "Tap here to turn on your camera";
"Call.CameraOrScreenTooltip" = "Turn on your camera or screensharing";
"Call.CameraConfirmationText" = "Switch to video call?";
"Call.CameraConfirmationConfirm" = "Switch";

"Call.YourMicrophoneOff" = "Your microphone is off";
"Call.MicrophoneOff" = "%@'s microphone is off";
"Call.CameraOff" = "%@'s camera is off";
"Call.BatteryLow" = "%@'s battery level is low";

"Call.Audio" = "audio";
"Call.AudioRouteMute" = "Mute Yourself";

"AccessDenied.VideoCallCamera" = "Telegram needs access to your camera to make video calls.\n\nPlease go to Settings > Privacy > Camera and set Telegram to ON.";

"Call.AccountIsLoggedOnCurrentDevice" = "Sorry, you can't call %@ because that account is logged in to Telegram on the device you're using for the call.";

"ChatList.Search.FilterChats" = "Chats";
"ChatList.Search.FilterMedia" = "Media";
"ChatList.Search.FilterLinks" = "Links";
"ChatList.Search.FilterFiles" = "Files";
"ChatList.Search.FilterMusic" = "Music";
"ChatList.Search.FilterVoice" = "Voice";

"ChatList.Search.NoResults" = "No Results";
"ChatList.Search.NoResultsQueryDescription" = "There were no results for \"%@\".\nTry a new search.";
"ChatList.Search.NoResultsDescription" = "There were no results.\nTry a new search.";

"ChatList.Search.NoResultsFilter" = "Nothing Yet";
"ChatList.Search.NoResultsFitlerMedia" = "Photos and videos from all your chats will be shown here.";
"ChatList.Search.NoResultsFitlerLinks" = "Links from all your chats will be shown here.";
"ChatList.Search.NoResultsFitlerFiles" = "Files from all your chats will be shown here.";
"ChatList.Search.NoResultsFitlerMusic" = "Music from all your chats will be shown here.";
"ChatList.Search.NoResultsFitlerVoice" = "Voice and video messages from all your chats will be shown here.";

"ChatList.Search.Messages_0" = "%@ messages";
"ChatList.Search.Messages_1" = "%@ message";
"ChatList.Search.Messages_2" = "%@ messages";
"ChatList.Search.Messages_3_10" = "%@ messages";
"ChatList.Search.Messages_many" = "%@ messages";
"ChatList.Search.Messages_any" = "%@ messages";

"Conversation.InputTextAnonymousPlaceholder" = "Send anonymously";

"DialogList.Replies" = "Replies";

"Conversation.ContextViewReplies_1" = "View %@ Reply";
"Conversation.ContextViewReplies_any" = "View %@ Replies";
"Conversation.ContextViewThread" = "View Thread";

"Conversation.ViewReply" = "View Reply";

"Conversation.MessageViewComments_1" = "[%@]Comment";
"Conversation.MessageViewComments_any" = "[%@]Comments";
"Conversation.MessageViewCommentsFormat" = "%1$@ %2$@";

"Conversation.TitleCommentsEmpty" = "Comments";
"Conversation.TitleComments_1" = "[%@]Comment";
"Conversation.TitleComments_any" = "[%@]Comments";
"Conversation.TitleCommentsFormat" = "%1$@ %2$@";

"Conversation.TitleRepliesEmpty" = "Replies";
"Conversation.TitleReplies_1" = "[%@]Reply";
"Conversation.TitleReplies_any" = "[%@]Replies";
"Conversation.TitleRepliesFormat" = "%1$@ %2$@";

"Conversation.MessageLeaveComment" = "Leave a Comment";
"Conversation.MessageLeaveCommentShort" = "Comment";

"Conversation.DiscussionNotStarted" = "No comments here yet...";
"Conversation.DiscussionStarted" = "Discussion started";

"Conversation.InputTextPlaceholderReply" = "Reply";
"Conversation.InputTextPlaceholderComment" = "Comment";

"Conversation.TitleNoComments" = "Comments";

"Conversation.ContextMenuBlock" = "Block User";

"Replies.BlockAndDeleteRepliesActionTitle" = "Block and Delete Replies";

"Channel.CommentsGroup.Header" = "Select a group chat that will be used to host comments from your channel.";
"Channel.CommentsGroup.HeaderSet" = "%@ is selected as the group that will be used to host comments for your channel.";
"Channel.CommentsGroup.HeaderGroupSet" = "%@ is linking the group as it's discussion board.";

"RepliesChat.DescriptionText" = "This chat helps you keep track of replies to your comments in Channels.";

"Channel.DiscussionMessageUnavailable" = "Sorry, this post has been removed from the discussion group.";

"Conversation.ContextViewStats" = "View Statistics";

"ChatList.MessageMusic_1" = "%@ Music File";
"ChatList.MessageMusic_any" = "%@ Music Files";

"Conversation.PinOlderMessageAlertTitle" = "Pin Message";
"Conversation.PinOlderMessageAlertText" = "Do you want to pin an older message while leaving a more recent one pinned?";
"Conversation.PinMessageAlertPin" = "Pin";

"Conversation.ContextMenuSelect" = "Select";

"Conversation.ContextMenuSelectAll_0" = "Select All %@ Items";
"Conversation.ContextMenuSelectAll_1" = "Select All %@ Items";
"Conversation.ContextMenuSelectAll_2" = "Select All %@ Items";
"Conversation.ContextMenuSelectAll_3_10" = "Select All %@ Items";
"Conversation.ContextMenuSelectAll_many" = "Select All %@ Items";
"Conversation.ContextMenuSelectAll_any" = "Select All %@ Items";

"Conversation.Dice.u1F3B0" = "Send a slot machine emoji to try your luck.";

"Notification.ProximityReached" = "%1$@ is now within %2$@ from %3$@";
"Notification.ProximityReachedYou" = "%1$@ is now within %2$@ from you";
"Notification.ProximityYouReached" = "You are now within %1$@ from %2$@";

"Location.ProximityNotification.Title" = "Proximity Alert";
"Location.ProximityNotification.Notify" = "Notify me within %@";
"Location.ProximityNotification.NotifyLong" = "Notify when %1$@ is within %2$@";
"Location.ProximityNotification.AlreadyClose" = "You are already closer than %@";
"Location.ProximityNotification.DistanceKM" = "km";
"Location.ProximityNotification.DistanceM" = "m";
"Location.ProximityNotification.DistanceMI" = "mi";

"Location.ProximityTip" = "Alert when %@ is close";
"Location.ProximityGroupTip" = "Alert when any group member is close";

"ChatList.MessageFiles_1" = "%@ File";
"ChatList.MessageFiles_any" = "%@ Files";

"Chat.TitlePinnedMessages_1" = "Pinned Message";
"Chat.TitlePinnedMessages_any" = "%@ Pinned Messages";

"Chat.PanelHidePinnedMessages" = "Don't Show Pinned Messages";
"Chat.PanelUnpinAllMessages" = "Unpin All Messages";

"Chat.MessagesUnpinned_1" = "Message Unpinned";
"Chat.MessagesUnpinned_any" = "%@ Messages Unpinned";

"Chat.PinnedMessagesHiddenTitle" = "Pinned Messages Hidden";
"Chat.PinnedMessagesHiddenText" = "You will see the bar with pinned messages only if a new message is pinned.";

"OpenFile.PotentiallyDangerousContentAlert" = "Previewing this file can potentially expose your IP address to its sender. Continue?";
"OpenFile.Proceed" = "Proceed";

"Chat.PinnedListPreview.ShowAllMessages" = "Show All Messages";
"Chat.PinnedListPreview.UnpinAllMessages" = "Unpin All Messages";
"Chat.PinnedListPreview.HidePinnedMessages" = "Hide Pinned Messages";

"Conversation.PinMessagesForMe" = "Pin for me";
"Conversation.PinMessagesFor" = "Pin for me and %@";

"Location.LiveLocationRequired.Title" = "Share Location";
"Location.LiveLocationRequired.Description" = "For the alert to work, please share your live location in this chat.";
"Location.LiveLocationRequired.ShareLocation" = "Share Location";

"Location.ProximityAlertSetTitle" = "Proximity alert set";
"Location.ProximityAlertSetText" = "We will notify you once %1$@ is within %2$@ from you.";
"Location.ProximityAlertSetTextGroup" = "We will notify you once any other group member is within %@ from you.";
"Location.ProximityAlertCancelled" = "Proximity alert cancelled";

"Stats.Message.Views" = "Views";
"Stats.Message.PublicShares" = "Public Shares";
"Stats.Message.PrivateShares" = "Private Shares";

"ChatSettings.WidgetSettings" = "Widget";

"Conversation.EditingPhotoPanelTitle" = "Edit Photo";

"Conversation.TextCopied" = "Text copied to clipboard";

"Media.LimitedAccessTitle" = "Limited Access to Media";
"Media.LimitedAccessText" = "You've given Telegram access only to select number of photos.";
"Media.LimitedAccessManage" = "Manage";
"Media.LimitedAccessSelectMore" = "Select More Photos...";
"Media.LimitedAccessChangeSettings" = "Change Settings";

"VoiceChat.StatusSpeaking" = "speaking";
"VoiceChat.StatusSpeakingVolume" = "%@ speaking";
"VoiceChat.StatusListening" = "listening";
"VoiceChat.StatusInvited" = "invited";

"VoiceChat.Connecting" = "Connecting...";
"VoiceChat.Reconnecting" = "Reconnecting...";

"VoiceChat.Unmute" = "Unmute";
"VoiceChat.UnmuteHelp" = "or hold and speak";
"VoiceChat.Live" = "You're Live";
"VoiceChat.Mute" = "Tap to Mute";
"VoiceChat.Muted" = "Muted";
"VoiceChat.MutedHelp" = "You are in Listen Only mode";

"VoiceChat.Audio" = "audio";
"VoiceChat.Leave" = "leave";

"VoiceChat.SpeakPermissionEveryone" = "New participants can speak";
"VoiceChat.SpeakPermissionAdmin" = "New paricipants are muted";
"VoiceChat.Share" = "Share Invite Link";
"VoiceChat.EndVoiceChat" = "End Voice Chat";

"VoiceChat.CopyInviteLink" = "Copy Invite Link";
"VoiceChat.InviteLinkCopiedText" = "Invite link copied to clipboard";

"VoiceChat.UnmutePeer" = "Allow to Speak";
"VoiceChat.MutePeer" = "Mute";
"VoiceChat.RemovePeer" = "Remove";
"VoiceChat.RemovePeerConfirmation" = "Are you sure you want to remove %@ from the group chat?";
"VoiceChat.RemovePeerRemove" = "Remove";

"VoiceChat.PanelJoin" = "Join";
"VoiceChat.Title" = "Voice Chat";

"VoiceChat.InviteMember" = "Invite Member";
"VoiceChat.UserInvited" = "You invited **%@** to the voice chat";

"Notification.VoiceChatInvitation" = "%1$@ invited %2$@ to the voice chat";
"Notification.VoiceChatInvitationForYou" = "%1$@ invited you to the voice chat";

"VoiceChat.InvitedPeerText" = "You invited %@ to the voice chat";
"VoiceChat.RemovedPeerText" = "You removed %@ from this group";

"Notification.VoiceChatStarted" = "%1$@ started a voice chat";
"Notification.VoiceChatEnded" = "Voice chat ended (%@)";
"Notification.VoiceChatEndedGroup" = "%1$@ ended the voice chat (%2$@)";

"VoiceChat.Panel.TapToJoin" = "Tap to join";
"VoiceChat.Panel.Members_0" = "%@ participants";
"VoiceChat.Panel.Members_1" = "%@ participant";
"VoiceChat.Panel.Members_2" = "%@ participants";
"VoiceChat.Panel.Members_3_10" = "%@ participants";
"VoiceChat.Panel.Members_many" = "%@ participants";
"VoiceChat.Panel.Members_any" = "%@ participants";

"VoiceChat.Status.Members_0" = "[%@]participants";
"VoiceChat.Status.Members_1" = "[%@]participant";
"VoiceChat.Status.Members_2" = "[%@]participants";
"VoiceChat.Status.Members_3_10" = "[%@]participants";
"VoiceChat.Status.Members_many" = "[%@]participants";
"VoiceChat.Status.Members_any" = "[%@]participants";
"VoiceChat.Status.MembersFormat" = "%1$@ %2$@";

"ChannelInfo.CreateVoiceChat" = "Start Voice Chat";

"VoiceChat.AnonymousDisabledAlertText" = "Sorry, you can't join voice chat as an anonymous admin.";
"VoiceChat.ChatFullAlertText" = "Sorry, this voice chat has too many participants at the moment.";

"VoiceChat.EndConfirmationTitle" = "End voice chat";
"VoiceChat.EndConfirmationText" = "Are you sure you want to end this voice chat?";
"VoiceChat.EndConfirmationEnd" = "End";

"VoiceChat.InviteMemberToGroupFirstText" = "%1$@ isn't a member of \"%2$@\" yet. Add them to the group?";
"VoiceChat.InviteMemberToChannelFirstText" = "%1$@ isn't a subscriber of \"%2$@\" yet. Add them to the channel?";
"VoiceChat.InviteMemberToGroupFirstAdd" = "Add";

"VoiceChat.CreateNewVoiceChatText" = "Voice chat ended. Start a new one?";
"VoiceChat.CreateNewVoiceChatStart" = "Start";
"VoiceChat.CreateNewVoiceChatStartNow" = "Start Now";
"VoiceChat.CreateNewVoiceChatSchedule" = "Schedule";

"PUSH_CHAT_VOICECHAT_START" = "%2$@|%1$@ started a voice chat";
"PUSH_CHAT_VOICECHAT_INVITE" = "%2$@|%1$@ invited %3$@ to the voice chat";
"PUSH_CHAT_VOICECHAT_INVITE_YOU" = "%2$@|%1$@ invited you to the voice chat";
"PUSH_CHAT_VOICECHAT_END" = "%2$@|%1$@ has ended the voice chat";

"Call.VoiceChatInProgressTitle" = "Voice Chat in Progress";
"Call.VoiceChatInProgressMessageCall" = "Leave voice chat in %1$@ and start a call with %2$@?";

"Conversation.Dice.u1F3B3" = "Send a bowling emoji to try your luck.";

"VoiceOver.Common.SwitchHint" = "Double Tap To Toggle";
"VoiceOver.Common.On" = "On";
"VoiceOver.Common.Off" = "Off";

"VoiceOver.Chat.MessagesSelected_0" = "%@ messages selected";
"VoiceOver.Chat.MessagesSelected_1" = "%@ message selected";
"VoiceOver.Chat.MessagesSelected_2" = "%@ messages selected";
"VoiceOver.Chat.MessagesSelected_3_10" = "%@ messages selected";
"VoiceOver.Chat.MessagesSelected_many" = "%@ messages selected";
"VoiceOver.Chat.MessagesSelected_any" = "%@ messages selected";

"Channel.AdminLog.StartedVoiceChat" = "%1$@ started voice chat";
"Channel.AdminLog.EndedVoiceChat" = "%1$@ ended voice chat";
"Channel.AdminLog.MutedParticipant" = "%1$@ muted %2$@";
"Channel.AdminLog.UnmutedMutedParticipant" = "%1$@ unmuted %2$@";
"Channel.AdminLog.AllowedNewMembersToSpeak" = "%1$@ allowed new members to speak";
"Channel.AdminLog.MutedNewMembers" = "%1$@ muted new members";

"Group.GroupMembersHeader" = "GROUP MEMBERS";

"Conversation.VoiceChatMediaRecordingRestricted" = "You can't record voice and video messages during a voice chat.";

"CallList.ActiveVoiceChatsHeader" = "ACTIVE VOICE CHATS";
"CallList.RecentCallsHeader" = "RECENT CALLS";

"VoiceChat.PeerJoinedText" = "%@ joined the voice chat";

"VoiceChat.StartRecording" = "Start Recording";
"VoiceChat.StopRecording" = "Stop Recording";

"VoiceChat.StartRecordingTitle" = "Start Recording";
"VoiceChat.StartRecordingText" = "Do you want to start recording this chat and save the result into an audio file?\n\nOther members will see that the chat is being recorded.";
"VoiceChat.StartRecordingStart" = "Start";

"VoiceChat.RecordingTitlePlaceholder" = "Audio Title (Optional)";
"VoiceChat.RecordingStarted" = "Voice chat recording started";
"VoiceChat.RecordingInProgress" = "Voice chat is being recorded";

"VoiceChat.StopRecordingTitle" = "Stop Recording?";
"VoiceChat.StopRecordingStop" = "Stop";

"VoiceChat.RecordingSaved" = "Audio saved to **Saved Messages**.";

"VoiceChat.StatusMutedForYou" = "muted for you";
"VoiceChat.StatusMutedYou" = "put you on mute";

"VoiceOver.DismissContextMenu" = "Dismiss Context Menu";

"Call.VoiceOver.VoiceCallOutgoing" = "Outgoing Voice Call";
"Call.VoiceOver.VideoCallOutgoing" = "Outgoing Video Call";
"Call.VoiceOver.VoiceCallIncoming" = "Incoming Voice Call";
"Call.VoiceOver.VideoCallIncoming" = "Incoming Video Call";
"Call.VoiceOver.VoiceCallMissed" = "Missed Voice Call";
"Call.VoiceOver.VideoCallMissed" = "Missed Video Call";
"Call.VoiceOver.VoiceCallCanceled" = "Cancelled Voice Call";
"Call.VoiceOver.VideoCallCanceled" = "Cancelled Video Call";

"VoiceChat.UnmuteForMe" = "Unmute for Me";
"VoiceChat.MuteForMe" = "Mute for Me";

"PeerInfo.ButtonVoiceChat" = "Voice Chat";
"VoiceChat.OpenChat" = "Open Chat";

"GroupInfo.InviteLinks" = "Invite Links";

"InviteLink.Title" = "Invite Links";
"InviteLink.PermanentLink" = "Permanent Link";
"InviteLink.PublicLink" = "Public Link";
"InviteLink.Share" = "Share Link";
"InviteLink.PeopleJoinedNone" = "no one joined yet";
"InviteLink.PeopleJoined_1" = "%@ people joined";
"InviteLink.PeopleJoined_2" = "%@ people joined";
"InviteLink.PeopleJoined_3_10" = "%@ people joined";
"InviteLink.PeopleJoined_many" = "%@ people joined";
"InviteLink.PeopleJoined_any" = "%@ people joined";
"InviteLink.CreatePrivateLinkHelp" = "Anyone who has Telegram installed will be able to join your group by following this link.";
"InviteLink.CreatePrivateLinkHelpChannel" = "Anyone who has Telegram installed will be able to join your channel by following this link.";
"InviteLink.Manage" = "Manage Invite Links";

"InviteLink.PeopleJoinedShortNoneExpired" = "no one joined";
"InviteLink.PeopleJoinedShortNone" = "no one joined yet";
"InviteLink.PeopleJoinedShort_1" = "%@ joined";
"InviteLink.PeopleJoinedShort_2" = "%@ joined";
"InviteLink.PeopleJoinedShort_3_10" = "%@ joined";
"InviteLink.PeopleJoinedShort_many" = "%@ joined";
"InviteLink.PeopleJoinedShort_any" = "%@ joined";

"InviteLink.PeopleCanJoin_1" = "%@ can join";
"InviteLink.PeopleCanJoin_2" = "%@ can join";
"InviteLink.PeopleCanJoin_3_10" = "%@ can join";
"InviteLink.PeopleCanJoin_many" = "%@ can join";
"InviteLink.PeopleCanJoin_any" = "%@ can join";

"InviteLink.PeopleRemaining_1" = "%@ remaining";
"InviteLink.PeopleRemaining_2" = "%@ remaining";
"InviteLink.PeopleRemaining_3_10" = "%@ remaining";
"InviteLink.PeopleRemaining_many" = "%@ remaining";
"InviteLink.PeopleRemaining_any" = "%@ remaining";

"InviteLink.Expired" = "expired";
"InviteLink.UsageLimitReached" = "limit reached";
"InviteLink.Revoked" = "revoked";

"InviteLink.AdditionalLinks" = "Additional Links";
"InviteLink.Create" = "Create a New Link";
"InviteLink.CreateInfo" = "You can create additional invite links that have limited time or number of usages.";

"InviteLink.RevokedLinks" = "Revoked Links";
"InviteLink.DeleteAllRevokedLinks" = "Delete All Revoked Links";

"InviteLink.ContextCopy" = "Copy";
"InviteLink.ContextEdit" = "Edit";
"InviteLink.ContextGetQRCode" = "Get QR Code";
"InviteLink.ContextShare" = "Share";
"InviteLink.ContextRevoke" = "Revoke";
"InviteLink.ContextDelete" = "Delete";

"InviteLink.Create.Title" = "New Link";
"InviteLink.Create.EditTitle" = "Edit Link";

"InviteLink.Create.TimeLimit" = "Limit By Time Period";
"InviteLink.Create.TimeLimitExpiryDate" = "Expiry Date";
"InviteLink.Create.TimeLimitExpiryDateNever" = "Never";
"InviteLink.Create.TimeLimitExpiryTime" = "Time";
"InviteLink.Create.TimeLimitInfo" = "You can make the link expire after a certain time.";
"InviteLink.Create.TimeLimitNoLimit" = "No Limit";

"InviteLink.Create.UsersLimit" = "Limit By Number Of Users";
"InviteLink.Create.UsersLimitNumberOfUsers" = "Number of Uses";
"InviteLink.Create.UsersLimitNumberOfUsersUnlimited" = "Unlimited";
"InviteLink.Create.UsersLimitInfo" = "You can make the link expire after it has been used for a certain number of times.";
"InviteLink.Create.UsersLimitNoLimit" = "No Limit";

"InviteLink.Create.Revoke" = "Revoke Link";

"InviteLink.QRCode.Title" = "Invite by QR Code";
"InviteLink.QRCode.Info" = "Everyone on Telegram can scan this code to join your group.";
"InviteLink.QRCode.InfoChannel" = "Everyone on Telegram can scan this code to join your channel.";
"InviteLink.QRCode.Share" = "Share QR Code";

"InviteLink.InviteLink" = "Invite Link";
"InviteLink.ExpiredLink" = "Expired Link";
"InviteLink.ExpiredLinkStatus" = "time limit has expired";
"InviteLink.CreatedBy" = "Link Created By";

"InviteLink.ReactivateLink" = "Reactivate Link";

"InviteLink.DeleteLinkAlert.Text" = "Are you sure you want to delete this link? It will be completely gone.";
"InviteLink.DeleteLinkAlert.Action" = "Delete";

"InviteLink.DeleteAllRevokedLinksAlert.Text" = "This will delete all revoked links.";
"InviteLink.DeleteAllRevokedLinksAlert.Action" = "Delete All";

"InviteLink.ExpiresIn" = "expires in %@";

"InviteLink.InviteLinkCopiedText" = "Invite link copied to clipboard";

"InviteLink.OtherAdminsLinks" = "Invite Links Created By Other Admins";
"InviteLink.OtherPermanentLinkInfo" = "**%1$@** can see this link and use it to invite new members to **%2$@**.";

"InviteLink.InviteLinks_0" = "%@ invite links";
"InviteLink.InviteLinks_1" = "%@ invite link";
"InviteLink.InviteLinks_2" = "%@ invite links";
"InviteLink.InviteLinks_3_10" = "%@ invite links";
"InviteLink.InviteLinks_many" = "%@ invite links";
"InviteLink.InviteLinks_any" = "%@ invite links";

"InviteLink.InviteLinkRevoked" = "The invite link has been revoked.";

"Conversation.ChecksTooltip.Delivered" = "Delivered";
"Conversation.ChecksTooltip.Read" = "Read";

"DialogList.MultipleTypingPair" = "%@ and %@ are typing";

"Common.Save" = "Save";

"UserInfo.FakeUserWarning" = "⚠️ Warning: Many users reported that this account impersonates a famous person or organization.";
"UserInfo.FakeBotWarning" = "⚠️ Warning: Many users reported that this account impersonates a famous person or organization.";
"GroupInfo.FakeGroupWarning" = "⚠️ Warning: Many users reported that this account impersonates a famous person or organization.";
"ChannelInfo.FakeChannelWarning" = "⚠️ Warning: Many users reported that this account impersonates a famous person or organization.";

"ReportPeer.ReasonFake" = "Fake Account";

"ChatList.HeaderImportIntoAnExistingGroup" = "SELECT A CHAT TO IMPORT MESSAGES TO";

"Group.ErrorAdminsTooMuch" = "Sorry, too many administrators in this group.";
"Channel.ErrorAdminsTooMuch" = "Sorry, too many administrators in this channel.";

"Conversation.AddMembers" = "Add Members";

"Conversation.ImportedMessageHint" = "This message was imported from another app. We can't guarantee it's real.";

"Conversation.GreetingText" = "Send a message or tap on the greeting below.";

"CallList.DeleteAllForMe" = "Delete for me";
"CallList.DeleteAllForEveryone" = "Delete for me and Others";
"Conversation.ImportProgress" = "Importing Messages... %@%";

"Conversation.AudioRateTooltipSpeedUp" = "Audio will play two times faster.";
"Conversation.AudioRateTooltipNormal" = "Audio will play at normal speed.";

"ChatImport.Title" = "Select Chat";
"ChatImport.SelectionErrorNotAdmin" = "You must to be an admin in the group to import messages to it.";
"ChatImport.SelectionErrorGroupGeneric" = "Sorry, you can't import history to this group.";
"ChatImport.SelectionConfirmationGroupWithTitle" = "Do you want to import messages from **%1$@** into **%2$@**?";
"ChatImport.SelectionConfirmationGroupWithoutTitle" = "Do you want to import messages into **%@**?";
"ChatImport.SelectionConfirmationAlertTitle" = "Import Messages";
"ChatImport.SelectionConfirmationAlertImportAction" = "Import";
"ChatImport.CreateGroupAlertTitle" = "Create Group and Import Messages";
"ChatImport.CreateGroupAlertText" = "Do you want to create the group **%@** and import messages from another messaging app?";
"ChatImport.CreateGroupAlertImportAction" = "Create and Import";
"ChatImport.UserErrorNotMutual" = "You can only import messages into private chats with users who are mutual contacts.";
"ChatImport.SelectionConfirmationUserWithTitle" = "Do you want to import messages from **%1$@** into the chat with **%2$@**?";
"ChatImport.SelectionConfirmationUserWithoutTitle" = "Do you want to import messages into the chat with **%@?**";

"PeerSelection.ImportIntoNewGroup" = "Import to a New Group";
"Message.ImportedDateFormat" = "%1$@, %2$@ Imported %3$@";

"ChatImportActivity.Title" = "Importing Chat";
"ChatImportActivity.OpenApp" = "Open Telegram";
"ChatImportActivity.Retry" = "Retry";
"ChatImportActivity.InProgress" = "Please keep this window open\nuntil the import is completed.";
"ChatImportActivity.ErrorNotAdmin" = "You need to be an admin in the group to import messages.";
"ChatImportActivity.ErrorInvalidChatType" = "Wrong type of chat for the messages you are trying to import.";
"ChatImportActivity.ErrorUserBlocked" = "Unable to import messages due to privacy settings.";
"ChatImportActivity.ErrorGeneric" = "An error occurred.";
"ChatImportActivity.ErrorLimitExceeded" = "Daily maximum reached,\nplease come back tomorrow.";
"ChatImportActivity.Success" = "Chat imported\nsuccessfully.";

"VoiceOver.Chat.GoToOriginalMessage" = "Go to message";
"VoiceOver.Chat.UnreadMessages_0" = "%@ unread messages";
"VoiceOver.Chat.UnreadMessages_1" = "%@ unread message";
"VoiceOver.Chat.UnreadMessages_2" = "%@ unread messages";
"VoiceOver.Chat.UnreadMessages_3_10" = "%@ unread messages";
"VoiceOver.Chat.UnreadMessages_many" = "%@ unread messages";
"VoiceOver.Chat.UnreadMessages_any" = "%@ unread messages";

"VoiceOver.ChatList.Message" = "Message";
"VoiceOver.ChatList.OutgoingMessage" = "Outgoing Message";
"VoiceOver.ChatList.MessageFrom" = "From: %@";
"VoiceOver.ChatList.MessageRead" = "Read";
"VoiceOver.ChatList.MessageEmpty" = "Empty";

"VoiceOver.Chat.Profile" = "Profile";
"VoiceOver.Chat.GroupInfo" = "Group Info";
"VoiceOver.Chat.ChannelInfo" = "Channel Info";

"Conversation.ForwardTooltip.Chat.One" = "Message forwarded to **%@**";
"Conversation.ForwardTooltip.Chat.Many" = "Messages forwarded to **%@**";
"Conversation.ForwardTooltip.TwoChats.One" = "Message forwarded to **%@** and **%@**";
"Conversation.ForwardTooltip.TwoChats.Many" = "Messages forwarded to **%@** and **%@**";
"Conversation.ForwardTooltip.ManyChats.One" = "Message forwarded to **%@** and %@ others";
"Conversation.ForwardTooltip.ManyChats.Many" = "Messages forwarded to **%@** and %@ others";
"Conversation.ForwardTooltip.SavedMessages.One" = "Message forwarded to **Saved Messages**";
"Conversation.ForwardTooltip.SavedMessages.Many" = "Messages forwarded to **Saved Messages**";

"Channel.AdminLog.UpdatedParticipantVolume" = "%1$@ changed %2$@ volume to %3$@";

"Channel.AdminLog.DeletedInviteLink" = "%1$@ deleted invite link %2$@";
"Channel.AdminLog.RevokedInviteLink" = "%1$@ revoked invite link %2$@";
"Channel.AdminLog.EditedInviteLink" = "%1$@ edited invite link %2$@";
"Channel.AdminLog.CreatedInviteLink" = "%1$@ created invite link %2$@";

"Channel.AdminLog.JoinedViaInviteLink" = "%1$@ joined via invite link %2$@";

"GroupInfo.Permissions.BroadcastTitle" = "Broadcast Group";
"GroupInfo.Permissions.BroadcastConvert" = "Convert to Broadcast Group";
"GroupInfo.Permissions.BroadcastConvertInfo" = "Broadcast groups can have over %@ members, but only admins can send messages in them.";

"GroupInfo.GroupHistoryShort" = "Chat History";

"PeerInfo.CustomizeNotifications" = "Customize";

"Conversation.ContextMenuSpeak" = "Speak";

"Conversation.SelectMessages" = "Select Messages";
"Conversation.ReportMessages" = "Report Messages";

"Report.AdditionalDetailsText" = "Please enter any additional details relevant for your report.";
"Report.AdditionalDetailsPlaceholder" = "Additional details...";
"Report.Report" = "Report";
"Report.Succeed" = "Telegram moderators will study your report. Thank you!";

"Conversation.AutoremoveRemainingTime" = "auto-deletes in %@";
"Conversation.AutoremoveRemainingDays_1" = "auto-deletes in %@ day";
"Conversation.AutoremoveRemainingDays_any" = "auto-deletes in %@ days";

"PeerInfo.AutoremoveMessages" = "Auto-Delete Messages";
"PeerInfo.AutoremoveMessagesDisabled" = "Never";

"Conversation.AutoremoveChanged" = "Auto-Delete timer set to %@";
"Conversation.AutoremoveOff" = "Auto-Delete is now off.";

"PeerInfo.ReportProfilePhoto" = "Report Profile Photo";
"PeerInfo.ReportProfileVideo" = "Report Profile Video";

"Channel.AdminLog.CanInviteUsersViaLink" = "Invite Users via Link";

"BroadcastGroups.IntroTitle" = "Broadcast Groups";
"BroadcastGroups.IntroText" = "• No limit on the number of members.\n\n• Only admins can post.\n\n• Can't be turned back into a regular group.";
"BroadcastGroups.Convert" = "Convert to Broadcast Group";
"BroadcastGroups.Cancel" = "Leave as regular group";

"BroadcastGroups.ConfirmationAlert.Title" = "Are you sure?";
"BroadcastGroups.ConfirmationAlert.Text" = "Regular members of the group (non-admins) will irrevocably lose their right to post messages in the group.\n\nThis action **cannot** be undone.";
"BroadcastGroups.ConfirmationAlert.Convert" = "Convert";

"BroadcastGroups.Success" = "Your group can now have more than %@ members.";

"BroadcastGroups.LimitAlert.Title" = "Limit Reached";
"BroadcastGroups.LimitAlert.Text" = "Your group has reached a limit of **%@** members.\n\nYou can increase this limit by converting the group to a **broadcast group** where only admins can post. Interested?";
"BroadcastGroups.LimitAlert.LearnMore" = "Learn More";
"BroadcastGroups.LimitAlert.SettingsTip" = "If you change your mind, go to the settings of your group.";

"VoiceOver.AuthSessions.CurrentSession" = "Current Session";

"Channel.AdminLog.MessageChangedAutoremoveTimeoutSet" = "%1$@ set auto-remove timer to %2$@";
"Channel.AdminLog.MessageChangedAutoremoveTimeoutRemove" = "%1$@ disabled auto-remove timer";

"ChannelInfo.InviteLink.RevokeAlert.Text" = "Are you sure you want to revoke this link? Once you do, no one will be able to join the channel using it.";

"Group.Info.Members" = "Members";

"Group.Members.Title" = "Members";
"Group.Members.AddMembers" = "Add Members";
"Group.Members.AddMembersHelp" = "Only group admins can see this list.";

"Conversation.AlsoClearCacheTitle" = "You can use \"clear cache\" to remove unnecessary media — and re-downloaded files if you need them again.";
"Conversation.DeleteAllMessagesInChat" = "Are you sure you want to delete all messages in %@?";

"InviteLinks.InviteLinkExpired" = "This invite link has expired.";

"Conversation.AutoremoveTimerSetUserYou" = "You set messages to automatically delete after %1$@";
"Conversation.AutoremoveTimerSetUser" = "%1$@ set messages to automatically delete after %2$@";
"Conversation.AutoremoveTimerRemovedUserYou" = "You disabled the auto-delete timer";
"Conversation.AutoremoveTimerRemovedUser" = "%1$@ disabled the auto-delete timer";
"Conversation.AutoremoveTimerSetGroup" = "A group admin set messages to automatically delete after %1$@";
"Conversation.AutoremoveTimerRemovedGroup" = "A group admin disabled the auto-delete timer";
"Conversation.AutoremoveTimerSetChannel" = "Messages in this channel will be automatically deleted after %1$@";
"Conversation.AutoremoveTimerRemovedChannel" = "Messages in this channel will no longer be automatically deleted";

"AutoremoveSetup.Title" = "Auto-Deletion";
"AutoremoveSetup.TimeSectionHeader" = "AUTO-DELETE MESSAGES";
"AutoremoveSetup.TimerInfoChannel" = "Automatically delete messages sent in this channel after a certain period of time.";
"AutoremoveSetup.TimerInfoChat" = "Automatically delete messages sent in this chat after a certain period of time.";
"AutoremoveSetup.TimerValueNever" = "Never";
"AutoremoveSetup.TimerValueAfter" = "After %@";

"Conversation.ClearChannel" = "Clear Channel";

"Conversation.AutoremoveTimerSetToastText" = "Messages in this chat are automatically\ndeleted %@ after they have been sent.";
"Conversation.AutoremoveActionEnable" = "Enable Auto-Delete";
"Conversation.AutoremoveActionEdit" = "Edit Auto-Delete Settings";

"Widget.ChatsGalleryTitle" = "Chats";
"Widget.ChatsGalleryDescription" = "Display the latest message from the most important chats.";
"Widget.ShortcutsGalleryTitle" = "Shortcuts";
"Widget.ShortcutsGalleryDescription" = "Display shortcuts of your most important chats to always have quick access to them.";

"Widget.MessageAutoremoveTimerUpdated" = "Auto-delete timer updated";
"Widget.MessageAutoremoveTimerRemoved" = "Auto-delete timer disabled";

"Widget.LongTapToEdit" = "Tap or hold to edit widget.";
"Widget.UpdatedTodayAt" = "Updated at {}";
"Widget.UpdatedAt" = "Updated {}";

"Intents.ErrorLockedTitle" = "Locked";
"Intents.ErrorLockedText" = "Open Telegram and enter passcode to edit widget.";

"Conversation.GigagroupDescription" = "Only admins can send messages in this group.";

"Channel.AdminLog.MessageAddedAdminName" = "promoted %1$@";
"Channel.AdminLog.MessageAddedAdminNameUsername" = "promoted %1$@ (%2$@)";
"Channel.AdminLog.MessageRemovedAdminName" = "demoted %1$@";
"Channel.AdminLog.MessageRemovedAdminNameUsername" = "demoted %1$@ (%2$@)";

"Notification.Exceptions.MessagePreviewAlwaysOn" = "Always On";
"Notification.Exceptions.MessagePreviewAlwaysOff" = "Always Off";

"Channel.Setup.LinkTypePublic" = "Public";
"Channel.Setup.LinkTypePrivate" = "Private";

"VoiceOver.ScrollStatus" = "Row %1$@ of %2$@";

"Conversation.UsersTooMuchError" = "Sorry, this group is full.";

"Conversation.UploadFileTooLarge" = "File could not be sent, because it is larger than 2 GB.\n\nYou can send as many files as you like, but each must be smaller than 2 GB.";

"Channel.AddUserLeftError" = "Sorry, if a person is no longer part of a channel, you need to be in their Telegram contacts in order to add them back.\n\nNote that they can still join via the channel's invite link as long as they are not in the Removed Users list.";

"Message.ScamAccount" = "Scam";
"Message.FakeAccount" = "Fake";

"InstantPage.FontSanFrancisco" = "San Francisco";
"InstantPage.FontNewYork" = "New York";
"InstantPage.Search" = "Search";
"InstantPage.OpenInBrowser" = "Open in %@";
"InstantPage.VoiceOver.IncreaseFontSize" = "Increase Font Size";
"InstantPage.VoiceOver.DecreaseFontSize" = "Decrease Font Size";
"InstantPage.VoiceOver.ResetFontSize" = "Reset Font Size";

"Contacts.VoiceOver.AddContact" = "Add Contact";

"VoiceChat.SelectAccount" = "Select Account";
"VoiceChat.DisplayAs" = "Display Me As...";
"VoiceChat.DisplayAsInfo" = "Choose whether you want to be displayed as your personal account or as your channel.";
"VoiceChat.DisplayAsInfoGroup" = "Choose whether you want to be displayed as your personal account, this group, or one of your channels.";
"VoiceChat.DisplayAsSuccess" = "Members of this voice chat will now see your as **%@**.";
"VoiceChat.PersonalAccount" = "personal account";
"VoiceChat.EditTitle" = "Edit Voice Chat Title";
"VoiceChat.EditPermissions" = "Edit Permissions";

"VoiceChat.OpenChannel" = "Open Channel";

"VoiceChat.EditTitleTitle" = "Voice Chat Title";
"VoiceChat.EditTitleText" = "Edit a title of this voice chat.";
"VoiceChat.EditTitleSuccess" = "Voice chat title changed to **%@**.";
"VoiceChat.EditTitleRemoveSuccess" = "Voice chat title removed.";

"VoiceChat.InviteLink.Speaker" = "Speaker";
"VoiceChat.InviteLink.Listener" = "Listener";
"VoiceChat.InviteLink.CopySpeakerLink" = "Copy Speaker Link";
"VoiceChat.InviteLink.CopyListenerLink" = "Copy Listener Link";

"VoiceChat.InviteLink.InviteSpeakers_0" = "[%@] Invite Speakers";
"VoiceChat.InviteLink.InviteSpeakers_1" = "[%@] Invite Speaker";
"VoiceChat.InviteLink.InviteSpeakers_2" = "[%@] Invite Speakers";
"VoiceChat.InviteLink.InviteSpeakers_3_10" = "[%@] Invite Speakers";
"VoiceChat.InviteLink.InviteSpeakers_many" = "[%@] Invite Speakers";
"VoiceChat.InviteLink.InviteSpeakers_any" = "[%@] Invite Speakers";

"VoiceChat.InviteLink.InviteListeners_0" = "[%@] Invite Listeners";
"VoiceChat.InviteLink.InviteListeners_1" = "[%@] Invite Listener";
"VoiceChat.InviteLink.InviteListeners_2" = "[%@] Invite Listeners";
"VoiceChat.InviteLink.InviteListeners_3_10" = "[%@] Invite Listeners";
"VoiceChat.InviteLink.InviteListeners_many" = "[%@] Invite Listeners";
"VoiceChat.InviteLink.InviteListeners_any" = "[%@] Invite Listeners";

"Conversation.JoinVoiceChat" = "JOIN VOICE CHAT";

"Conversation.CancelForwardTitle" = "Cancel Forwarding";
"Conversation.CancelForwardText" = "Do you want to cancel forwarding or send messages to a different chat?";
"Conversation.CancelForwardCancelForward" = "Cancel Forwarding";
"Conversation.CancelForwardSelectChat" = "Select Another Chat";

"StickerPacks.ActionDelete" = "Delete";
"StickerPacks.ActionArchive" = "Archive";
"StickerPacks.ActionShare" = "Share";

"StickerPacks.DeleteStickerPacksConfirmation_0" = "Delete %@ Sticker Sets";
"StickerPacks.DeleteStickerPacksConfirmation_1" = "Delete %@ Sticker Set";
"StickerPacks.DeleteStickerPacksConfirmation_2" = "Delete %@ Sticker Sets";
"StickerPacks.DeleteStickerPacksConfirmation_3_10" = "Delete %@ Sticker Sets";
"StickerPacks.DeleteStickerPacksConfirmation_many" = "Delete %@ Sticker Sets";
"StickerPacks.DeleteStickerPacksConfirmation_any" = "Delete %@ Sticker Sets";

"StickerPacks.ArchiveStickerPacksConfirmation_0" = "Archive %@ Sticker Sets";
"StickerPacks.ArchiveStickerPacksConfirmation_1" = "Archive %@ Sticker Set";
"StickerPacks.ArchiveStickerPacksConfirmation_2" = "Archive %@ Sticker Sets";
"StickerPacks.ArchiveStickerPacksConfirmation_3_10" = "Archive %@ Sticker Sets";
"StickerPacks.ArchiveStickerPacksConfirmation_many" = "Archive %@ Sticker Sets";
"StickerPacks.ArchiveStickerPacksConfirmation_any" = "Archive %@ Sticker Sets";

"VoiceChat.StatusWantsToSpeak" = "wants to speak";

"VoiceChat.AskedToSpeak" = "You Asked To Speak";
"VoiceChat.AskedToSpeakHelp" = "We let the speakers know";

"VoiceChat.YouCanNowSpeak" = "You can now speak";
"VoiceChat.YouCanNowSpeakIn" = "You can now speak in **%@**";
"VoiceChat.UserCanNowSpeak" = "**%@** can now speak";

"VoiceChat.MutedByAdmin" = "Muted by Admin";
"VoiceChat.MutedByAdminHelp" = "Tap if you want to speak";
"Invitation.JoinVoiceChatAsSpeaker" = "Join as Speaker";
"Invitation.JoinVoiceChatAsListener" = "Join as Listener";

"VoiceChat.CancelSpeakRequest" = "Cancel Request to Speak";

"VoiceChat.RemovePeerConfirmationChannel" = "Are you sure you want to remove %@ from the channel?";
"VoiceChat.RemoveAndBanPeerConfirmation" = "Do you want to remove %1$@ from the voice chat and ban them in %2$@?";

"Notification.VoiceChatStartedChannel" = "Voice chat started";

"Conversation.MessageCopied" = "Message copied to clipboard";
"Conversation.LinkCopied" = "Link copied to clipboard";
"Conversation.TextCopied" = "Text copied to clipboard";
"Conversation.ImageCopied" = "Image copied to clipboard";
"Conversation.HashtagCopied" = "Hashtag copied to clipboard";
"Conversation.PhoneCopied" = "Phone copied to clipboard";
"Conversation.EmailCopied" = "Email copied to clipboard";
"Conversation.UsernameCopied" = "Username copied to clipboard";
"Conversation.CardNumberCopied" = "Card number copied to clipboard";
"Conversation.PrivateMessageLinkCopiedLong" = "Link copied to clipboard. This link will only work for members of this chat.";

"Conversation.StickerAddedToFavorites" = "Sticker was added to Favorites";
"Conversation.StickerRemovedFromFavorites" = "Sticker was removed from Favorites";

"Conversation.DeletedFromContacts" = "**%@** deleted from your contacts";

"Conversation.VoiceChat" = "Voice Chat";

"Conversation.JoinVoiceChatAsSpeaker" = "JOIN AS SPEAKER";
"Conversation.JoinVoiceChatAsListener" = "JOIN AS LISTENER";

"VoiceChat.LeaveConfirmation" = "Are you sure you want to leave this voice chat?";
"VoiceChat.LeaveVoiceChat" = "Leave Voice Chat";
"VoiceChat.LeaveAndEndVoiceChat" = "End Voice Chat";
"VoiceChat.LeaveAndCancelVoiceChat" = "Abort Voice Chat";

"VoiceChat.ForwardTooltip.Chat" = "Invite link forwarded to **%@**";
"VoiceChat.ForwardTooltip.TwoChats" = "Invite link forwarded to **%@** and **%@**";
"VoiceChat.ForwardTooltip.ManyChats" = "Invite link forwarded to **%@** and %@ others";

"GroupRemoved.ViewChannelInfo" = "View Channel";

"UserInfo.ContactForwardTooltip.Chat.One" = "Contact forwarded to **%@**";
"UserInfo.ContactForwardTooltip.TwoChats.One" = "Contact forwarded to **%@** and **%@**";
"UserInfo.ContactForwardTooltip.ManyChats.One" = "Contact forwarded to **%@** and %@ others";
"UserInfo.ContactForwardTooltip.SavedMessages.One" = "Contact forwarded to **Saved Messages**";

"UserInfo.LinkForwardTooltip.Chat.One" = "Link forwarded to **%@**";
"UserInfo.LinkForwardTooltip.TwoChats.One" = "Link forwarded to **%@** and **%@**";
"UserInfo.LinkForwardTooltip.ManyChats.One" = "Link forwarded to **%@** and %@ others";
"UserInfo.LinkForwardTooltip.SavedMessages.One" = "Link forwarded to **Saved Messages**";

"VoiceChat.You" = "this is you";
"VoiceChat.ChangePhoto" = "Change Photo";
"VoiceChat.EditBio" = "Edit Bio";
"VoiceChat.EditBioTitle" = "Bio";
"VoiceChat.EditBioText" = "Any details such as age, occupation or city.";
"VoiceChat.EditBioPlaceholder" = "Bio";
"VoiceChat.EditBioSave" = "Save";
"VoiceChat.EditBioSuccess" = "Your bio is changed.";

"VoiceChat.EditDescription" = "Edit Description";
"VoiceChat.EditDescriptionTitle" = "Description";
"VoiceChat.EditDescriptionText" = "Any details such as age, occupation or city.";
"VoiceChat.EditDescriptionPlaceholder" = "Description";
"VoiceChat.EditDescriptionSave" = "Save";
"VoiceChat.EditDescriptionSuccess" = "Description is changed.";

"VoiceChat.SendPublicLinkText" = "%1$@ isn't a member of \"%2$@\" yet. Send them a public invite link instead?";
"VoiceChat.SendPublicLinkSend" = "Send";

"VoiceChat.TapToAddPhotoOrBio" = "tap to add photo or bio";
"VoiceChat.TapToAddPhoto" = "tap to add photo";
"VoiceChat.TapToAddBio" = "tap to add bio";
"VoiceChat.ImproveYourProfileText" = "You can improve your profile by adding missing information.";

"VoiceChat.AddPhoto" = "Add Photo";
"VoiceChat.AddBio" = "Add Bio";
"VoiceChat.ChangeName" = "Change Name";
"VoiceChat.ChangeNameTitle" = "Change Name";
"VoiceChat.EditNameSuccess" = "Your name is changed.";

"VoiceChat.Video" = "video";

"VoiceChat.PinVideo" = "Pin Video";
"VoiceChat.UnpinVideo" = "Unpin Video";

"Notification.VoiceChatScheduledChannel" = "Voice chat scheduled for %@";
"Notification.VoiceChatScheduled" = "%1$@ scheduled a voice chat for %2$@";

"Notification.VoiceChatScheduledTodayChannel" = "Voice chat scheduled for today at %@";
"Notification.VoiceChatScheduledToday" = "%1$@ scheduled a voice chat for today at %2$@";

"Notification.VoiceChatScheduledTomorrowChannel" = "Voice chat scheduled for tomorrow at %@";
"Notification.VoiceChatScheduledTomorrow" = "%1$@ scheduled a voice chat for tomorrow at %2$@";

"VoiceChat.StartsIn" = "Starts in";
"VoiceChat.LateBy" = "Late by";

"VoiceChat.StatusStartsIn" = "starts in %@";
"VoiceChat.StatusLateBy" = "late by %@";

"VoiceChat.Scheduled" = "Scheduled";

"VoiceChat.StartNow" = "Start Now";
"VoiceChat.SetReminder" = "Set Reminder";
"VoiceChat.CancelReminder" = "Cancel Reminder";

"VoiceChat.ShareShort" = "share";
"VoiceChat.TapToEditTitle" = "Tap to edit title";

"ChannelInfo.ScheduleVoiceChat" = "Schedule Voice Chat";

"ScheduleVoiceChat.Title" = "Schedule Voice Chat";
"ScheduleVoiceChat.GroupText" = "The members of the group will be notified that the voice chat will start in %@.";
"ScheduleVoiceChat.ChannelText" = "The members of the channel will be notified that the voice chat will start in %@.";

"ScheduleVoiceChat.ScheduleToday" = "Start today at %@";
"ScheduleVoiceChat.ScheduleTomorrow" = "Start tomorrow at %@";
"ScheduleVoiceChat.ScheduleOn" = "Start on %@ at %@";

"Conversation.ScheduledVoiceChat" = "Scheduled Voice Chat";

"Conversation.ScheduledVoiceChatStartsOn" = "Voice chat starts on %@";
"Conversation.ScheduledVoiceChatStartsOnShort" = "Starts on %@";
"Conversation.ScheduledVoiceChatStartsToday" = "Voice chat starts today at %@";
"Conversation.ScheduledVoiceChatStartsTodayShort" = "Starts today at %@";
"Conversation.ScheduledVoiceChatStartsTomorrow" = "Voice chat starts tomorrow at %@";
"Conversation.ScheduledVoiceChatStartsTomorrowShort" = "Starts tomorrow at %@";

"VoiceChat.CancelVoiceChat" = "Abort Voice Chat";
"VoiceChat.CancelConfirmationTitle" = "Abort Voice Chat";
"VoiceChat.CancelConfirmationText" = "Do you want to abort the scheduled voice chat?";
"VoiceChat.CancelConfirmationEnd" = "Abort";

"ScheduledIn.Seconds_1" = "%@ second";
"ScheduledIn.Seconds_2" = "%@ seconds";
"ScheduledIn.Seconds_3_10" = "%@ seconds";
"ScheduledIn.Seconds_any" = "%@ seconds";
"ScheduledIn.Seconds_many" = "%@ seconds";
"ScheduledIn.Seconds_0" = "%@ seconds";
"ScheduledIn.Minutes_1" = "%@ minute";
"ScheduledIn.Minutes_2" = "%@ minutes";
"ScheduledIn.Minutes_3_10" = "%@ minutes";
"ScheduledIn.Minutes_any" = "%@ minutes";
"ScheduledIn.Minutes_many" = "%@ minutes";
"ScheduledIn.Minutes_0" = "%@ minutes";
"ScheduledIn.Hours_1" = "%@ hour";
"ScheduledIn.Hours_2" = "%@ hours";
"ScheduledIn.Hours_3_10" = "%@ hours";
"ScheduledIn.Hours_any" = "%@ hours";
"ScheduledIn.Hours_many" = "%@ hours";
"ScheduledIn.Hours_0" = "%@ hours";
"ScheduledIn.Days_1" = "%@ day";
"ScheduledIn.Days_2" = "%@ days";
"ScheduledIn.Days_3_10" = "%@ days";
"ScheduledIn.Days_any" = "%@ days";
"ScheduledIn.Days_many" = "%@ days";
"ScheduledIn.Days_0" = "%@ days";
"ScheduledIn.Weeks_1" = "%@ week";
"ScheduledIn.Weeks_2" = "%@ weeks";
"ScheduledIn.Weeks_3_10" = "%@ weeks";
"ScheduledIn.Weeks_any" = "%@ weeks";
"ScheduledIn.Weeks_many" = "%@ weeks";
"ScheduledIn.Weeks_0" = "%@ weeks";
"ScheduledIn.Months_1" = "%@ month";
"ScheduledIn.Months_2" = "%@ months";
"ScheduledIn.Months_3_10" = "%@ months";
"ScheduledIn.Months_any" = "%@ months";
"ScheduledIn.Months_many" = "%@ months";
"ScheduledIn.Months_0" = "%@ months";
"ScheduledIn.Years_1" = "%@ year";
"ScheduledIn.Years_2" = "%@ years";
"ScheduledIn.Years_3_10" = "%@ years";
"ScheduledIn.Years_any" = "%@ years";
"ScheduledIn.Months_many" = "%@ years";

"Checkout.PaymentLiabilityAlert" = "Neither Telegram, nor {target} will have access to your credit card information. Credit card details will be handled only by the payment system, {payment_system}.\n\nPayments will go directly to the developer of {target}. Telegram cannot provide any guarantees, so proceed at your own risk. In case of problems, please contact the developer of {target} or your bank.";

"Checkout.OptionalTipItem" = "Tip (Optional)";
"Checkout.TipItem" = "Tip";
"Checkout.OptionalTipItemPlaceholder" = "Enter Custom";

"VoiceChat.ReminderNotify" = "We will notify you when it starts.";

"Checkout.SuccessfulTooltip" = "You paid %1$@ for %2$@.";

"Privacy.ContactsReset.ContactsDeleted" = "All synced contacts deleted.";

"Privacy.DeleteDrafts.DraftsDeleted" = "All cloud drafts deleted.";

"Privacy.PaymentsClear.PaymentInfoCleared" = "Payment info cleared.";
"Privacy.PaymentsClear.ShippingInfoCleared" = "Shipping info cleared.";
"Privacy.PaymentsClear.AllInfoCleared" = "Payment and shipping info cleared.";

"Settings.Tips" = "Telegram Features";
"Settings.TipsUsername" = "TelegramTips";

"Calls.NoVoiceAndVideoCallsPlaceholder" = "Your recent voice and video calls will appear here.";
"Calls.StartNewCall" = "Start New Call";

"VoiceChat.VideoPreviewTitle" = "Video Preview";
"VoiceChat.VideoPreviewDescription" = "Are you sure you want to share your video?";
"VoiceChat.VideoPreviewShareCamera" = "Share Camera Video";
"VoiceChat.VideoPreviewShareScreen" = "Share Screen";
"VoiceChat.VideoPreviewStopScreenSharing" = "Stop Screen Sharing";

"VoiceChat.TapToViewCameraVideo" = "Tap to view camera video";
"VoiceChat.TapToViewScreenVideo" = "Tap to view screen sharing";

"VoiceChat.ShareScreen" = "Share Screen";
"VoiceChat.StopScreenSharing" = "Stop Screen Sharing";
"VoiceChat.ParticipantIsSpeaking" = "%1$@ is speaking";

"WallpaperPreview.WallpaperColors" = "Colors";

"VoiceChat.UnmuteSuggestion" = "You are on mute. Tap here to speak.";

"VoiceChat.ContextAudio" = "Audio";

"VoiceChat.VideoPaused" = "Video is paused";
"VoiceChat.YouAreSharingScreen" = "You are sharing your screen";
"VoiceChat.StopScreenSharingShort" = "Stop Sharing";

"VoiceChat.OpenGroup" = "Open Group";

"VoiceChat.NoiseSuppression" = "Noise Suppression";
"VoiceChat.NoiseSuppressionEnabled" = "Enabled";
"VoiceChat.NoiseSuppressionDisabled" = "Disabled";

"VoiceChat.Unpin" = "Unpin";

"VoiceChat.VideoParticipantsLimitExceeded" = "Video is only available\nfor the first %@ members";

"ImportStickerPack.StickerCount_1" = "1 Sticker";
"ImportStickerPack.StickerCount_2" = "2 Stickers";
"ImportStickerPack.StickerCount_3_10" = "%@ Stickers";
"ImportStickerPack.StickerCount_any" = "%@ Stickers";
"ImportStickerPack.StickerCount_many" = "%@ Stickers";
"ImportStickerPack.StickerCount_0" = "%@ Stickers";
"ImportStickerPack.CreateStickerSet" = "Create Sticker Set";
"ImportStickerPack.CreateNewStickerSet" = "Create a New Sticker Set";
"ImportStickerPack.AddToExistingStickerSet" = "Add to an Existing Sticker Set";
"ImportStickerPack.ChooseStickerSet" = "Choose Sticker Set";
"ImportStickerPack.RemoveFromImport" = "Remove From Import";
"ImportStickerPack.ChooseName" = "Choose Name";
"ImportStickerPack.ChooseNameDescription" = "Please choose a name for your set.";
"ImportStickerPack.NamePlaceholder" = "Name";
"ImportStickerPack.GeneratingLink" = "generating link...";
"ImportStickerPack.CheckingLink" = "checking availability...";
"ImportStickerPack.ChooseLink" = "Choose Link";
"ImportStickerPack.ChooseLinkDescription" = "You can use a-z, 0-9 and underscores.";
"ImportStickerPack.LinkTaken" = "Sorry, this link is already taken.";
"ImportStickerPack.LinkAvailable" = "Link is available.";
"ImportStickerPack.ImportingStickers" = "Importing Stickers";
"ImportStickerPack.Of" = "%1$@ of %2$@ Imported";
"ImportStickerPack.InProgress" = "Please keep this window open\nuntil the import is completed.";
"ImportStickerPack.Create" = "Create";

"WallpaperPreview.PreviewBottomTextAnimatable" = "Tap the play button to view the background animation.";

"Conversation.InputMenu" = "Menu";
"Conversation.MessageDoesntExist" = "Message doesn't exist";

"Settings.CheckPasswordTitle" = "Your Password";
"Settings.CheckPasswordText" = "Your account is protected by 2-Step Verification. Do you still remember your password?";
"Settings.KeepPassword" = "Yes, definitely";
"Settings.TryEnterPassword" = "Not sure, let me try";

"TwoFactorSetup.PasswordRecovery.Title" = "Create New Password";
"TwoFactorSetup.PasswordRecovery.Text" = "You can now set a new password that will be used to log into your account.";
"TwoFactorSetup.PasswordRecovery.PlaceholderPassword" = "New Password";
"TwoFactorSetup.PasswordRecovery.PlaceholderConfirmPassword" = "Re-enter New Password";
"TwoFactorSetup.PasswordRecovery.Action" = "Continue";
"TwoFactorSetup.PasswordRecovery.Skip" = "Skip";
"TwoFactorSetup.PasswordRecovery.SkipAlertTitle" = "Attention!";
"TwoFactorSetup.PasswordRecovery.SkipAlertText" = "Skipping this step will disable 2-step verification for your account. Are you sure you want to skip?";
"TwoFactorSetup.PasswordRecovery.SkipAlertAction" = "Skip";

"TwoStepAuth.RecoveryUnavailableResetTitle" = "Reset Password";
"TwoStepAuth.RecoveryUnavailableResetText" = "Since you didn’t provide a recovery email when setting up your password, your remaining options are either to remember your password or wait 7 days until your password is reset.";
"TwoStepAuth.RecoveryEmailResetText" = "If you don't have access to your recovery email, your remaining options are either to remember your password or wait 7 days until your password resets.";
"TwoStepAuth.RecoveryUnavailableResetAction" = "Reset";
"TwoStepAuth.ResetPendingText" = "You can reset your password in %@.";
"TwoStepAuth.CancelResetTitle" = "Cancel Reset";
"TwoStepAuth.ResetAction" = "Reset Password";
"TwoStepAuth.CancelResetText" = "Cancel the password reset process? If you request a new reset later, it will take another 7 days.";
"TwoStepAuth.RecoveryEmailResetNoAccess" = "Can’t access your email?";

"TwoFactorSetup.ResetDone.Title" = "New Password Set!";
"TwoFactorSetup.ResetDone.Text" = "This password will be required when you log in on a new device in addition to the code you get via SMS.";
"TwoFactorSetup.ResetDone.Action" = "Continue";

"TwoFactorSetup.ResetDone.TitleNoPassword" = "Password Removed";
"TwoFactorSetup.ResetDone.TextNoPassword" = "You can always set a new password in\n\n\nSettings>Privacy & Security>Two-Step Verification";

"TwoFactorSetup.ResetFloodWait" = "You recently requested a password reset that was cancelled. Please wait %@ before making a new request.";
"TwoFactorSetup.ResetFloodWait" = "You have recently requested a password reset that was canceled. Please wait for %@ before making a new request.";

"TwoFactorRemember.Title" = "Enter Your Password";
"TwoFactorRemember.Text" = "Do you still remeber your password?";
"TwoFactorRemember.Placeholder" = "Password";
"TwoFactorRemember.Forgot" = "Forgot Password?";
"TwoFactorRemember.CheckPassword" = "Check Password";
"TwoFactorRemember.WrongPassword" = "This password is incorrect.";
"TwoFactorRemember.Done.Title" = "Perfect!";
"TwoFactorRemember.Done.Text" = "You still remember your password.";
"TwoFactorRemember.Done.Action" = "Back to Settings";

"VoiceChat.VideoPreviewPhoneScreen" = "Phone Screen";
"VoiceChat.VideoPreviewTabletScreen" = "Phone Screen";
"VoiceChat.VideoPreviewFrontCamera" = "Front Camera";
"VoiceChat.VideoPreviewBackCamera" = "Back Camera";
"VoiceChat.VideoPreviewContinue" = "Continue";
"VoiceChat.VideoPreviewShareScreenInfo" = "Everything on your screen\nwill be shared";

<<<<<<< HEAD
"Gallery.SaveToGallery" = "Save to Gallery";
"Gallery.VideoSaved" = "Video Saved";
"Gallery.WaitForVideoDownoad" = "Please wait for the video to be fully downloaded.";
=======
"VoiceChat.VideoParticipantsLimitExceededExtended" = "The voice chat is over %@ members.\nNew participants only have access to audio stream. ";
>>>>>>> 4195dcf1
<|MERGE_RESOLUTION|>--- conflicted
+++ resolved
@@ -6564,10 +6564,8 @@
 "VoiceChat.VideoPreviewContinue" = "Continue";
 "VoiceChat.VideoPreviewShareScreenInfo" = "Everything on your screen\nwill be shared";
 
-<<<<<<< HEAD
 "Gallery.SaveToGallery" = "Save to Gallery";
 "Gallery.VideoSaved" = "Video Saved";
 "Gallery.WaitForVideoDownoad" = "Please wait for the video to be fully downloaded.";
-=======
-"VoiceChat.VideoParticipantsLimitExceededExtended" = "The voice chat is over %@ members.\nNew participants only have access to audio stream. ";
->>>>>>> 4195dcf1
+
+"VoiceChat.VideoParticipantsLimitExceededExtended" = "The voice chat is over %@ members.\nNew participants only have access to audio stream. ";